--- conflicted
+++ resolved
@@ -72,11 +72,7 @@
         variables:
           STORAGE_ID: $[ stagedependencies.setup.env.outputs['EnvironmentalVariables.StorageID'] ]
         pool:
-<<<<<<< HEAD
           name: "$(BUILD_POOL_NAME_DEFAULT_WINDOWS_ALT)"
-=======
-          name: "$(BUILD_POOL_NAME_DEFAULT_WINDOWS)"
->>>>>>> 862fbf3d
         steps:
           - script: |
               cd npm/
@@ -120,7 +116,7 @@
           name: "$(BUILD_POOL_NAME_DEFAULT)"
         steps:
           - script: |
-              make all-binaries-platforms 
+              make all-binaries-platforms
             name: "BuildAllPlatformBinaries"
             displayName: "Build all platform binaries"
 
@@ -273,10 +269,7 @@
             parameters:
               name: $(name)
               platforms: $(platforms)
-<<<<<<< HEAD
               tag: $(TAG)
-=======
->>>>>>> 862fbf3d
 
   - template: singletenancy/cilium/cilium-e2e-job-template.yaml
     parameters:
