pr:
  branches:
    include:
      - master
      - release/*
  paths:
    exclude:
      - ".devcontainer"
      - ".hooks"
      - ".vscode"
      - ".github"
      - docs

trigger:
  paths:
    exclude:
      - docs
      - "zapai/*"
      - "azure-ipam/*"
      - "dropgz/*"
  tags:
    include:
      - "*"

stages:
  - stage: setup
    displayName: ACN
    jobs:
      - job: env
        displayName: Setup
        pool:
          name: "$(BUILD_POOL_NAME_DEFAULT)"
        steps:
          - script: |
              BUILD_NUMBER=$(Build.BuildNumber)
              echo "##vso[task.setvariable variable=StorageID;isOutput=true]$(echo ${BUILD_NUMBER//./-})"
              echo "##vso[task.setvariable variable=Tag;isOutput=true]$(make version)"
              echo "##vso[task.setvariable variable=cniVersion;isOutput=true]$(make cni-version)"
              echo "##vso[task.setvariable variable=npmVersion;isOutput=true]$(make npm-version)"
              echo "##vso[task.setvariable variable=dropgzVersion;isOutput=true]$(make cni-dropgz-version)"
              cat /etc/os-release
              uname -a
              sudo chown -R $(whoami):$(whoami) .
              go version
              go env
              which go
              echo $PATH
            name: "EnvironmentalVariables"
            displayName: "Set environmental variables"
            condition: always()

  - stage: test
    displayName: Test ACN
    dependsOn:
      - setup
    jobs:
      - job: test
        displayName: Run Tests
        variables:
          STORAGE_ID: $[ stagedependencies.setup.env.outputs['EnvironmentalVariables.StorageID'] ]
        pool:
          name: "$(BUILD_POOL_NAME_DEFAULT)"
        steps:
          - script: |
              make tools
              # run test, echo exit status code to fd 3, pipe output from test to tee, which splits output to stdout and go-junit-report (which converts test output to report.xml), stdout from tee is redirected to fd 4. Take output written to fd 3 (which is the exit code of test), redirect to stdout, pipe to read from stdout then exit with that status code. Read all output from fd 4 (output from tee) and write to top stdout
              { { { {
                    sudo -E env "PATH=$PATH" make test-all;
                    echo $? >&3;
                    } | tee >(build/tools/bin/go-junit-report > report.xml) >&4;
                  } 3>&1;
                } | { read xs; exit $xs; }
              } 4>&1
            retryCountOnTaskFailure: 3
            name: "Test"
            displayName: "Run Tests"

  - stage: test_windows
    displayName: Test ACN Windows
    dependsOn:
      - setup
    jobs:
      - job: test
        displayName: Run Tests
        variables:
          STORAGE_ID: $[ stagedependencies.setup.env.outputs['EnvironmentalVariables.StorageID'] ]
        pool:
          name: "$(BUILD_POOL_NAME_DEFAULT_WINDOWS_ALT)"
        steps:
          - script: |
              cd npm/
              go test ./...
            retryCountOnTaskFailure: 3
            name: "TestWindows"
            displayName: "Run Windows Tests"

  - stage: binaries
    displayName: Build Binaries
    dependsOn:
      - setup
      - test
    jobs:
      - job: build
        displayName: Build Binaries
        variables:
          STORAGE_ID: $[ stagedependencies.setup.env.outputs['EnvironmentalVariables.StorageID'] ]
        pool:
          name: "$(BUILD_POOL_NAME_DEFAULT)"
        steps:
          - script: |
              make all-binaries-platforms
            name: "BuildAllPlatformBinaries"
            displayName: "Build all platform binaries"

          - script: |
              mkdir -p ./output/bins
              cd ./output
              find . -name '*.tgz' -print -exec mv -t ./bins/ {} +
              find . -name '*.zip' -print -exec mv -t ./bins/ {} +
              shopt -s extglob
              rm -rf !("bins")
            name: "PrepareArtifacts"
            displayName: "Prepare Artifacts"

          - task: CopyFiles@2
            inputs:
              sourceFolder: "output"
              targetFolder: $(Build.ArtifactStagingDirectory)
            condition: succeeded()

          - task: PublishBuildArtifacts@1
            inputs:
              artifactName: "output"
              pathtoPublish: "$(Build.ArtifactStagingDirectory)"
            condition: succeeded()

          - task: AzureCLI@1
            inputs:
              azureSubscription: $(BUILD_VALIDATIONS_SERVICE_CONNECTION)
              scriptLocation: "inlineScript"
              inlineScript: |
                echo Creating storage container with name acn-$(STORAGE_ID) and account name $(STORAGE_ACCOUNT_NAME)
                az storage container create -n acn-$(STORAGE_ID) --account-name $(STORAGE_ACCOUNT_NAME) --public-access container
                az storage blob upload-batch -d acn-$(STORAGE_ID) -s ./output/bins/  --account-name $(STORAGE_ACCOUNT_NAME)
            displayName: Create artifact storage container
            condition: succeeded()

  - stage: containerize
    displayName: Build Images
    dependsOn:
      - setup
      - test
    jobs:
      - job: containerize_amd64
        displayName: Build Images
        pool:
          name: "$(BUILD_POOL_NAME_LINUX_AMD64)"
        strategy:
          matrix:
            cni_dropgz_linux_amd64:
              arch: amd64
              name: cni-dropgz
              os: linux
            cni_dropgz_test_linux_amd64:
              arch: amd64
              name: cni-dropgz-test
              os: linux
            cni_dropgz_test_windows2022_amd64:
              arch: amd64
              name: cni-dropgz-test
              os: windows
              os_version: ltsc2022
            cns_linux_amd64:
              arch: amd64
              name: cns
              os: linux
            cns_windows2019_amd64:
              arch: amd64
              name: cns
              os: windows
              os_version: ltsc2019
            cns_windows2022_amd64:
              arch: amd64
              name: cns
              os: windows
              os_version: ltsc2022
            npm_linux_amd64:
              arch: amd64
              name: npm
              os: linux
<<<<<<< HEAD
            npm_windows2019_amd64:
              arch: amd64
              name: npm
              os: windows
              os_version: "1809"
=======
>>>>>>> e1581a17
            npm_windows2022_amd64:
              arch: amd64
              name: npm
              os: windows
              os_version: ltsc2022
        steps:
          - template: containers/container-template.yaml
            parameters:
              arch: $(arch)
              name: $(name)
              os: $(os)
              os_version: $(os_version)
      - job: containerize_linux_arm64
        displayName: Build Images
        variables:
          TAG: $[ stagedependencies.setup.env.outputs['EnvironmentalVariables.Tag'] ]
        pool:
          name: "$(BUILD_POOL_NAME_LINUX_ARM64)"
        strategy:
          matrix:
            cni_dropgz_linux_arm64:
              arch: arm64
              name: cni-dropgz
              os: linux
            cni_dropgz_test_linux_arm64:
              arch: arm64
              name: cni-dropgz-test
              os: linux
            cns_linux_arm64:
              arch: arm64
              name: cns
              os: linux
            npm_linux_arm64:
              arch: arm64
              name: npm
              os: linux
        steps:
          - template: containers/container-template.yaml
            parameters:
              arch: $(arch)
              name: $(name)
              os: $(os)
      - job: check_tag
        displayName: Check Tag
        pool:
          name: $(BUILD_POOL_NAME_DEFAULT)
        steps:
          - script: |
              echo "##vso[task.setvariable variable=currentTagBuild;isOutput=true]$(make version)"
            name: "CurrentTagBuild"
            displayName: "Set current tag variable"
            condition: always()

  - stage: validate1
    displayName: Validate Tags
    dependsOn:
      - setup
      - containerize
    variables:
      TAG: $[ stagedependencies.setup.env.outputs['EnvironmentalVariables.Tag'] ]
      CURRENT_VERSION: $[ stagedependencies.containerize.check_tag.outputs['CurrentTagBuild.currentTagBuild'] ]
    condition: ne(variables.TAG, variables.CURRENT_VERSION)
    jobs:
      - job: timeout_and_cancel
        displayName: Cancel Run
        pool:
          name: $(BUILD_POOL_NAME_DEFAULT)
        steps:
          - script: |
              echo $TAG
              echo $CURRENT_VERSION
              echo "Checking if branch up to date with master"

  - stage: publish
    displayName: Publish Multiarch Manifests
    dependsOn:
      - containerize
    variables:
      TAG: $[ stagedependencies.setup.env.outputs['EnvironmentalVariables.Tag'] ]
      CURRENT_VERSION: $[ stagedependencies.containerize.check_tag.outputs['CurrentTagBuild.currentTagBuild'] ]
      Packaging.EnableSBOMSigning: false
    condition: and(succeeded(), eq(variables.TAG, variables.CURRENT_VERSION))
    jobs:
      - job: manifest
        displayName: Compile Manifests
        pool:
          name: "$(BUILD_POOL_NAME_DEFAULT)"
        strategy:
          matrix:
            cni_dropgz:
              name: cni-dropgz
              platforms: linux/amd64 linux/arm64
            cni_dropgz_test:
              name: cni-dropgz-test
              platforms: linux/amd64 linux/arm64 windows/amd64
            cns:
              name: cns
              os_versions: ltsc2019 ltsc2022
              platforms: linux/amd64 linux/arm64 windows/amd64
            npm:
              name: npm
<<<<<<< HEAD
              os_versions: 1809 ltsc2022
=======
              os_versions: ltsc2022
>>>>>>> e1581a17
              platforms: linux/amd64 linux/arm64 windows/amd64
        steps:
          - template: containers/manifest-template.yaml
            parameters:
              name: $(name)
              os_versions: $(os_versions)
              platforms: $(platforms)
              tag: $(TAG)
      - job: check_tag
        displayName: Check Tag
        pool:
          name: $(BUILD_POOL_NAME_DEFAULT)
        steps:
          - script: |
              echo "##vso[task.setvariable variable=currentTagManifests;isOutput=true]$(make version)"
            name: "CurrentTagManifests"
            displayName: "Set current tag variable"
            condition: always()

  - template: singletenancy/cilium/cilium-e2e-job-template.yaml
    parameters:
      name: "cilium_e2e"
      displayName: Cilium
      pipelineBuildImage: "$(BUILD_IMAGE)"
      testDropgz: ""
      clusterName: "ciliume2e"

  - template: singletenancy/cilium-overlay/cilium-overlay-e2e-job-template.yaml
    parameters:
      name: "cilium_overlay_cilium_e2e"
      displayName: Cilium on AKS Overlay
      pipelineBuildImage: "$(BUILD_IMAGE)"
      testDropgz: ""
      clusterName: "overlaye2e"

  - template: singletenancy/azure-cni-overlay/azure-cni-overlay-e2e-job-template.yaml
    parameters:
      name: "azure_cni_overlay_e2e"
      displayName: Azure CNI Overlay
      pipelineBuildImage: "$(BUILD_IMAGE)"
      testDropgz: ""
      clusterName: "azurecnioverlaye2e"

  - template: singletenancy/aks-swift/e2e-job-template.yaml
    parameters:
      name: "aks_swift_e2e"
      displayName: AKS Swift Ubuntu
      pipelineBuildImage: "$(BUILD_IMAGE)"
      testDropgz: ""
      clusterName: "swifte2e"
      osSku: "Ubuntu"

  - template: singletenancy/aks/e2e-job-template.yaml
    parameters:
      name: "aks_ubuntu_22_linux_e2e"
      displayName: AKS Ubuntu 22
      arch: 'amd64'
      os: 'linux'
      clusterType: linux-cniv1-up
      clusterName: 'ubuntu22e2e'
      vmSize: Standard_B2s
      k8sVersion: 1.25
      scaleup: 100

  - template: singletenancy/aks/e2e-job-template.yaml
    parameters:
      name: "aks_windows_22_e2e"
      displayName: AKS Windows 2022
      arch: amd64
      os: windows
      clusterType: windows-cniv1-up
      clusterName: 'win22e2e'
      vmSize: Standard_B2ms
      windowsOsSku: 'Windows2022'
      os_version: 'ltsc2022'
      scaleup: 100

  - template: singletenancy/dualstack-overlay/dualstackoverlay-e2e-job-template.yaml
    parameters:
      name: "dualstackoverlay_e2e"
      displayName: AKS DualStack Overlay
      os: linux
      testDropgz: true
      clusterName: "dualstackoverlaye2e"

  - stage: validate2
    displayName: Validate Tags
    dependsOn:
      - setup
      - publish
    variables:
      TAG: $[ stagedependencies.setup.env.outputs['EnvironmentalVariables.Tag'] ]
      CURRENT_VERSION: $[ stagedependencies.publish.check_tag.outputs['CurrentTagManifests.currentTagManifests'] ]
    condition: ne(variables.TAG, variables.CURRENT_VERSION)
    jobs:
      - job: timeout_and_cancel
        displayName: Cancel Run
        pool:
          name: $(BUILD_POOL_NAME_DEFAULT)
        steps:
          - script: |
              echo $TAG
              echo $CURRENT_VERSION
              echo "Checking if branch is up to date with master"

  - stage: cleanup
    displayName: Cleanup
    dependsOn:
      - "aks_swift_e2e"
      - "cilium_e2e"
      - "cilium_overlay_cilium_e2e"
      - "aks_ubuntu_22_linux_e2e"
      - "aks_windows_22_e2e"
      - "dualstackoverlay_e2e"
    jobs:
      - job: delete_remote_artifacts
        displayName: Delete remote artifacts
        pool:
          name: $(BUILD_POOL_NAME_DEFAULT)
          demands: agent.os -equals Linux
        steps:
          - checkout: none
          - task: AzureCLI@1
            inputs:
              azureSubscription: $(BUILD_VALIDATIONS_SERVICE_CONNECTION)
              scriptLocation: "inlineScript"
              inlineScript: |
                BUILD_NUMBER=$(Build.BuildNumber)
                BUILD_NUMBER=${BUILD_NUMBER//./-}
                echo Deleting storage container with name acn-$BUILD_NUMBER and account name $(STORAGE_ACCOUNT_NAME)
                az storage container delete -n acn-$BUILD_NUMBER --account-name $(STORAGE_ACCOUNT_NAME)
            displayName: Cleanup remote Azure storage container<|MERGE_RESOLUTION|>--- conflicted
+++ resolved
@@ -188,14 +188,6 @@
               arch: amd64
               name: npm
               os: linux
-<<<<<<< HEAD
-            npm_windows2019_amd64:
-              arch: amd64
-              name: npm
-              os: windows
-              os_version: "1809"
-=======
->>>>>>> e1581a17
             npm_windows2022_amd64:
               arch: amd64
               name: npm
@@ -297,11 +289,7 @@
               platforms: linux/amd64 linux/arm64 windows/amd64
             npm:
               name: npm
-<<<<<<< HEAD
-              os_versions: 1809 ltsc2022
-=======
               os_versions: ltsc2022
->>>>>>> e1581a17
               platforms: linux/amd64 linux/arm64 windows/amd64
         steps:
           - template: containers/manifest-template.yaml
