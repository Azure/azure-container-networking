--- conflicted
+++ resolved
@@ -160,11 +160,7 @@
               sudo find . -mindepth 2 -type f -regextype posix-extended ! -iregex '.*\.(zip|tgz)$' -delete
               sudo find . -mindepth 2 -type f -print -exec mv {} ../bins \;
               sudo rm -R -- */ && cd ..
-<<<<<<< HEAD
-              rmdir ./linux_amd64 && ./windows_amd64
-=======
               rmdir ./linux_amd64 && rmdir ./windows_amd64
->>>>>>> 3d6ecdf3
             workingDirectory: "$(modulePath)"
             name: "PrepareArtifacts"
             displayName: "Prepare Artifacts"
