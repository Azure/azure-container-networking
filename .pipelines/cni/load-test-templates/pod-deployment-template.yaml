parameters:
  clusterName: ""
  scaleup: 100
  os: ""
  iterations: 4
  nodeCount: 10

steps:
  - task: AzureCLI@1
    displayName: "Pod Deployment"
    inputs:
      azureSubscription: $(TEST_SUB_SERVICE_CONNECTION)
      scriptLocation: "inlineScript"
      scriptType: "bash"
      addSpnToEnvironment: true
      inlineScript: |
        set -ex
        az extension add --name aks-preview
        make -C ./hack/aks set-kubeconf AZCLI=az CLUSTER=${{ parameters.clusterName }}-$(make revision)
        cd test/integration/load
<<<<<<< HEAD
        go test -timeout 30m -tags load -run ^TestLoad$ -iterations=${{ parameters.iterations }} -scaleup=${{ parameters.scaleup }} -os=${{ parameters.os }}

=======
        scale=$(( ${{ parameters.scaleup }} * ${{ parameters.nodeCount }} ))
        go test -timeout 30m -tags load -run ^TestLoad$ -tags=load -iterations=${{ parameters.iterations }} -scaleup=$scale -os=${{ parameters.os }}

>>>>>>> ef30552c
<|MERGE_RESOLUTION|>--- conflicted
+++ resolved
@@ -1,28 +1,22 @@
-parameters:
-  clusterName: ""
-  scaleup: 100
-  os: ""
-  iterations: 4
-  nodeCount: 10
-
-steps:
-  - task: AzureCLI@1
-    displayName: "Pod Deployment"
-    inputs:
-      azureSubscription: $(TEST_SUB_SERVICE_CONNECTION)
-      scriptLocation: "inlineScript"
-      scriptType: "bash"
-      addSpnToEnvironment: true
-      inlineScript: |
-        set -ex
-        az extension add --name aks-preview
-        make -C ./hack/aks set-kubeconf AZCLI=az CLUSTER=${{ parameters.clusterName }}-$(make revision)
-        cd test/integration/load
-<<<<<<< HEAD
-        go test -timeout 30m -tags load -run ^TestLoad$ -iterations=${{ parameters.iterations }} -scaleup=${{ parameters.scaleup }} -os=${{ parameters.os }}
-
-=======
-        scale=$(( ${{ parameters.scaleup }} * ${{ parameters.nodeCount }} ))
-        go test -timeout 30m -tags load -run ^TestLoad$ -tags=load -iterations=${{ parameters.iterations }} -scaleup=$scale -os=${{ parameters.os }}
-
->>>>>>> ef30552c
+parameters:
+  clusterName: ""
+  scaleup: 100
+  os: ""
+  iterations: 4
+  nodeCount: 10
+
+steps:
+  - task: AzureCLI@1
+    displayName: "Pod Deployment"
+    inputs:
+      azureSubscription: $(TEST_SUB_SERVICE_CONNECTION)
+      scriptLocation: "inlineScript"
+      scriptType: "bash"
+      addSpnToEnvironment: true
+      inlineScript: |
+        set -ex
+        az extension add --name aks-preview
+        make -C ./hack/aks set-kubeconf AZCLI=az CLUSTER=${{ parameters.clusterName }}-$(make revision)
+        cd test/integration/load
+        scale=$(( ${{ parameters.scaleup }} * ${{ parameters.nodeCount }} ))
+        go test -timeout 30m -tags load -run ^TestLoad$ -tags=load -iterations=${{ parameters.iterations }} -scaleup=$scale -os=${{ parameters.os }}