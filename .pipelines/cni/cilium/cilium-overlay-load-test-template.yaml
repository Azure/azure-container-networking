--- conflicted
+++ resolved
@@ -1,181 +1,176 @@
-parameters:
-  dependsOn: ""
-  name: "cilium"
-  clusterType: "overlay-byocni-nokubeproxy-up"
-  clusterName: "cilium-overlay"
-  nodeCount: 10
-  vmSize: "Standard_DS4_v2"
-  testDropgz: true
-  os: "linux"
-  arch: ""
-  osSKU: Ubuntu
-
-# Condition confirms that:
-# Previous job has reported Succeeded. Previous job is currently setup which controls variable assignment and we are dependent on its success.
-# CONTROL_CNI either contains 'cniv1' or 'all'. It is not case sensitive
-stages:
-  - stage: create_${{ parameters.name }}
-    condition: and( succeeded(), or( contains(variables.CONTROL_CNI, 'cilium') , contains(variables.CONTROL_CNI, 'all') ) )
-    variables:
-      commitID: $[ stagedependencies.setup.env.outputs['SetEnvVars.commitID'] ]
-    dependsOn:
-      - setup
-    displayName: "Create Cluster - ${{ parameters.clusterName }}"
-    jobs:
-      - job: create_aks_cluster_with_${{ parameters.name }}
-        pool:
-          name: "$(BUILD_POOL_NAME_DEFAULT)"
-        steps:
-          - template: ../load-test-templates/create-cluster-template.yaml
-            parameters:
-              clusterType: ${{ parameters.clusterType }}
-              clusterName: ${{ parameters.clusterName }}-$(commitID)
-              nodeCount: ${{ parameters.nodeCount }}
-              vmSize: Standard_D4s_v3
-              region: $(LOCATION)
-
-# Conditions for below E2E test scenarios confirm that:
-# Pipeline has not been canceled and that the previous job has reports anything other than failure(Succeeded, SuccededWithIssues, Skipped). Previous job is declared by dependsOn:
-# CONTROL_SCENARIO either contains 'all' or its respective scenario 'npm', 'scaleTest', 'restartNode', 'restartCNS'. It is not case sensitive
-# Ex. CONTROL_SCENARIO = "restartnode SCALETEST" will only run Scale Test and Restart Test.
-  - stage: ${{ parameters.name }}
-    variables:
-      commitID: $[ stagedependencies.setup.env.outputs['SetEnvVars.commitID'] ]
-      cnsVersion: $[ stagedependencies.setup.env.outputs['SetEnvVars.cnsVersion'] ]
-      dropgzVersion: $[ stagedependencies.setup.env.outputs['SetEnvVars.dropgzVersion'] ]
-    pool:
-      name: "$(BUILD_POOL_NAME_DEFAULT)"
-    dependsOn:
-      - create_${{ parameters.name }}
-      - setup
-    displayName: "Cilium Test - ${{ parameters.name }}"
-    jobs:
-      - job: deploy_cilium_components
-        steps:
-          - task: AzureCLI@1
-            displayName: "Install Cilium, CNS, and ip-masq-agent"
-            inputs:
-              azureSubscription: $(BUILD_VALIDATIONS_SERVICE_CONNECTION)
-              scriptLocation: "inlineScript"
-              scriptType: "bash"
-              addSpnToEnvironment: true
-              inlineScript: |
-                set -ex
-                az extension add --name aks-preview
-                make -C ./hack/aks set-kubeconf AZCLI=az CLUSTER=${{ parameters.clusterName }}-$(commitID)
-                ls -lah
-                pwd
-                kubectl cluster-info
-                kubectl get po -owide -A
-
-                echo "deploy Cilium ConfigMap"
-<<<<<<< HEAD
-                kubectl apply -f cilium/configmap.yaml
-                kubectl apply -f test/integration/manifests/cilium/cilium-config-xdp.yaml
-=======
-                kubectl apply -f test/integration/manifests/cilium/cilium-config.yaml
->>>>>>> 67c13c93
-                echo "install Cilium onto Overlay Cluster"
-                kubectl apply -f test/integration/manifests/cilium/cilium-agent
-                kubectl apply -f test/integration/manifests/cilium/cilium-operator
-                echo "install Cilium ${CILIUM_VERSION_TAG} onto Overlay Cluster"
-                # Passes Cilium image to daemonset and deployment
-                envsubst '${CILIUM_VERSION_TAG},${CILIUM_IMAGE_REGISTRY}' < test/integration/manifests/cilium/daemonset.yaml | kubectl apply -f -
-                envsubst '${CILIUM_VERSION_TAG},${CILIUM_IMAGE_REGISTRY}' < test/integration/manifests/cilium/deployment.yaml | kubectl apply -f -
-                kubectl get po -owide -A
-
-                echo "Deploy Azure-CNS"
-                if [ -z $(DROP_GZ_VERSION) ]; then
-                  sudo -E env "PATH=$PATH" make test-integration CNS_VERSION=$(cnsVersion) CNI_DROPGZ_VERSION=$(dropgzVersion) INSTALL_CNS=true INSTALL_OVERLAY=true TEST_DROPGZ=${{ parameters.testDropgz }} CNS_IMAGE_REPO=$(CNS_IMAGE_REPO)
-                else
-                  sudo -E env "PATH=$PATH" make test-integration CNS_VERSION=$(cnsVersion) CNI_DROPGZ_VERSION=$(DROP_GZ_VERSION) INSTALL_CNS=true INSTALL_OVERLAY=true TEST_DROPGZ=${{ parameters.testDropgz }} CNS_IMAGE_REPO=$(CNS_IMAGE_REPO)
-                fi
-                kubectl get po -owide -A
-      - job: deploy_pods
-        condition: and( and( not(canceled()), not(failed()) ), or( contains(variables.CONTROL_SCENARIO, 'scaleTest') , contains(variables.CONTROL_SCENARIO, 'all') ) )
-        displayName: "Scale Test"
-        dependsOn: deploy_cilium_components
-        steps:
-          - template: ../load-test-templates/pod-deployment-template.yaml
-            parameters:
-              clusterName: ${{ parameters.clusterName }}-$(commitID)
-              scaleup: ${SCALEUP_CILIUM}
-              os: linux
-              iterations: ${ITERATIONS_CILIUM}
-              nodeCount: ${{ parameters.nodeCount }}
-              cni: cilium
-          - template: ../load-test-templates/validate-state-template.yaml
-            parameters:
-              clusterName: ${{ parameters.clusterName }}-$(commitID)
-      - job: restart_nodes
-        condition: and( and( not(canceled()), not(failed()) ), or( contains(variables.CONTROL_SCENARIO, 'restartNode') , contains(variables.CONTROL_SCENARIO, 'all') ) )
-        displayName: "Restart Test"
-        dependsOn: deploy_pods
-        steps:
-          - template: ../load-test-templates/restart-node-template.yaml
-            parameters:
-              clusterName: ${{ parameters.clusterName }}-$(commitID)
-              os: ${{ parameters.os }}
-              cni: cilium
-          - template: ../load-test-templates/validate-state-template.yaml
-            parameters:
-              clusterName: ${{ parameters.clusterName }}-$(commitID)
-              restartCase: "true"
-      - job: restart_cns
-        condition: and( and( not(canceled()), not(failed()) ), or( contains(variables.CONTROL_SCENARIO, 'restartCNS') , contains(variables.CONTROL_SCENARIO, 'all') ) )
-        displayName: "Restart and Validate CNS"
-        dependsOn: restart_nodes
-        steps:
-          - template: ../load-test-templates/restart-cns-template.yaml
-            parameters:
-              clusterName: ${{ parameters.clusterName }}-$(commitID)
-              os: ${{ parameters.os }}
-              scaleup: ${SCALEUP_CILIUM}
-              nodeCount: ${{ parameters.nodeCount }}
-              cni: cilium
-      - job: cni_tests
-        displayName: "Cilium Test"
-        dependsOn: restart_cns
-        steps:
-          - script: |
-              echo "install cilium CLI"
-              CILIUM_CLI_VERSION=v0.13.2
-              CLI_ARCH=amd64
-              curl -L --fail --remote-name-all https://github.com/cilium/cilium-cli/releases/download/${CILIUM_CLI_VERSION}/cilium-linux-${CLI_ARCH}.tar.gz{,.sha256sum}
-              sha256sum --check cilium-linux-${CLI_ARCH}.tar.gz.sha256sum
-              sudo tar xzvfC cilium-linux-${CLI_ARCH}.tar.gz /usr/local/bin
-              rm cilium-linux-${CLI_ARCH}.tar.gz{,.sha256sum}
-            name: "InstallCiliumCli"
-            displayName: "Install Cilium CLI"
-          - task: AzureCLI@1
-            inputs:
-              azureSubscription: $(BUILD_VALIDATIONS_SERVICE_CONNECTION)
-              scriptLocation: "inlineScript"
-              scriptType: "bash"
-              addSpnToEnvironment: true
-              inlineScript: |
-                set -ex
-                make -C ./hack/aks set-kubeconf AZCLI=az CLUSTER=${{ parameters.clusterName }}-$(commitID)
-            name: "GetCluster"
-            displayName: "Get AKS Cluster"
-          - script: |
-              kubectl delete ns load-test
-              cilium connectivity test
-            retryCountOnTaskFailure: 6
-            name: "CiliumConnectivityTests"
-            displayName: "Run Cilium Connectivity Tests"
-      - job: failedE2ELogs
-        displayName: "Failure Logs"
-        dependsOn:
-          - deploy_cilium_components
-          - deploy_pods
-          - restart_nodes
-          - restart_cns
-          - cni_tests
-        condition: failed()
-        steps:
-          - template: ../../templates/log-template.yaml
-            parameters:
-              clusterName: ${{ parameters.clusterName }}-$(commitID)
-              os: linux
-              cni: cilium
+parameters:
+  dependsOn: ""
+  name: "cilium"
+  clusterType: "overlay-byocni-nokubeproxy-up"
+  clusterName: "cilium-overlay"
+  nodeCount: 10
+  vmSize: "Standard_DS4_v2"
+  testDropgz: true
+  os: "linux"
+  arch: ""
+  osSKU: Ubuntu
+
+# Condition confirms that:
+# Previous job has reported Succeeded. Previous job is currently setup which controls variable assignment and we are dependent on its success.
+# CONTROL_CNI either contains 'cniv1' or 'all'. It is not case sensitive
+stages:
+  - stage: create_${{ parameters.name }}
+    condition: and( succeeded(), or( contains(variables.CONTROL_CNI, 'cilium') , contains(variables.CONTROL_CNI, 'all') ) )
+    variables:
+      commitID: $[ stagedependencies.setup.env.outputs['SetEnvVars.commitID'] ]
+    dependsOn:
+      - setup
+    displayName: "Create Cluster - ${{ parameters.clusterName }}"
+    jobs:
+      - job: create_aks_cluster_with_${{ parameters.name }}
+        pool:
+          name: "$(BUILD_POOL_NAME_DEFAULT)"
+        steps:
+          - template: ../load-test-templates/create-cluster-template.yaml
+            parameters:
+              clusterType: ${{ parameters.clusterType }}
+              clusterName: ${{ parameters.clusterName }}-$(commitID)
+              nodeCount: ${{ parameters.nodeCount }}
+              vmSize: Standard_D4s_v3
+              region: $(LOCATION)
+
+# Conditions for below E2E test scenarios confirm that:
+# Pipeline has not been canceled and that the previous job has reports anything other than failure(Succeeded, SuccededWithIssues, Skipped). Previous job is declared by dependsOn:
+# CONTROL_SCENARIO either contains 'all' or its respective scenario 'npm', 'scaleTest', 'restartNode', 'restartCNS'. It is not case sensitive
+# Ex. CONTROL_SCENARIO = "restartnode SCALETEST" will only run Scale Test and Restart Test.
+  - stage: ${{ parameters.name }}
+    variables:
+      commitID: $[ stagedependencies.setup.env.outputs['SetEnvVars.commitID'] ]
+      cnsVersion: $[ stagedependencies.setup.env.outputs['SetEnvVars.cnsVersion'] ]
+      dropgzVersion: $[ stagedependencies.setup.env.outputs['SetEnvVars.dropgzVersion'] ]
+    pool:
+      name: "$(BUILD_POOL_NAME_DEFAULT)"
+    dependsOn:
+      - create_${{ parameters.name }}
+      - setup
+    displayName: "Cilium Test - ${{ parameters.name }}"
+    jobs:
+      - job: deploy_cilium_components
+        steps:
+          - task: AzureCLI@1
+            displayName: "Install Cilium, CNS, and ip-masq-agent"
+            inputs:
+              azureSubscription: $(BUILD_VALIDATIONS_SERVICE_CONNECTION)
+              scriptLocation: "inlineScript"
+              scriptType: "bash"
+              addSpnToEnvironment: true
+              inlineScript: |
+                set -ex
+                az extension add --name aks-preview
+                make -C ./hack/aks set-kubeconf AZCLI=az CLUSTER=${{ parameters.clusterName }}-$(commitID)
+                ls -lah
+                pwd
+                kubectl cluster-info
+                kubectl get po -owide -A
+
+                echo "deploy Cilium ConfigMap"
+                kubectl apply -f test/integration/manifests/cilium/cilium-config-xdp.yaml
+                echo "install Cilium onto Overlay Cluster"
+                kubectl apply -f test/integration/manifests/cilium/cilium-agent
+                kubectl apply -f test/integration/manifests/cilium/cilium-operator
+                echo "install Cilium ${CILIUM_VERSION_TAG} onto Overlay Cluster"
+                # Passes Cilium image to daemonset and deployment
+                envsubst '${CILIUM_VERSION_TAG},${CILIUM_IMAGE_REGISTRY}' < test/integration/manifests/cilium/daemonset.yaml | kubectl apply -f -
+                envsubst '${CILIUM_VERSION_TAG},${CILIUM_IMAGE_REGISTRY}' < test/integration/manifests/cilium/deployment.yaml | kubectl apply -f -
+                kubectl get po -owide -A
+
+                echo "Deploy Azure-CNS"
+                if [ -z $(DROP_GZ_VERSION) ]; then
+                  sudo -E env "PATH=$PATH" make test-integration CNS_VERSION=$(cnsVersion) CNI_DROPGZ_VERSION=$(dropgzVersion) INSTALL_CNS=true INSTALL_OVERLAY=true TEST_DROPGZ=${{ parameters.testDropgz }} CNS_IMAGE_REPO=$(CNS_IMAGE_REPO)
+                else
+                  sudo -E env "PATH=$PATH" make test-integration CNS_VERSION=$(cnsVersion) CNI_DROPGZ_VERSION=$(DROP_GZ_VERSION) INSTALL_CNS=true INSTALL_OVERLAY=true TEST_DROPGZ=${{ parameters.testDropgz }} CNS_IMAGE_REPO=$(CNS_IMAGE_REPO)
+                fi
+                kubectl get po -owide -A
+      - job: deploy_pods
+        condition: and( and( not(canceled()), not(failed()) ), or( contains(variables.CONTROL_SCENARIO, 'scaleTest') , contains(variables.CONTROL_SCENARIO, 'all') ) )
+        displayName: "Scale Test"
+        dependsOn: deploy_cilium_components
+        steps:
+          - template: ../load-test-templates/pod-deployment-template.yaml
+            parameters:
+              clusterName: ${{ parameters.clusterName }}-$(commitID)
+              scaleup: ${SCALEUP_CILIUM}
+              os: linux
+              iterations: ${ITERATIONS_CILIUM}
+              nodeCount: ${{ parameters.nodeCount }}
+              cni: cilium
+          - template: ../load-test-templates/validate-state-template.yaml
+            parameters:
+              clusterName: ${{ parameters.clusterName }}-$(commitID)
+      - job: restart_nodes
+        condition: and( and( not(canceled()), not(failed()) ), or( contains(variables.CONTROL_SCENARIO, 'restartNode') , contains(variables.CONTROL_SCENARIO, 'all') ) )
+        displayName: "Restart Test"
+        dependsOn: deploy_pods
+        steps:
+          - template: ../load-test-templates/restart-node-template.yaml
+            parameters:
+              clusterName: ${{ parameters.clusterName }}-$(commitID)
+              os: ${{ parameters.os }}
+              cni: cilium
+          - template: ../load-test-templates/validate-state-template.yaml
+            parameters:
+              clusterName: ${{ parameters.clusterName }}-$(commitID)
+              restartCase: "true"
+      - job: restart_cns
+        condition: and( and( not(canceled()), not(failed()) ), or( contains(variables.CONTROL_SCENARIO, 'restartCNS') , contains(variables.CONTROL_SCENARIO, 'all') ) )
+        displayName: "Restart and Validate CNS"
+        dependsOn: restart_nodes
+        steps:
+          - template: ../load-test-templates/restart-cns-template.yaml
+            parameters:
+              clusterName: ${{ parameters.clusterName }}-$(commitID)
+              os: ${{ parameters.os }}
+              scaleup: ${SCALEUP_CILIUM}
+              nodeCount: ${{ parameters.nodeCount }}
+              cni: cilium
+      - job: cni_tests
+        displayName: "Cilium Test"
+        dependsOn: restart_cns
+        steps:
+          - script: |
+              echo "install cilium CLI"
+              CILIUM_CLI_VERSION=v0.13.2
+              CLI_ARCH=amd64
+              curl -L --fail --remote-name-all https://github.com/cilium/cilium-cli/releases/download/${CILIUM_CLI_VERSION}/cilium-linux-${CLI_ARCH}.tar.gz{,.sha256sum}
+              sha256sum --check cilium-linux-${CLI_ARCH}.tar.gz.sha256sum
+              sudo tar xzvfC cilium-linux-${CLI_ARCH}.tar.gz /usr/local/bin
+              rm cilium-linux-${CLI_ARCH}.tar.gz{,.sha256sum}
+            name: "InstallCiliumCli"
+            displayName: "Install Cilium CLI"
+          - task: AzureCLI@1
+            inputs:
+              azureSubscription: $(BUILD_VALIDATIONS_SERVICE_CONNECTION)
+              scriptLocation: "inlineScript"
+              scriptType: "bash"
+              addSpnToEnvironment: true
+              inlineScript: |
+                set -ex
+                make -C ./hack/aks set-kubeconf AZCLI=az CLUSTER=${{ parameters.clusterName }}-$(commitID)
+            name: "GetCluster"
+            displayName: "Get AKS Cluster"
+          - script: |
+              kubectl delete ns load-test
+              cilium connectivity test
+            retryCountOnTaskFailure: 6
+            name: "CiliumConnectivityTests"
+            displayName: "Run Cilium Connectivity Tests"
+      - job: failedE2ELogs
+        displayName: "Failure Logs"
+        dependsOn:
+          - deploy_cilium_components
+          - deploy_pods
+          - restart_nodes
+          - restart_cns
+          - cni_tests
+        condition: failed()
+        steps:
+          - template: ../../templates/log-template.yaml
+            parameters:
+              clusterName: ${{ parameters.clusterName }}-$(commitID)
+              os: linux
+              cni: cilium