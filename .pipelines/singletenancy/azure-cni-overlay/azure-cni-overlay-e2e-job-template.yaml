parameters:
  name: ""
  displayName: ""
  testDropgz: ""
  clusterType: ""
  clusterName: ""
  vmSize: ""
  k8sVersion: ""
  dependsOn: ""

stages:
  - stage: ${{ parameters.clusterName }}
    displayName: Create Cluster - ${{ parameters.displayName }}
    dependsOn:
      - ${{ parameters.dependsOn }}
      - setup
    pool:
      name: $(BUILD_POOL_NAME_DEFAULT)
    variables:
      commitID: $[ stagedependencies.setup.env.outputs['EnvironmentalVariables.commitID'] ]
    jobs:
      - template: ../../templates/create-cluster.yaml
        parameters:
          name: ${{ parameters.name }}
          displayName: ${{ parameters.displayName }}
          clusterType: ${{ parameters.clusterType }}
          clusterName: ${{ parameters.clusterName }}-$(commitID)
          vmSize: ${{ parameters.vmSize }}
          k8sVersion: ${{ parameters.k8sVersion }}
          dependsOn: ${{ parameters.dependsOn }}
          region: $(REGION_AKS_CLUSTER_TEST)

  - stage: ${{ parameters.name }}
    displayName: E2E - ${{ parameters.displayName }}
    dependsOn:
    - setup
    - publish
    - ${{ parameters.clusterName }}
    variables:
      commitID: $[ stagedependencies.setup.env.outputs['EnvironmentalVariables.commitID'] ]
    jobs:
      - job: ${{ parameters.name }}
        displayName: Azure CNI Overlay Test Suite - (${{ parameters.name }})
        timeoutInMinutes: 120
        pool:
          name: $(BUILD_POOL_NAME_DEFAULT)
          demands:
          - agent.os -equals Linux
          - Role -equals $(CUSTOM_E2E_ROLE)
        variables:
          GOPATH: "$(Agent.TempDirectory)/go" # Go workspace path
          GOBIN: "$(GOPATH)/bin" # Go binaries path
          modulePath: "$(GOPATH)/src/github.com/Azure/azure-container-networking"
        steps:
          - template: azure-cni-overlay-e2e-step-template.yaml
            parameters:
              name: ${{ parameters.name }}
              testDropgz: ${{ parameters.testDropgz }}
              clusterName: ${{ parameters.clusterName }}-$(commitID)

<<<<<<< HEAD
      - template: ../../cni/k8s-e2e/k8s-e2e-job-template.yaml
        parameters:
          sub: $(BUILD_VALIDATIONS_SERVICE_CONNECTION)
          clusterName: ${{ parameters.clusterName }}-$(commitID)
          os: ${{ parameters.os }}
          dependsOn: ${{ parameters.name }}
          dns: true
          portforward: true
          hostport: true
          service: true

      - template: ../../cni/k8s-e2e/k8s-e2e-job-template.yaml
        parameters:
          sub: $(BUILD_VALIDATIONS_SERVICE_CONNECTION)
          clusterName: ${{ parameters.clusterName }}-$(commitID)
          os: windows
          dependsOn: cni_${{ parameters.os }}
          dns: true
          portforward: true
          hostport: true
          service: true
          hybridWin: true
          datapath: true
=======
      - job: logs
        displayName: "Log Failure"
        dependsOn:
          - ${{ parameters.name }}
        condition: failed()
        steps:
          - template: ../../templates/log-template.yaml
            parameters:
              clusterName: ${{ parameters.clusterName }}-$(commitID)
              os: ${{ parameters.os }}
              cni: cniv2
>>>>>>> 64f01b27
<|MERGE_RESOLUTION|>--- conflicted
+++ resolved
@@ -58,7 +58,6 @@
               testDropgz: ${{ parameters.testDropgz }}
               clusterName: ${{ parameters.clusterName }}-$(commitID)
 
-<<<<<<< HEAD
       - template: ../../cni/k8s-e2e/k8s-e2e-job-template.yaml
         parameters:
           sub: $(BUILD_VALIDATIONS_SERVICE_CONNECTION)
@@ -82,7 +81,7 @@
           service: true
           hybridWin: true
           datapath: true
-=======
+
       - job: logs
         displayName: "Log Failure"
         dependsOn:
@@ -94,4 +93,3 @@
               clusterName: ${{ parameters.clusterName }}-$(commitID)
               os: ${{ parameters.os }}
               cni: cniv2
->>>>>>> 64f01b27
