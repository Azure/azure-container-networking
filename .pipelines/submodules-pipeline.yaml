pr:
  branches:
    include:
      - master
  paths:
    exclude:
<<<<<<< HEAD
      - "*"
=======
    - ".devcontainer"
    - ".hooks"
    - ".vscode"
    - ".github"
    - cnm
    - crd
    - debug
    - docs
    - ebtables
    - examples
    - nmagent
    - npm
    - proto
    - pkgerrlint
    - server
>>>>>>> 06e3877c

trigger:
  paths:
    exclude:
<<<<<<< HEAD
      - "*"
=======
    - ".devcontainer"
    - ".hooks"
    - ".vscode"
    - ".github"
    - cnm
    - crd
    - debug
    - docs
    - ebtables
    - examples
    - nmagent
    - npm
    - pkgerrlint
    - proto
    - server

>>>>>>> 06e3877c
  tags:
    include:
    - "zapai/*"
    - "azure-ipam/*"
    - "dropgz/*"
    - "cni/*"
<<<<<<< HEAD
    exclude:
      - "v*"
=======
    - "v*"
>>>>>>> 06e3877c

stages:
  - stage: setup
    displayName: ACN
    jobs:
      - job: env
        displayName: Setup
        pool:
          name: "$(BUILD_POOL_NAME_DEFAULT)"
        steps:
          - script: |
              # To use the variables below, you must make the respective stage's dependsOn have - setup or it will not retain context of this stage
              BUILD_NUMBER=$(Build.BuildNumber)
              echo "##vso[task.setvariable variable=StorageID;isOutput=true]$(echo ${BUILD_NUMBER//./-})"
              echo "##vso[task.setvariable variable=commitID;isOutput=true]$(make revision)"
              echo "##vso[task.setvariable variable=Tag;isOutput=true]$(make version)"
              echo "##vso[task.setvariable variable=cniVersion;isOutput=true]$(make cni-version)"
              echo "##vso[task.setvariable variable=npmVersion;isOutput=true]$(make npm-version)"
              cat /etc/os-release
              uname -a
              sudo chown -R $(whoami):$(whoami) .
              go version
              go env
              which go
              echo $PATH
            name: "EnvironmentalVariables"
            displayName: "Set environmental variables"
            condition: always()

  - stage: test
    displayName: Test ACN
    dependsOn:
      - setup
    jobs:
      - job: test
        displayName: Run Tests
        pool:
          name: "$(BUILD_POOL_NAME_DEFAULT)"
        steps:
          - script: |
              make tools
              sudo -E env "PATH=$PATH" make test-azure-ipam;
            retryCountOnTaskFailure: 3
            name: "Test"
            displayName: "Run Tests"

  - stage: binaries
    displayName: Build Binaries
    dependsOn:
      - setup
      - test
    jobs:
      - job: build
        displayName: Build Binaries
        variables:
          STORAGE_ID: $[ stagedependencies.setup.env.outputs['EnvironmentalVariables.StorageID'] ]
        pool:
          name: "$(BUILD_POOL_NAME_DEFAULT)"
        steps:
          - script: |
              make all-binaries-platforms
            name: "BuildAllPlatformBinaries"
            displayName: "Build all platform binaries"

          - script: |
              mkdir -p ./output/bins
              cd ./output
              find . -name '*.tgz' -print -exec mv -t ./bins/ {} +
              find . -name '*.zip' -print -exec mv -t ./bins/ {} +
              shopt -s extglob
              rm -rf !("bins")
            name: "PrepareArtifacts"
            displayName: "Prepare Artifacts"

          - task: CopyFiles@2
            inputs:
              sourceFolder: "output"
              targetFolder: $(Build.ArtifactStagingDirectory)
            condition: succeeded()

          - task: PublishBuildArtifacts@1
            inputs:
              artifactName: "output"
              pathtoPublish: "$(Build.ArtifactStagingDirectory)"
            condition: succeeded()

          - task: AzureCLI@1
            inputs:
              azureSubscription: $(BUILD_VALIDATIONS_SERVICE_CONNECTION)
              scriptLocation: "inlineScript"
              inlineScript: |
                echo Creating storage container with name acn-$(STORAGE_ID) and account name $(STORAGE_ACCOUNT_NAME)
                az storage container create -n acn-$(STORAGE_ID) --account-name $(STORAGE_ACCOUNT_NAME) --public-access container
                az storage blob upload-batch -d acn-$(STORAGE_ID) -s ./output/bins/  --account-name $(STORAGE_ACCOUNT_NAME)
            displayName: Create artifact storage container
            condition: succeeded()


  - stage: containerize
    displayName: Build Images
    dependsOn:
      - setup
      - test
    jobs:
      - job: containerize_amd64
        displayName: Build Images
        pool:
          name: "$(BUILD_POOL_NAME_LINUX_AMD64)"
        strategy:
          matrix:
            cni_dropgz_linux_amd64:
              arch: amd64
              name: cni-dropgz
              os: linux
            cni_dropgz_test_linux_amd64:
              arch: amd64
              name: cni-dropgz-test
              os: linux
            cns_linux_amd64:
              arch: amd64
              name: cns
              os: linux
            cns_windows2019_amd64:
              arch: amd64
              name: cns
              os: windows
              os_version: ltsc2019
            cns_windows2022_amd64:
              arch: amd64
              name: cns
              os: windows
              os_version: ltsc2022
            npm_linux_amd64:
              arch: amd64
              name: npm
              os: linux
            npm_windows2019_amd64:
              arch: amd64
              name: npm
              os: windows
              os_version: "1809"
            npm_windows2022_amd64:
              arch: amd64
              name: npm
              os: windows
              os_version: ltsc2022
        steps:
          - template: containers/container-template.yaml
            parameters:
              arch: $(arch)
              name: $(name)
              os: $(os)
              os_version: $(os_version)
      - job: containerize_linux_arm64
        displayName: Build Images
        variables:
          TAG: $[ stagedependencies.setup.env.outputs['EnvironmentalVariables.Tag'] ]
        pool:
          name: "$(BUILD_POOL_NAME_LINUX_ARM64)"
        strategy:
          matrix:
            cni_dropgz_linux_arm64:
              arch: arm64
              name: cni-dropgz
              os: linux
            cni_dropgz_test_linux_arm64:
              arch: arm64
              name: cni-dropgz-test
              os: linux
            cns_linux_arm64:
              arch: arm64
              name: cns
              os: linux
            npm_linux_arm64:
              arch: arm64
              name: npm
              os: linux
        steps:
          - template: containers/container-template.yaml
            parameters:
              arch: $(arch)
              name: $(name)
              os: $(os)

  - stage: publish
    displayName: Publish Multiarch Manifests
    dependsOn:
      - containerize
    jobs:
      - job: manifest
        displayName: Compile Manifests
        pool:
          name: "$(BUILD_POOL_NAME_DEFAULT)"
        strategy:
          matrix:
            cni_dropgz:
              name: cni-dropgz
              platforms: linux/amd64 linux/arm64
            cni_dropgz_test:
              name: cni-dropgz-test
              platforms: linux/amd64 linux/arm64
            cns:
              name: cns
              os_versions: ltsc2019 ltsc2022
              platforms: linux/amd64 linux/arm64 windows/amd64
            npm:
              name: npm
              os_versions: 1809 ltsc2022
              platforms: linux/amd64 linux/arm64 windows/amd64
        steps:
          - template: containers/manifest-template.yaml
            parameters:
              name: $(name)
              os_versions: $(os_versions)
              platforms: $(platforms)
              tag: $(TAG)

  - template: singletenancy/cilium/cilium-e2e-job-template.yaml
    parameters:
      name: "cilium_e2e"
      displayName: Cilium
      testDropgz: true
      clusterType: cilium-podsubnet-up
      clusterName: "submodciliume2e"
      vmSize: Standard_B2ms
      k8sVersion: ""
      windowsOsSku: ""
      dependsOn: 'containerize'

  - template: singletenancy/cilium-overlay/cilium-overlay-e2e-job-template.yaml
    parameters:
      name: "cilium_overlay_e2e"
      displayName: Cilium on AKS Overlay
      testDropgz: true
      clusterType: cilium-overlay-up
      clusterName: "submodoverlaye2e"
      vmSize: Standard_B2ms
      k8sVersion: ""
      windowsOsSku: ""
      dependsOn: 'containerize'

  - template: singletenancy/aks-swift/e2e-job-template.yaml
    parameters:
      name: "aks_swift_e2e"
      displayName: AKS Swift
      testDropgz: true
      clusterType: swift-byocni-up
      clusterName: "submodswift"
      vmSize: Standard_B2ms
      k8sVersion: ""
      windowsOsSku: ""
      dependsOn: 'containerize'

  - stage: delete
    displayName: Delete Clusters
    condition: always()
    dependsOn:
      - setup
      - "aks_swift_e2e"
      - "cilium_e2e"
      - "cilium_overlay_e2e"
    variables:
      commitID: $[ stagedependencies.setup.env.outputs['EnvironmentalVariables.commitID'] ]
    jobs:
      - job: delete
        displayName: Delete Cluster
        pool:
          name: "$(BUILD_POOL_NAME_DEFAULT)"
        strategy:
          matrix:
            cilium_e2e:
              name: cilium_e2e
              clusterName: 'submodciliume2e'
            cilium_overlay_e2e:
              name: cilium_overlay_e2e
              clusterName: 'submodoverlaye2e'
            aks_swift_e2e:
              name: aks_swift_e2e
              clusterName: 'submodswift'
        steps:
          - template: templates/delete-cluster.yaml
            parameters:
              name: $(name)
              clusterName: $(clusterName)-$(commitID)
              region: $(REGION_AKS_CLUSTER_TEST)

  - stage: cleanup
    displayName: Cleanup
    dependsOn:
      - cilium_e2e
      - aks_swift_e2e
      - cilium_overlay_e2e
    jobs:
      - job: delete_remote_artifacts
        displayName: Delete remote artifacts
        pool:
          name: $(BUILD_POOL_NAME_DEFAULT)
          demands: agent.os -equals Linux
        steps:
          - checkout: none
          - task: AzureCLI@1
            inputs:
              azureSubscription: $(BUILD_VALIDATIONS_SERVICE_CONNECTION)
              scriptLocation: "inlineScript"
              inlineScript: |
                BUILD_NUMBER=$(Build.BuildNumber)
                BUILD_NUMBER=${BUILD_NUMBER//./-}
                echo Deleting storage container with name acn-$BUILD_NUMBER and account name $(STORAGE_ACCOUNT_NAME)
                az storage container delete -n acn-$BUILD_NUMBER --account-name $(STORAGE_ACCOUNT_NAME)
            displayName: Cleanup remote Azure storage container<|MERGE_RESOLUTION|>--- conflicted
+++ resolved
@@ -4,9 +4,6 @@
       - master
   paths:
     exclude:
-<<<<<<< HEAD
-      - "*"
-=======
     - ".devcontainer"
     - ".hooks"
     - ".vscode"
@@ -22,14 +19,10 @@
     - proto
     - pkgerrlint
     - server
->>>>>>> 06e3877c
 
 trigger:
   paths:
     exclude:
-<<<<<<< HEAD
-      - "*"
-=======
     - ".devcontainer"
     - ".hooks"
     - ".vscode"
@@ -46,19 +39,13 @@
     - proto
     - server
 
->>>>>>> 06e3877c
   tags:
     include:
     - "zapai/*"
     - "azure-ipam/*"
     - "dropgz/*"
     - "cni/*"
-<<<<<<< HEAD
-    exclude:
-      - "v*"
-=======
     - "v*"
->>>>>>> 06e3877c
 
 stages:
   - stage: setup
