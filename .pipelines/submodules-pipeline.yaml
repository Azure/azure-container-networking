--- conflicted
+++ resolved
@@ -4,47 +4,29 @@
       - master
   paths:
     include:
-<<<<<<< HEAD
-      - "zapai/*"
-      - "azure-ipam/*"
-      - "dropgz/*"
-=======
     - "zapai/*"
     - "azure-ipam/*"
     - "dropgz/*"
     - "cni/*"
     - ".pipelines/submodules-pipeline.yaml" # Enable /azp run Azure Container Networking PR - submodules
->>>>>>> e1581a17
     exclude:
       - "*"
 
 trigger:
   paths:
     include:
-<<<<<<< HEAD
-      - "zapai/*"
-      - "azure-ipam/*"
-      - "dropgz/*"
-=======
     - "zapai/*"
     - "azure-ipam/*"
     - "dropgz/*"
     - "cni/*"
->>>>>>> e1581a17
     exclude:
       - "*"
   tags:
     include:
-<<<<<<< HEAD
-      - "zapai/*"
-      - "azure-ipam/*"
-      - "dropgz/*"
-=======
     - "zapai/*"
     - "azure-ipam/*"
     - "dropgz/*"
     - "cni/*"
->>>>>>> e1581a17
     exclude:
       - "v*"
 
@@ -270,11 +252,7 @@
       testDropgz: true
       clusterName: "submodules-ciliume2e"
 
-<<<<<<< HEAD
-  - template: singletenancy/overlay/overlay-e2e-job-template.yaml
-=======
   - template: singletenancy/cilium-overlay/cilium-overlay-e2e-job-template.yaml
->>>>>>> e1581a17
     parameters:
       name: "cilium_overlay_e2e"
       displayName: Cilium on AKS Overlay
