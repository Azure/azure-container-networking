package nmagent

import (
	"context"
	"encoding/json"
	"encoding/xml"
	"io"
	"net"
	"net/http"
	"net/url"
	"strconv"
	"time"

	"github.com/Azure/azure-container-networking/common"
	"github.com/Azure/azure-container-networking/log"
	"github.com/Azure/azure-container-networking/nmagent/internal"
	"github.com/pkg/errors"
)

const ()

// NewClient returns an initialized Client using the provided configuration.
func NewClient(c Config) (*Client, error) {
	if err := c.Validate(); err != nil {
		return nil, errors.Wrap(err, "validating config")
	}

	client := &Client{
		httpClient: &http.Client{
			Transport: &internal.WireserverTransport{
				Transport: http.DefaultTransport,
			},
		},
		host:      c.Host,
		port:      c.Port,
		enableTLS: c.UseTLS,
		retrier: internal.Retrier{
			// nolint:gomnd // the base parameter is explained in the function
			Cooldown: internal.Exponential(1*time.Second, 2),
		},
	}

	return client, nil
}

// Client is an agent for exchanging information with NMAgent.
type Client struct {
	httpClient *http.Client

	// config
	host      string
	port      uint16
	enableTLS bool
	// Node subnet state
	secondaryIPQueryInterval   time.Duration // Minimum time between secondary IP fetches
	secondaryIPLastRefreshTime time.Time     // Time of last secondary IP fetch

	retrier interface {
		Do(context.Context, func() error) error
	}
}

// JoinNetwork joins a node to a customer's virtual network.
func (c *Client) JoinNetwork(ctx context.Context, jnr JoinNetworkRequest) error {
	req, err := c.buildRequest(ctx, jnr)
	if err != nil {
		return errors.Wrap(err, "building request")
	}

	err = c.retrier.Do(ctx, func() error {
		resp, err := c.httpClient.Do(req) // nolint:govet // the shadow is intentional
		if err != nil {
			return errors.Wrap(err, "executing request")
		}
		defer resp.Body.Close()

		if resp.StatusCode != http.StatusOK {
			return die(resp.StatusCode, resp.Header, resp.Body, req.URL.Path)
		}
		return nil
	})

	return err // nolint:wrapcheck // wrapping this just introduces noise
}

// DeleteNetwork deletes a customer network and it's associated subnets.
func (c *Client) DeleteNetwork(ctx context.Context, dnr DeleteNetworkRequest) error {
	req, err := c.buildRequest(ctx, dnr)
	if err != nil {
		return errors.Wrap(err, "building request")
	}

	resp, err := c.httpClient.Do(req) // nolint:govet // the shadow is intentional
	if err != nil {
		return errors.Wrap(err, "submitting request")
	}
	defer resp.Body.Close()

	if resp.StatusCode != http.StatusOK {
		return die(resp.StatusCode, resp.Header, resp.Body, req.URL.Path)
	}
	return nil
}

// GetNetworkConfiguration retrieves the configuration of a customer's virtual
// network. Only subnets which have been delegated will be returned.
func (c *Client) GetNetworkConfiguration(ctx context.Context, gncr GetNetworkConfigRequest) (VirtualNetwork, error) {
	var out VirtualNetwork

	req, err := c.buildRequest(ctx, gncr)
	if err != nil {
		return out, errors.Wrap(err, "building request")
	}

	err = c.retrier.Do(ctx, func() error {
		resp, err := c.httpClient.Do(req) // nolint:govet // the shadow is intentional
		if err != nil {
			return errors.Wrap(err, "executing http request to")
		}
		defer resp.Body.Close()

		if resp.StatusCode != http.StatusOK {
			return die(resp.StatusCode, resp.Header, resp.Body, req.URL.Path)
		}

		ct := resp.Header.Get(internal.HeaderContentType)
		if ct != internal.MimeJSON {
			return NewContentError(ct, resp.Body, resp.ContentLength)
		}

		err = json.NewDecoder(resp.Body).Decode(&out)
		if err != nil {
			return errors.Wrap(err, "decoding json response")
		}

		return nil
	})

	return out, err // nolint:wrapcheck // wrapping just introduces noise here
}

// GetNetworkContainerVersion gets the current goal state version of a Network
// Container. This method can be used to detect changes in a Network
// Container's state that would indicate that it requires re-programming. The
// request must originate from a VM network interface that has a Swift
// Provisioning OwningServiceInstanceId property. The authentication token must
// match the token on the subnet containing the Network Container address.
func (c *Client) GetNCVersion(ctx context.Context, ncvr NCVersionRequest) (NCVersion, error) {
	req, err := c.buildRequest(ctx, ncvr)
	if err != nil {
		return NCVersion{}, errors.Wrap(err, "building request")
	}

	resp, err := c.httpClient.Do(req)
	if err != nil {
		return NCVersion{}, errors.Wrap(err, "submitting request")
	}
	defer resp.Body.Close()

	if resp.StatusCode != http.StatusOK {
		return NCVersion{}, die(resp.StatusCode, resp.Header, resp.Body, req.URL.Path)
	}

	var out NCVersion
	err = json.NewDecoder(resp.Body).Decode(&out)
	if err != nil {
		return NCVersion{}, errors.Wrap(err, "decoding response")
	}

	return out, nil
}

// PutNetworkContainer applies a Network Container goal state and publishes it
// to PubSub.
func (c *Client) PutNetworkContainer(ctx context.Context, pncr *PutNetworkContainerRequest) error {
	req, err := c.buildRequest(ctx, pncr)
	if err != nil {
		return errors.Wrap(err, "building request")
	}

	resp, err := c.httpClient.Do(req)
	if err != nil {
		return errors.Wrap(err, "submitting request")
	}
	defer resp.Body.Close()

	if resp.StatusCode != http.StatusOK {
		return die(resp.StatusCode, resp.Header, resp.Body, req.URL.Path)
	}
	return nil
}

// SupportedAPIs retrieves the capabilities of the nmagent running on
// the node. This is useful for detecting if GRE Keys are supported.
func (c *Client) SupportedAPIs(ctx context.Context) ([]string, error) {
	sar := &SupportedAPIsRequest{}
	req, err := c.buildRequest(ctx, sar)
	if err != nil {
		return nil, errors.Wrap(err, "building request")
	}

	resp, err := c.httpClient.Do(req)
	if err != nil {
		return nil, errors.Wrap(err, "submitting request")
	}
	defer resp.Body.Close()

	var out SupportedAPIsResponseXML
	if resp.StatusCode != http.StatusOK {
		return out.SupportedApis, die(resp.StatusCode, resp.Header, resp.Body, req.URL.Path)
	}
	err = xml.NewDecoder(resp.Body).Decode(&out)
	if err != nil {
		return nil, errors.Wrap(err, "decoding response")
	}

	return out.SupportedApis, nil
}

// DeleteNetworkContainer removes a Network Container, its associated IP
// addresses, and network policies from an interface.
func (c *Client) DeleteNetworkContainer(ctx context.Context, dcr DeleteContainerRequest) error {
	req, err := c.buildRequest(ctx, dcr)
	if err != nil {
		return errors.Wrap(err, "building request")
	}

	resp, err := c.httpClient.Do(req)
	if err != nil {
		return errors.Wrap(err, "submitting request")
	}
	defer resp.Body.Close()

	if resp.StatusCode != http.StatusOK {
		return die(resp.StatusCode, resp.Header, resp.Body, req.URL.Path)
	}

	return nil
}

func (c *Client) GetNCVersionList(ctx context.Context) (NCVersionList, error) {
	req, err := c.buildRequest(ctx, &NCVersionListRequest{})
	if err != nil {
		return NCVersionList{}, errors.Wrap(err, "building request")
	}

	resp, err := c.httpClient.Do(req)
	if err != nil {
		return NCVersionList{}, errors.Wrap(err, "submitting request")
	}
	defer resp.Body.Close()

	if resp.StatusCode != http.StatusOK {
		return NCVersionList{}, die(resp.StatusCode, resp.Header, resp.Body, req.URL.Path)
	}

	var out NCVersionList
	err = json.NewDecoder(resp.Body).Decode(&out)
	if err != nil {
		return NCVersionList{}, errors.Wrap(err, "decoding response")
	}

	return out, nil
}

// GetHomeAz gets node's home az from nmagent
func (c *Client) GetHomeAz(ctx context.Context) (AzResponse, error) {
	getHomeAzRequest := &GetHomeAzRequest{}
	var homeAzResponse AzResponse
	req, err := c.buildRequest(ctx, getHomeAzRequest)
	if err != nil {
		return homeAzResponse, errors.Wrap(err, "building request")
	}

	resp, err := c.httpClient.Do(req)
	if err != nil {
		return homeAzResponse, errors.Wrap(err, "submitting request")
	}
	defer resp.Body.Close()

	if resp.StatusCode != http.StatusOK {
		return homeAzResponse, die(resp.StatusCode, resp.Header, resp.Body, req.URL.Path)
	}

	err = json.NewDecoder(resp.Body).Decode(&homeAzResponse)
	if err != nil {
		return homeAzResponse, errors.Wrap(err, "decoding response")
	}

	return homeAzResponse, nil
}

<<<<<<< HEAD
func (c *Client) RefreshSecondaryIPsIfNeeded(ctx context.Context) (bool, []string, error) {
	if time.Since(c.secondaryIPLastRefreshTime) <= c.secondaryIPQueryInterval {
=======
func (c *Client) RefreshSecondaryIPsIfNeeded(ctx context.Context) (refreshNeeded bool, ips []string, err error) {
	if time.Since(c.secondaryIPLastRefreshTime) < c.secondaryIPQueryInterval {
>>>>>>> 651848fe
		return false, nil, nil
	}

	c.secondaryIPLastRefreshTime = time.Now()
	res, err := c.getSecondaryIPs(ctx)
	return true, res, err
}

func (c *Client) getSecondaryIPs(ctx context.Context) ([]string, error) {
	req, err := c.buildRequest(ctx, &GetSecondaryIPsRequest{})
	if err != nil {
		return nil, errors.Wrap(err, "building request")
	}

	resp, err := c.httpClient.Do(req)
	if err != nil {
		return nil, errors.Wrap(err, "submitting request")
	}
	defer resp.Body.Close()

	if resp.StatusCode != http.StatusOK {
		return nil, die(resp.StatusCode, resp.Header, resp.Body, req.URL.Path)
	}

	return parseSecondaryIPsFromWireServerResponse(resp)
}

func parseSecondaryIPsFromWireServerResponse(resp *http.Response) (res []string, err error) {
<<<<<<< HEAD
	// Query the list of local interfaces (this works because CNS is running in hostNetwork mode. However, this may not be necessary).
	if err != nil {
		return nil, err
	}

=======
>>>>>>> 651848fe
	// Decode XML document.
	var doc common.XmlDocument
	decoder := xml.NewDecoder(resp.Body)
	err = decoder.Decode(&doc)
	if err != nil {
<<<<<<< HEAD
		return nil, err
=======
		return nil, errors.Wrap(err, "decoding nmagent response")
>>>>>>> 651848fe
	}

	// For each interface...
	for _, i := range doc.Interface {
		if !i.IsPrimary {
			continue
		}

		// For each subnet on the interface...
		for _, s := range i.IPSubnet {
			addressCount := 0
			// For each address in the subnet...
			for _, a := range s.IPAddress {
				// Primary addresses are reserved for the host.
				if a.IsPrimary {
					continue
				}

				res = append(res, a.Address)
				addressCount++
			}
			log.Printf("Got %d addresses from subnet %s", addressCount, s.Prefix)
		}
	}

	return res, nil
}

func die(code int, headers http.Header, body io.ReadCloser, path string) error {
	// nolint:errcheck // make a best effort to return whatever information we can
	// returning an error here without the code and source would
	// be less helpful
	bodyContent, _ := io.ReadAll(body)
	return Error{
		Code: code,
		// this is a little strange, but the conversion below is to avoid forcing
		// consumers to depend on an internal type (which they can't anyway)
		Source: internal.GetErrorSource(headers).String(),
		Body:   bodyContent,
		Path:   path,
	}
}

func (c *Client) hostPort() string {
	port := strconv.Itoa(int(c.port))
	//nolint:gomnd // 80 is commonly understood to be HTTP
	if c.port == 80 {
		return c.host
	}
	return net.JoinHostPort(c.host, port)
}

func (c *Client) buildRequest(ctx context.Context, req Request) (*http.Request, error) {
	if err := req.Validate(); err != nil {
		return nil, errors.Wrap(err, "validating request")
	}

	fullURL := &url.URL{
		Scheme: c.scheme(),
		Host:   c.hostPort(),
		Path:   req.Path(),
	}

	body, err := req.Body()
	if err != nil {
		return nil, errors.Wrap(err, "retrieving request body")
	}

	// nolint:wrapcheck // wrapping doesn't provide useful information
	return http.NewRequestWithContext(ctx, req.Method(), fullURL.String(), body)
}

func (c *Client) scheme() string {
	if c.enableTLS {
		return "https"
	}
	return "http"
}

func (c *Client) SetSecondaryIPQueryInterval(interval time.Duration) {
	c.secondaryIPQueryInterval = interval
}<|MERGE_RESOLUTION|>--- conflicted
+++ resolved
@@ -290,13 +290,8 @@
 	return homeAzResponse, nil
 }
 
-<<<<<<< HEAD
-func (c *Client) RefreshSecondaryIPsIfNeeded(ctx context.Context) (bool, []string, error) {
-	if time.Since(c.secondaryIPLastRefreshTime) <= c.secondaryIPQueryInterval {
-=======
 func (c *Client) RefreshSecondaryIPsIfNeeded(ctx context.Context) (refreshNeeded bool, ips []string, err error) {
 	if time.Since(c.secondaryIPLastRefreshTime) < c.secondaryIPQueryInterval {
->>>>>>> 651848fe
 		return false, nil, nil
 	}
 
@@ -325,24 +320,12 @@
 }
 
 func parseSecondaryIPsFromWireServerResponse(resp *http.Response) (res []string, err error) {
-<<<<<<< HEAD
-	// Query the list of local interfaces (this works because CNS is running in hostNetwork mode. However, this may not be necessary).
-	if err != nil {
-		return nil, err
-	}
-
-=======
->>>>>>> 651848fe
 	// Decode XML document.
 	var doc common.XmlDocument
 	decoder := xml.NewDecoder(resp.Body)
 	err = decoder.Decode(&doc)
 	if err != nil {
-<<<<<<< HEAD
-		return nil, err
-=======
 		return nil, errors.Wrap(err, "decoding nmagent response")
->>>>>>> 651848fe
 	}
 
 	// For each interface...
