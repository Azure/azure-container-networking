package nmagent

import (
	"bytes"
	"encoding/json"
	"fmt"
	"io"
	"net/http"
	"strconv"
	"strings"
	"unicode"

	"github.com/Azure/azure-container-networking/nmagent/internal"
	"github.com/pkg/errors"
)

// Request represents an abstracted HTTP request, capable of validating itself,
// producing a valid Path, Body, and its Method.
type Request interface {
	// Validate should ensure that the request is valid to submit
	Validate() error

	// Path should produce a URL path, complete with any URL parameters
	// interpolated
	Path() string

	// Body produces the HTTP request body necessary to submit the request
	Body() (io.Reader, error)

	// Method returns the HTTP Method to be used for the request.
	Method() string
}

var _ Request = &PutNetworkContainerRequest{}

// PutNetworkContainerRequest is a collection of parameters necessary to create
// a new network container
type PutNetworkContainerRequest struct {
	// NOTE(traymond): if you are adding a new field to this struct, ensure that it is also added
	// to the MarshallJSON, UnmarshallJSON and  method as well.
	ID     string // the id of the network container
	VNetID string // the id of the customer's vnet

	// Version is the new network container version
	Version uint64

	// SubnetName is the name of the delegated subnet. This is used to
	// authenticate the request. The list of ipv4addresses must be contained in
	// the subnet's prefix.
	SubnetName string

	// IPv4 addresses in the customer virtual network that will be assigned to
	// the interface.
	IPv4Addrs []string

	Policies []Policy // policies applied to the network container

	// VlanID is used to distinguish Network Containers with duplicate customer
	// addresses. "0" is considered a default value by the API.
	VlanID int

	GREKey uint16

	// AuthenticationToken is the base64 security token for the subnet containing
	// the Network Container addresses
	AuthenticationToken string

	// PrimaryAddress is the primary customer address of the interface in the
	// management VNet
<<<<<<< HEAD
	PrimaryAddress string `json:"-"`

	// AzID is the home AZ ID of the network container
	AzID uint `json:"azID"`

	// EnableAZR denotes whether AZR is enabled for network container or not
	EnableAZR bool `json:"enableAZR"`
=======
	PrimaryAddress string
}

type internalNC struct {
	// NMAgent expects this to be a string, except that the contents of that string have to be a uint64.
	// Therefore, the type we expose to clients uses a uint64 to guarantee that, but we
	// convert it to a string here.
	Version string `json:"version"`

	// The rest of these are copied verbatim from the above struct and should be kept in sync.
	VNetID     string   `json:"virtualNetworkId"`
	SubnetName string   `json:"subnetName"`
	IPv4Addrs  []string `json:"ipV4Addresses"`
	Policies   []Policy `json:"policies"`
	VlanID     int      `json:"vlanId"`
	GREKey     uint16   `json:"greKey"`
}

func (p *PutNetworkContainerRequest) MarshalJSON() ([]byte, error) {
	pBody := internalNC{
		Version:    strconv.Itoa(int(p.Version)),
		VNetID:     p.VNetID,
		SubnetName: p.SubnetName,
		IPv4Addrs:  p.IPv4Addrs,
		Policies:   p.Policies,
		VlanID:     p.VlanID,
		GREKey:     p.GREKey,
	}

	body, err := json.Marshal(pBody)
	if err != nil {
		return nil, errors.Wrap(err, "marshaling PutNetworkContainerRequest")
	}
	return body, nil
}

func (p *PutNetworkContainerRequest) UnmarshalJSON(in []byte) error {
	var req internalNC
	err := json.Unmarshal(in, &req)
	if err != nil {
		return errors.Wrap(err, "unmarshal network container request")
	}

	//nolint:gomnd // these magic numbers are well-documented in ParseUint
	version, err := strconv.ParseUint(req.Version, 10, 64)
	if err != nil {
		return errors.Wrap(err, "parsing version string as uint64")
	}

	p.Version = version
	p.VNetID = req.VNetID
	p.SubnetName = req.SubnetName
	p.IPv4Addrs = req.IPv4Addrs
	p.Policies = req.Policies
	p.VlanID = req.VlanID
	p.GREKey = req.GREKey

	return nil
>>>>>>> 1e920235
}

// Body marshals the JSON fields of the request and produces an Reader intended
// for use with an HTTP request
func (p *PutNetworkContainerRequest) Body() (io.Reader, error) {
	body, err := json.Marshal(p)
	if err != nil {
		return nil, errors.Wrap(err, "marshaling PutNetworkContainerRequest")
	}

	return bytes.NewReader(body), nil
}

// Method returns the HTTP method for this request type
func (p *PutNetworkContainerRequest) Method() string {
	return http.MethodPost
}

// Path returns the URL path necessary to submit this PutNetworkContainerRequest
func (p *PutNetworkContainerRequest) Path() string {
	const PutNCRequestPath string = "/NetworkManagement/interfaces/%s/networkContainers/%s/authenticationToken/%s/api-version/1"
	return fmt.Sprintf(PutNCRequestPath, p.PrimaryAddress, p.ID, p.AuthenticationToken)
}

// Validate ensures that all of the required parameters of the request have
// been filled out properly prior to submission to NMAgent
func (p *PutNetworkContainerRequest) Validate() error {
	err := internal.ValidationError{}

	// URL requirements:
	if p.PrimaryAddress == "" {
		err.MissingFields = append(err.MissingFields, "PrimaryAddress")
	}

	if p.ID == "" {
		err.MissingFields = append(err.MissingFields, "ID")
	}

	if p.AuthenticationToken == "" {
		err.MissingFields = append(err.MissingFields, "AuthenticationToken")
	}

	// Documented requirements:
	if p.SubnetName == "" {
		err.MissingFields = append(err.MissingFields, "SubnetName")
	}

	if len(p.IPv4Addrs) == 0 {
		err.MissingFields = append(err.MissingFields, "IPv4Addrs")
	}

	if p.VNetID == "" {
		err.MissingFields = append(err.MissingFields, "VNetID")
	}

	if err.IsEmpty() {
		return nil
	}
	return err
}

type Policy struct {
	ID   string
	Type string
}

// MarshalJson encodes policies as a JSON string, separated by a comma. This
// specific format is requested by the NMAgent documentation
func (p Policy) MarshalJSON() ([]byte, error) {
	out := bytes.NewBufferString(p.ID)
	out.WriteString(", ")
	out.WriteString(p.Type)

	outStr := out.String()
	// nolint:wrapcheck // wrapping this error provides no useful information
	return json.Marshal(outStr)
}

// UnmarshalJSON decodes a JSON-encoded policy string
func (p *Policy) UnmarshalJSON(in []byte) error {
	const expectedNumParts = 2

	var raw string
	err := json.Unmarshal(in, &raw)
	if err != nil {
		return errors.Wrap(err, "decoding policy")
	}

	parts := strings.Split(raw, ",")
	if len(parts) != expectedNumParts {
		return errors.New("policies must be two comma-separated values")
	}

	p.ID = strings.TrimFunc(parts[0], unicode.IsSpace)
	p.Type = strings.TrimFunc(parts[1], unicode.IsSpace)

	return nil
}

var _ Request = JoinNetworkRequest{}

type JoinNetworkRequest struct {
	NetworkID string `validate:"presence" json:"-"` // the customer's VNet ID
}

// Path constructs a URL path for invoking a JoinNetworkRequest using the
// provided parameters
func (j JoinNetworkRequest) Path() string {
	const JoinNetworkPath string = "/NetworkManagement/joinedVirtualNetworks/%s/api-version/1"
	return fmt.Sprintf(JoinNetworkPath, j.NetworkID)
}

// Body returns nothing, because JoinNetworkRequest has no request body
func (j JoinNetworkRequest) Body() (io.Reader, error) {
	return nil, nil
}

// Method returns the HTTP request method to submit a JoinNetworkRequest
func (j JoinNetworkRequest) Method() string {
	return http.MethodPost
}

// Validate ensures that the provided parameters of the request are valid
func (j JoinNetworkRequest) Validate() error {
	err := internal.ValidationError{}

	if j.NetworkID == "" {
		err.MissingFields = append(err.MissingFields, "NetworkID")
	}

	if err.IsEmpty() {
		return nil
	}
	return err
}

var _ Request = DeleteContainerRequest{}

// DeleteContainerRequest represents all information necessary to request that
// NMAgent delete a particular network container
type DeleteContainerRequest struct {
	NCID      string `json:"-"`         // the Network Container ID
	AzID      uint   `json:"azID"`      // home AZ of the Network Container
	EnableAZR bool   `json:"enableAZR"` // whether AZR is enabled or not

	// PrimaryAddress is the primary customer address of the interface in the
	// management VNET
	PrimaryAddress      string `json:"-"`
	AuthenticationToken string `json:"-"`
}

// Path returns the path for submitting a DeleteContainerRequest with
// parameters interpolated correctly
func (d DeleteContainerRequest) Path() string {
	const DeleteNCPath string = "/NetworkManagement/interfaces/%s/networkContainers/%s/authenticationToken/%s/api-version/1/method/DELETE"
	return fmt.Sprintf(DeleteNCPath, d.PrimaryAddress, d.NCID, d.AuthenticationToken)
}

// Body returns nothing, because DeleteContainerRequests have no HTTP body
func (d DeleteContainerRequest) Body() (io.Reader, error) {
	return nil, nil
}

// Method returns the HTTP method required to submit a DeleteContainerRequest
func (d DeleteContainerRequest) Method() string {
	return http.MethodPost
}

// Validate ensures that the DeleteContainerRequest has the correct information
// to submit the request
func (d DeleteContainerRequest) Validate() error {
	err := internal.ValidationError{}

	if d.NCID == "" {
		err.MissingFields = append(err.MissingFields, "NCID")
	}

	if d.PrimaryAddress == "" {
		err.MissingFields = append(err.MissingFields, "PrimaryAddress")
	}

	if d.AuthenticationToken == "" {
		err.MissingFields = append(err.MissingFields, "AuthenticationToken")
	}

	if err.IsEmpty() {
		return nil
	}
	return err
}

var _ Request = GetNetworkConfigRequest{}

// GetNetworkConfigRequest is a collection of necessary information for
// submitting a request for a customer's network configuration
type GetNetworkConfigRequest struct {
	VNetID string `json:"-"` // the customer's virtual network ID
}

// Path produces a URL path used to submit a request
func (g GetNetworkConfigRequest) Path() string {
	const GetNetworkConfigPath string = "/NetworkManagement/joinedVirtualNetworks/%s/api-version/1"
	return fmt.Sprintf(GetNetworkConfigPath, g.VNetID)
}

// Body returns nothing because GetNetworkConfigRequest has no HTTP request
// body
func (g GetNetworkConfigRequest) Body() (io.Reader, error) {
	return nil, nil
}

// Method returns the HTTP method required to submit a GetNetworkConfigRequest
func (g GetNetworkConfigRequest) Method() string {
	return http.MethodGet
}

// Validate ensures that the request is complete and the parameters are correct
func (g GetNetworkConfigRequest) Validate() error {
	err := internal.ValidationError{}

	if g.VNetID == "" {
		err.MissingFields = append(err.MissingFields, "VNetID")
	}

	if err.IsEmpty() {
		return nil
	}
	return err
}

var _ Request = &SupportedAPIsRequest{}

// SupportedAPIsRequest is a collection of parameters necessary to submit a
// valid request to retrieve the supported APIs from an NMAgent instance.
type SupportedAPIsRequest struct{}

// Body is a no-op method to satisfy the Request interface while indicating
// that there is no body for a SupportedAPIs Request.
func (s *SupportedAPIsRequest) Body() (io.Reader, error) {
	return nil, nil
}

// Method indicates that SupportedAPIs requests are GET requests.
func (s *SupportedAPIsRequest) Method() string {
	return http.MethodGet
}

// Path returns the necessary URI path for invoking a supported APIs request.
func (s *SupportedAPIsRequest) Path() string {
	return "/GetSupportedApis"
}

// Validate is a no-op method because SupportedAPIsRequests have no parameters,
// and therefore can never be invalid.
func (s *SupportedAPIsRequest) Validate() error {
	return nil
}

var _ Request = NCVersionRequest{}

type NCVersionRequest struct {
	AuthToken          string `json:"-"`
	NetworkContainerID string `json:"-"`
	PrimaryAddress     string `json:"-"`
}

func (n NCVersionRequest) Body() (io.Reader, error) {
	// there is no body to an NCVersionRequest, so return nil
	return nil, nil
}

// Method indicates this request is a GET request
func (n NCVersionRequest) Method() string {
	return http.MethodGet
}

// Path returns the URL Path for the request with parameters interpolated as
// necessary.
func (n NCVersionRequest) Path() string {
	const path = "/NetworkManagement/interfaces/%s/networkContainers/%s/version/authenticationToken/%s/api-version/1"
	return fmt.Sprintf(path, n.PrimaryAddress, n.NetworkContainerID, n.AuthToken)
}

// Validate ensures the presence of all parameters of the NCVersionRequest, as
// none are optional.
func (n NCVersionRequest) Validate() error {
	err := internal.ValidationError{}

	if n.AuthToken == "" {
		err.MissingFields = append(err.MissingFields, "AuthToken")
	}

	if n.NetworkContainerID == "" {
		err.MissingFields = append(err.MissingFields, "NetworkContainerID")
	}

	if n.PrimaryAddress == "" {
		err.MissingFields = append(err.MissingFields, "PrimaryAddress")
	}

	if err.IsEmpty() {
		return nil
	}

	return err
}

var _ Request = NCVersionListRequest{}

// NCVersionListRequest is a collection of parameters necessary to submit a
// request to receive a list of NCVersions available from the NMAgent instance.
type NCVersionListRequest struct{}

func (NCVersionListRequest) Body() (io.Reader, error) {
	// there is no body for this request so...
	return nil, nil
}

// Method returns the HTTP method required for the request.
func (NCVersionListRequest) Method() string {
	return http.MethodGet
}

// Path returns the path required to issue the request.
func (NCVersionListRequest) Path() string {
	return "/NetworkManagement/interfaces/api-version/1"
}

// Validate performs any necessary validations for the request.
func (NCVersionListRequest) Validate() error {
	// there are no parameters, thus nothing to validate. Since the request
	// cannot be made invalid it's fine for this to simply...
	return nil
}

var _ Request = &GetHomeAzRequest{}

type GetHomeAzRequest struct{}

// Body is a no-op method to satisfy the Request interface while indicating
// that there is no body for a GetHomeAz Request.
func (g *GetHomeAzRequest) Body() (io.Reader, error) {
	return nil, nil
}

// Method indicates that GetHomeAz requests are GET requests.
func (g *GetHomeAzRequest) Method() string {
	return http.MethodGet
}

// Path returns the necessary URI path for invoking a GetHomeAz request.
func (g *GetHomeAzRequest) Path() string {
	return "/GetHomeAz"
}

// Validate is a no-op method because GetHomeAzRequest have no parameters,
// and therefore can never be invalid.
func (g *GetHomeAzRequest) Validate() error {
	return nil
}<|MERGE_RESOLUTION|>--- conflicted
+++ resolved
@@ -67,16 +67,13 @@
 
 	// PrimaryAddress is the primary customer address of the interface in the
 	// management VNet
-<<<<<<< HEAD
-	PrimaryAddress string `json:"-"`
+	PrimaryAddress string
 
 	// AzID is the home AZ ID of the network container
 	AzID uint `json:"azID"`
 
 	// EnableAZR denotes whether AZR is enabled for network container or not
 	EnableAZR bool `json:"enableAZR"`
-=======
-	PrimaryAddress string
 }
 
 type internalNC struct {
@@ -92,6 +89,8 @@
 	Policies   []Policy `json:"policies"`
 	VlanID     int      `json:"vlanId"`
 	GREKey     uint16   `json:"greKey"`
+	AzID       uint     `json:"azID"`
+	EnableAZR  bool     `json:"enableAZR"`
 }
 
 func (p *PutNetworkContainerRequest) MarshalJSON() ([]byte, error) {
@@ -103,6 +102,8 @@
 		Policies:   p.Policies,
 		VlanID:     p.VlanID,
 		GREKey:     p.GREKey,
+		AzID:       p.AzID,
+		EnableAZR:  p.EnableAZR,
 	}
 
 	body, err := json.Marshal(pBody)
@@ -132,9 +133,10 @@
 	p.Policies = req.Policies
 	p.VlanID = req.VlanID
 	p.GREKey = req.GREKey
+	p.AzID = req.AzID
+	p.EnableAZR = req.EnableAZR
 
 	return nil
->>>>>>> 1e920235
 }
 
 // Body marshals the JSON fields of the request and produces an Reader intended
