--- conflicted
+++ resolved
@@ -818,10 +818,7 @@
 		interfaces string
 		shouldCall bool
 		shouldErr  bool
-<<<<<<< HEAD
-=======
 		interval   time.Duration
->>>>>>> 651848fe
 	}{
 		{
 			"happy path",
@@ -836,27 +833,6 @@
 			</Interfaces>`,
 			true,
 			false,
-<<<<<<< HEAD
-		},
-	}
-
-	for _, test := range getTests {
-		test := test
-		t.Run(test.name, func(t *testing.T) {
-			t.Parallel()
-
-			var got string
-			client := nmagent.NewTestClient(&TestTripper{
-				RoundTripF: func(req *http.Request) (*http.Response, error) {
-					rr := httptest.NewRecorder()
-					got = req.URL.RequestURI()
-					rr.WriteHeader(http.StatusOK)
-					rr.WriteString(test.interfaces)
-					return rr.Result(), nil
-				},
-			})
-
-=======
 			-1 * time.Second,
 		},
 		{
@@ -894,7 +870,6 @@
 
 			client.SetSecondaryIPQueryInterval(test.interval)
 			interfaceResult = &(test.interfaces)
->>>>>>> 651848fe
 			ctx, cancel := testContext(t)
 			defer cancel()
 
@@ -905,14 +880,6 @@
 				t.Error("unexpected URL: got:", got, "exp:", test.expURL)
 			}
 
-<<<<<<< HEAD
-			if !resultsPresent {
-				t.Error("No results obtained from IP refresh, expected a result")
-			}
-
-			if len(ips) != 1 {
-				t.Error("Expected 1 IP, got ", len(ips))
-=======
 			if test.shouldCall {
 				if !resultsPresent {
 					t.Error("No results obtained from IP refresh, expected a result")
@@ -933,7 +900,6 @@
 						t.Error("Expected 0 IPs, got ", len(ips))
 					}
 				}
->>>>>>> 651848fe
 			}
 		})
 	}
