package nmagent_test

import (
	"context"
	"encoding/json"
	"fmt"
	"net/http"
	"net/http/httptest"
	"strings"
	"testing"

	"github.com/Azure/azure-container-networking/nmagent"
	"github.com/google/go-cmp/cmp"
	"github.com/pkg/errors"
)

var _ http.RoundTripper = &TestTripper{}

// TestTripper is a RoundTripper with a customizeable RoundTrip method for
// testing purposes
type TestTripper struct {
	RoundTripF func(*http.Request) (*http.Response, error)
}

func (t *TestTripper) RoundTrip(req *http.Request) (*http.Response, error) {
	return t.RoundTripF(req)
}

func TestNMAgentClientJoinNetwork(t *testing.T) {
	joinNetTests := []struct {
		name       string
		id         string
		exp        string
		respStatus int
		shouldErr  bool
	}{
		{
			"happy path",
			"00000000-0000-0000-0000-000000000000",
			"/machine/plugins?comp=nmagent&type=NetworkManagement%2FjoinedVirtualNetworks%2F00000000-0000-0000-0000-000000000000%2Fapi-version%2F1",
			http.StatusOK,
			false,
		},
		{
			"empty network ID",
			"",
			"",
			http.StatusOK, // this shouldn't be checked
			true,
		},
		{
			"internal error",
			"00000000-0000-0000-0000-000000000000",
			"/machine/plugins?comp=nmagent&type=NetworkManagement%2FjoinedVirtualNetworks%2F00000000-0000-0000-0000-000000000000%2Fapi-version%2F1",
			http.StatusInternalServerError,
			true,
		},
	}

	for _, test := range joinNetTests {
		test := test
		t.Run(test.name, func(t *testing.T) {
			t.Parallel()

			// create a client
			var got string
			client := nmagent.NewTestClient(&TestTripper{
				RoundTripF: func(req *http.Request) (*http.Response, error) {
					got = req.URL.RequestURI()
					rr := httptest.NewRecorder()
					_, _ = fmt.Fprintf(rr, `{"httpStatusCode":"%d"}`, test.respStatus)
					rr.WriteHeader(http.StatusOK)
					return rr.Result(), nil
				},
			})

			ctx, cancel := testContext(t)
			defer cancel()

			// attempt to join network
			// TODO(timraymond): need a more realistic network ID, I think
			err := client.JoinNetwork(ctx, nmagent.JoinNetworkRequest{test.id})
			checkErr(t, err, test.shouldErr)

			if got != test.exp {
				t.Error("received URL differs from expectation: got", got, "exp:", test.exp)
			}
		})
	}
}

func TestNMAgentClientJoinNetworkRetry(t *testing.T) {
	// we want to ensure that the client will automatically follow up with
	// NMAgent, so we want to track the number of requests that it makes
	invocations := 0
	exp := 10

	client := nmagent.NewTestClient(&TestTripper{
		RoundTripF: func(_ *http.Request) (*http.Response, error) {
			rr := httptest.NewRecorder()
			if invocations < exp {
				rr.WriteHeader(http.StatusProcessing)
				invocations++
			} else {
				rr.WriteHeader(http.StatusOK)
			}
			_, _ = rr.WriteString(`{"httpStatusCode": "200"}`)
			return rr.Result(), nil
		},
	})

	ctx, cancel := testContext(t)
	defer cancel()

	// attempt to join network
	err := client.JoinNetwork(ctx, nmagent.JoinNetworkRequest{"00000000-0000-0000-0000-000000000000"})
	if err != nil {
		t.Fatal("unexpected error: err:", err)
	}

	if invocations != exp {
		t.Error("client did not make the expected number of API calls: got:", invocations, "exp:", exp)
	}
}

func TestWSError(t *testing.T) {
	const wsError string = `
<?xml version="1.0" encoding="utf-8"?>
<Error xmlns:xsi="http://www.w3.org/2001/XMLSchema-instance" xmlns:xsd="http://w
ww.w3.org/2001/XMLSchema">
<Code>InternalError</Code>
<Message>The server encountered an internal error. Please retry the request.
</Message>
<Details></Details>
</Error>
`

	client := nmagent.NewTestClient(&TestTripper{
		RoundTripF: func(_ *http.Request) (*http.Response, error) {
			rr := httptest.NewRecorder()
			rr.WriteHeader(http.StatusInternalServerError)
			_, _ = rr.WriteString(wsError)
			return rr.Result(), nil
		},
	})

	req := nmagent.GetNetworkConfigRequest{
		VNetID: "4815162342",
	}

	ctx, cancel := testContext(t)
	defer cancel()

	_, err := client.GetNetworkConfiguration(ctx, req)

	if err == nil {
		t.Fatal("expected error to not be nil")
	}

	var cerr nmagent.Error
	ok := errors.As(err, &cerr)
	if !ok {
		t.Fatal("error was not an nmagent.Error")
	}

	t.Log(cerr.Error())
	if !strings.Contains(cerr.Error(), "InternalError") {
		t.Error("error did not contain the error content from wireserver")
	}
}

func TestNMAgentGetNetworkConfig(t *testing.T) {
	getTests := []struct {
		name       string
		vnetID     string
		expURL     string
		expVNet    map[string]interface{}
		shouldCall bool
		shouldErr  bool
	}{
		{
			"happy path",
			"00000000-0000-0000-0000-000000000000",
			"/machine/plugins?comp=nmagent&type=NetworkManagement%2FjoinedVirtualNetworks%2F00000000-0000-0000-0000-000000000000%2Fapi-version%2F1",
			map[string]interface{}{
				"httpStatusCode": "200",
				"cnetSpace":      "10.10.1.0/24",
				"defaultGateway": "10.10.0.1",
				"dnsServers": []string{
					"1.1.1.1",
					"1.0.0.1",
				},
				"subnets":     []map[string]interface{}{},
				"vnetSpace":   "10.0.0.0/8",
				"vnetVersion": "12345",
			},
			true,
			false,
		},
	}

	for _, test := range getTests {
		test := test
		t.Run(test.name, func(t *testing.T) {
			t.Parallel()

			var got string
			client := nmagent.NewTestClient(&TestTripper{
				RoundTripF: func(req *http.Request) (*http.Response, error) {
					rr := httptest.NewRecorder()
					got = req.URL.RequestURI()
					rr.WriteHeader(http.StatusOK)
					err := json.NewEncoder(rr).Encode(&test.expVNet)
					if err != nil {
						return nil, errors.Wrap(err, "encoding response")
					}

					return rr.Result(), nil
				},
			})

			ctx, cancel := testContext(t)
			defer cancel()

			gotVNet, err := client.GetNetworkConfiguration(ctx, nmagent.GetNetworkConfigRequest{test.vnetID})
			checkErr(t, err, test.shouldErr)

			if got != test.expURL && test.shouldCall {
				t.Error("unexpected URL: got:", got, "exp:", test.expURL)
			}

			// TODO(timraymond): this is ugly
			expVnet := nmagent.VirtualNetwork{
				CNetSpace:      test.expVNet["cnetSpace"].(string),
				DefaultGateway: test.expVNet["defaultGateway"].(string),
				DNSServers:     test.expVNet["dnsServers"].([]string),
				Subnets:        []nmagent.Subnet{},
				VNetSpace:      test.expVNet["vnetSpace"].(string),
				VNetVersion:    test.expVNet["vnetVersion"].(string),
			}
			if !cmp.Equal(gotVNet, expVnet) {
				t.Error("received vnet differs from expected: diff:", cmp.Diff(gotVNet, expVnet))
			}
		})
	}
}

func TestNMAgentGetNetworkConfigRetry(t *testing.T) {
	t.Parallel()

	count := 0
	exp := 10
	client := nmagent.NewTestClient(&TestTripper{
		RoundTripF: func(_ *http.Request) (*http.Response, error) {
			rr := httptest.NewRecorder()
			if count < exp {
				rr.WriteHeader(http.StatusProcessing)
				count++
			} else {
				rr.WriteHeader(http.StatusOK)
			}

			// we still need a fake response
			_, _ = rr.WriteString(`{"httpStatusCode": "200"}`)
			return rr.Result(), nil
		},
	})

	ctx, cancel := testContext(t)
	defer cancel()

	_, err := client.GetNetworkConfiguration(ctx, nmagent.GetNetworkConfigRequest{"00000000-0000-0000-0000-000000000000"})
	if err != nil {
		t.Fatal("unexpected error: err:", err)
	}

	if count != exp {
		t.Error("unexpected number of API calls: exp:", exp, "got:", count)
	}
}

func TestNMAgentPutNetworkContainer(t *testing.T) {
	putNCTests := []struct {
		name       string
		req        *nmagent.PutNetworkContainerRequest
		shouldCall bool
		shouldErr  bool
	}{
		{
			"happy path",
			&nmagent.PutNetworkContainerRequest{
				ID:         "350f1e3c-4283-4f51-83a1-c44253962ef1",
				Version:    uint64(12345),
				VNetID:     "be3a33e-61e3-42c7-bd23-6b949f57bd36",
				SubnetName: "TestSubnet",
				IPv4Addrs:  []string{"10.0.0.43"},
				Policies: []nmagent.Policy{
					{
						ID:   "policyID1",
						Type: "type1",
					},
					{
						ID:   "policyID2",
						Type: "type2",
					},
				},
				VlanID:              1234,
				AuthenticationToken: "swordfish",
				PrimaryAddress:      "10.0.0.1",
			},
			true,
			false,
		},
		{
			"no id",
			&nmagent.PutNetworkContainerRequest{
				Version:    uint64(12345),
				VNetID:     "be3a33e-61e3-42c7-bd23-6b949f57bd36",
				SubnetName: "TestSubnet",
				IPv4Addrs:  []string{"10.0.0.43"},
				Policies: []nmagent.Policy{
					{
						ID:   "policyID1",
						Type: "type1",
					},
					{
						ID:   "policyID2",
						Type: "type2",
					},
				},
				VlanID:              1234,
				AuthenticationToken: "swordfish",
				PrimaryAddress:      "10.0.0.1",
			},
			false,
			true,
		},
	}

	for _, test := range putNCTests {
		test := test
		t.Run(test.name, func(t *testing.T) {
			t.Parallel()

			didCall := false
			client := nmagent.NewTestClient(&TestTripper{
				RoundTripF: func(_ *http.Request) (*http.Response, error) {
					rr := httptest.NewRecorder()
					_, _ = rr.WriteString(`{"httpStatusCode": "200"}`)
					rr.WriteHeader(http.StatusOK)
					didCall = true
					return rr.Result(), nil
				},
			})

			err := client.PutNetworkContainer(context.TODO(), test.req)
			if err != nil && !test.shouldErr {
				t.Fatal("unexpected error: err", err)
			}

			if err == nil && test.shouldErr {
				t.Fatal("expected error but received none")
			}

			if test.shouldCall && !didCall {
				t.Fatal("expected call but received none")
			}

			if !test.shouldCall && didCall {
				t.Fatal("unexpected call. expected no call ")
			}
		})
	}
}

func TestNMAgentDeleteNC(t *testing.T) {
	deleteTests := []struct {
		name      string
		req       nmagent.DeleteContainerRequest
		exp       string
		shouldErr bool
	}{
		{
			"happy path",
			nmagent.DeleteContainerRequest{
				NCID:                "00000000-0000-0000-0000-000000000000",
				PrimaryAddress:      "10.0.0.1",
				AuthenticationToken: "swordfish",
			},
			//nolint:lll // not a useful linter in a test
			"/machine/plugins?comp=nmagent&type=NetworkManagement%2Finterfaces%2F10.0.0.1%2FnetworkContainers%2F00000000-0000-0000-0000-000000000000%2FauthenticationToken%2Fswordfish%2Fapi-version%2F1%2Fmethod%2FDELETE",
			false,
		},
	}

	var got string
	for _, test := range deleteTests {
		test := test
		t.Run(test.name, func(t *testing.T) {
			client := nmagent.NewTestClient(&TestTripper{
				RoundTripF: func(req *http.Request) (*http.Response, error) {
					got = req.URL.RequestURI()
					rr := httptest.NewRecorder()
					_, _ = rr.WriteString(`{"httpStatusCode": "200"}`)
					return rr.Result(), nil
				},
			})

			err := client.DeleteNetworkContainer(context.TODO(), test.req)
			if err != nil && !test.shouldErr {
				t.Fatal("unexpected error: err:", err)
			}

			if err == nil && test.shouldErr {
				t.Fatal("expected error but received none")
			}

			if test.exp != got {
				t.Errorf("received URL differs from expectation:\n\texp: %q:\n\tgot: %q", test.exp, got)
			}
		})
	}
}

func TestNMAgentSupportedAPIs(t *testing.T) {
	tests := []struct {
		name      string
		exp       []string
		expPath   string
		resp      string
		shouldErr bool
	}{
		{
			"empty",
			nil,
			"/machine/plugins?comp=nmagent&type=GetSupportedApis",
			"<SupportedAPIsResponseXML></SupportedAPIsResponseXML>",
			false,
		},
		{
			"happy",
			[]string{"foo"},
			"/machine/plugins?comp=nmagent&type=GetSupportedApis",
			"<SupportedAPIsResponseXML><type>foo</type></SupportedAPIsResponseXML>",
			false,
		},
	}

	for _, test := range tests {
		test := test
		t.Run(test.name, func(t *testing.T) {
			t.Parallel()

			var gotPath string
			client := nmagent.NewTestClient(&TestTripper{
				RoundTripF: func(req *http.Request) (*http.Response, error) {
					gotPath = req.URL.RequestURI()
					rr := httptest.NewRecorder()
					_, _ = rr.WriteString(test.resp)
					return rr.Result(), nil
				},
			})

			got, err := client.SupportedAPIs(context.Background())
			if err != nil && !test.shouldErr {
				t.Fatal("unexpected error: err:", err)
			}

			if err == nil && test.shouldErr {
				t.Fatal("expected error but received none")
			}

			if gotPath != test.expPath {
				t.Error("paths differ: got:", gotPath, "exp:", test.expPath)
			}

			if !cmp.Equal(got, test.exp) {
				t.Error("response differs from expectation: diff:", cmp.Diff(got, test.exp))
			}
		})
	}
}

func TestGetNCVersion(t *testing.T) {
	tests := []struct {
		name      string
		req       nmagent.NCVersionRequest
		expURL    string
		resp      map[string]interface{}
		shouldErr bool
	}{
		{
			"empty",
			nmagent.NCVersionRequest{},
			"",
			map[string]interface{}{},
			true,
		},
		{
			"happy path",
			nmagent.NCVersionRequest{
				AuthToken:          "foo",
				NetworkContainerID: "bar",
				PrimaryAddress:     "baz",
			},
			"/machine/plugins?comp=nmagent&type=NetworkManagement%2Finterfaces%2Fbaz%2FnetworkContainers%2Fbar%2Fversion%2FauthenticationToken%2Ffoo%2Fapi-version%2F1",
			map[string]interface{}{
				"httpStatusCode":     "200",
				"networkContainerId": "bar",
				"version":            "4815162342",
			},
			false,
		},
		{
			"non-200",
			nmagent.NCVersionRequest{
				AuthToken:          "foo",
				NetworkContainerID: "bar",
				PrimaryAddress:     "baz",
			},
			"/machine/plugins?comp=nmagent&type=NetworkManagement%2Finterfaces%2Fbaz%2FnetworkContainers%2Fbar%2Fversion%2FauthenticationToken%2Ffoo%2Fapi-version%2F1",
			map[string]interface{}{
				"httpStatusCode": "500",
			},
			true,
		},
	}

	for _, test := range tests {
		test := test
		t.Run(test.name, func(t *testing.T) {
			t.Parallel()

			var gotURL string
			client := nmagent.NewTestClient(&TestTripper{
				RoundTripF: func(req *http.Request) (*http.Response, error) {
					gotURL = req.URL.RequestURI()
					rr := httptest.NewRecorder()
					err := json.NewEncoder(rr).Encode(test.resp)
					if err != nil {
						t.Fatal("unexpected error encoding test response: err:", err)
					}
					rr.WriteHeader(http.StatusOK)
					return rr.Result(), nil
				},
			})

			ctx, cancel := testContext(t)
			defer cancel()

			got, err := client.GetNCVersion(ctx, test.req)
			checkErr(t, err, test.shouldErr)

			if gotURL != test.expURL {
				t.Error("received URL differs from expected: got:", gotURL, "exp:", test.expURL)
			}

			exp := nmagent.NCVersion{}
			if ncid, ok := test.resp["networkContainerId"]; ok {
				exp.NetworkContainerID = ncid.(string)
			}

			if version, ok := test.resp["version"]; ok {
				exp.Version = version.(string)
			}

			if !cmp.Equal(got, exp) {
				t.Error("response differs from expectation: diff:", cmp.Diff(got, exp))
			}
		})
	}
}

func TestGetNCVersionList(t *testing.T) {
	tests := []struct {
		name      string
		resp      map[string]interface{}
		expURL    string
		exp       nmagent.NCVersionList
		shouldErr bool
	}{
		{
			"happy path",
			map[string]interface{}{
				"httpStatusCode": "200",
				"networkContainers": []map[string]interface{}{
					{
						"networkContainerId": "foo",
						"version":            "42",
					},
				},
			},
<<<<<<< HEAD
			"/machine/plugins/?comp=nmagent&type=NetworkManagement/interfaces/api-version/2",
=======
			"/machine/plugins?comp=nmagent&type=NetworkManagement%2Finterfaces%2Fapi-version%2F1",
>>>>>>> 67af2135
			nmagent.NCVersionList{
				Containers: []nmagent.NCVersion{
					{
						NetworkContainerID: "foo",
						Version:            "42",
					},
				},
			},
			false,
		},
		{
			"nma fail",
			map[string]interface{}{
				"httpStatusCode": "500",
			},
<<<<<<< HEAD
			"/machine/plugins/?comp=nmagent&type=NetworkManagement/interfaces/api-version/2",
=======
			"/machine/plugins?comp=nmagent&type=NetworkManagement%2Finterfaces%2Fapi-version%2F1",
>>>>>>> 67af2135
			nmagent.NCVersionList{},
			true,
		},
	}

	for _, test := range tests {
		test := test
		t.Run(test.name, func(t *testing.T) {
			t.Parallel()

			var gotURL string
			client := nmagent.NewTestClient(&TestTripper{
				RoundTripF: func(req *http.Request) (*http.Response, error) {
					gotURL = req.URL.RequestURI()
					rr := httptest.NewRecorder()
					rr.WriteHeader(http.StatusOK)
					err := json.NewEncoder(rr).Encode(test.resp)
					if err != nil {
						t.Fatal("unexpected error encoding response: err:", err)
					}
					return rr.Result(), nil
				},
			})

			ctx, cancel := testContext(t)
			defer cancel()

			resp, err := client.GetNCVersionList(ctx)
			checkErr(t, err, test.shouldErr)

			if gotURL != test.expURL {
				t.Error("received URL differs from expected: got:", gotURL, "exp:", test.expURL)
			}

			if got := resp; !cmp.Equal(got, test.exp) {
				t.Error("response differs from expectation: diff:", cmp.Diff(got, test.exp))
			}
		})
	}
}

func TestGetHomeAz(t *testing.T) {
	tests := []struct {
		name      string
		exp       nmagent.AzResponse
		expPath   string
		resp      map[string]interface{}
		shouldErr bool
	}{
		{
			"happy path",
			nmagent.AzResponse{HomeAz: uint(1)},
			"/machine/plugins?comp=nmagent&type=GetHomeAz",
			map[string]interface{}{
				"httpStatusCode": "200",
				"HomeAz":         1,
			},
			false,
		},
		{
			"empty response",
			nmagent.AzResponse{},
			"/machine/plugins?comp=nmagent&type=GetHomeAz",
			map[string]interface{}{
				"httpStatusCode": "500",
			},
			true,
		},
	}

	for _, test := range tests {
		test := test
		t.Run(test.name, func(t *testing.T) {
			t.Parallel()

			var gotPath string
			client := nmagent.NewTestClient(&TestTripper{
				RoundTripF: func(req *http.Request) (*http.Response, error) {
					gotPath = req.URL.RequestURI()
					rr := httptest.NewRecorder()
					err := json.NewEncoder(rr).Encode(test.resp)
					if err != nil {
						t.Fatal("unexpected error encoding response: err:", err)
					}
					rr.WriteHeader(http.StatusOK)
					return rr.Result(), nil
				},
			})

			got, err := client.GetHomeAz(context.TODO())
			if err != nil && !test.shouldErr {
				t.Fatal("unexpected error: err:", err)
			}

			if err == nil && test.shouldErr {
				t.Fatal("expected error but received none")
			}

			if gotPath != test.expPath {
				t.Error("paths differ: got:", gotPath, "exp:", test.expPath)
			}

			if !cmp.Equal(got, test.exp) {
				t.Error("response differs from expectation: diff:", cmp.Diff(got, test.exp))
			}
		})
	}
}<|MERGE_RESOLUTION|>--- conflicted
+++ resolved
@@ -590,11 +590,7 @@
 					},
 				},
 			},
-<<<<<<< HEAD
 			"/machine/plugins/?comp=nmagent&type=NetworkManagement/interfaces/api-version/2",
-=======
-			"/machine/plugins?comp=nmagent&type=NetworkManagement%2Finterfaces%2Fapi-version%2F1",
->>>>>>> 67af2135
 			nmagent.NCVersionList{
 				Containers: []nmagent.NCVersion{
 					{
@@ -610,11 +606,7 @@
 			map[string]interface{}{
 				"httpStatusCode": "500",
 			},
-<<<<<<< HEAD
 			"/machine/plugins/?comp=nmagent&type=NetworkManagement/interfaces/api-version/2",
-=======
-			"/machine/plugins?comp=nmagent&type=NetworkManagement%2Finterfaces%2Fapi-version%2F1",
->>>>>>> 67af2135
 			nmagent.NCVersionList{},
 			true,
 		},
