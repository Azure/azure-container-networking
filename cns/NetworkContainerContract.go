--- conflicted
+++ resolved
@@ -14,26 +14,6 @@
 
 // Container Network Service DNC Contract
 const (
-<<<<<<< HEAD
-	SetOrchestratorType                       = "/network/setorchestratortype"
-	CreateOrUpdateNetworkContainer            = "/network/createorupdatenetworkcontainer"
-	DeleteNetworkContainer                    = "/network/deletenetworkcontainer"
-	PublishNetworkContainer                   = "/network/publishnetworkcontainer"
-	UnpublishNetworkContainer                 = "/network/unpublishnetworkcontainer"
-	GetInterfaceForContainer                  = "/network/getinterfaceforcontainer"
-	GetNetworkContainerByOrchestratorContext  = "/network/getnetworkcontainerbyorchestratorcontext"
-	GetNetworkContainersByOrchestratorContext = "/network/getnetworkcontainersbyorchestratorcontext"
-	NetworkContainersURLPath                  = "/network/networkcontainers"
-	AttachContainerToNetwork                  = "/network/attachcontainertonetwork"
-	DetachContainerFromNetwork                = "/network/detachcontainerfromnetwork"
-	RequestIPConfig                           = "/network/requestipconfig"
-	ReleaseIPConfig                           = "/network/releaseipconfig"
-	PathDebugIPAddresses                      = "/debug/ipaddresses"
-	PathDebugPodContext                       = "/debug/podcontext"
-	PathDebugRestData                         = "/debug/restdata"
-	NumberOfCPUCores                          = NumberOfCPUCoresPath
-	NMAgentSupportedAPIs                      = NmAgentSupportedApisPath
-=======
 	SetOrchestratorType                      = "/network/setorchestratortype"
 	GetHomeAz                                = "/homeaz"
 	CreateOrUpdateNetworkContainer           = "/network/createorupdatenetworkcontainer"
@@ -42,6 +22,7 @@
 	UnpublishNetworkContainer                = "/network/unpublishnetworkcontainer"
 	GetInterfaceForContainer                 = "/network/getinterfaceforcontainer"
 	GetNetworkContainerByOrchestratorContext = "/network/getnetworkcontainerbyorchestratorcontext"
+  GetNetworkContainersByOrchestratorContext = "/network/getnetworkcontainersbyorchestratorcontext"
 	NetworkContainersURLPath                 = "/network/networkcontainers"
 	AttachContainerToNetwork                 = "/network/attachcontainertonetwork"
 	DetachContainerFromNetwork               = "/network/detachcontainerfromnetwork"
@@ -52,7 +33,6 @@
 	PathDebugRestData                        = "/debug/restdata"
 	NumberOfCPUCores                         = NumberOfCPUCoresPath
 	NMAgentSupportedAPIs                     = NmAgentSupportedApisPath
->>>>>>> e6eadd33
 )
 
 // NetworkContainer Prefixes
