--- conflicted
+++ resolved
@@ -418,11 +418,7 @@
 
 // IPConfigResponse is used in CNS IPAM mode as a response to CNI ADD
 type IPConfigResponse struct {
-<<<<<<< HEAD
-	PodIPInfo []PodIpInfo
-=======
 	PodIpInfo []PodIpInfo
->>>>>>> c0dca811
 	Response  Response
 }
 
