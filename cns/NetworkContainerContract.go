package cns

import (
	"encoding/json"
	"fmt"
	"strings"
)

// Container Network Service DNC Contract
const (
	SetOrchestratorType                      = "/network/setorchestratortype"
	CreateOrUpdateNetworkContainer           = "/network/createorupdatenetworkcontainer"
	DeleteNetworkContainer                   = "/network/deletenetworkcontainer"
	GetNetworkContainerStatus                = "/network/getnetworkcontainerstatus"
	PublishNetworkContainer                  = "/network/publishnetworkcontainer"
	UnpublishNetworkContainer                = "/network/unpublishnetworkcontainer"
	GetInterfaceForContainer                 = "/network/getinterfaceforcontainer"
	GetNetworkContainerByOrchestratorContext = "/network/getnetworkcontainerbyorchestratorcontext"
	AttachContainerToNetwork                 = "/network/attachcontainertonetwork"
	DetachContainerFromNetwork               = "/network/detachcontainerfromnetwork"
	RequestIPConfig                          = "/network/requestipconfig"
	ReleaseIPConfig                          = "/network/releaseipconfig"
)

// NetworkContainer Prefixes
const (
	SwiftPrefix = "Swift_"
)

// NetworkContainer Types
const (
	AzureContainerInstance = "AzureContainerInstance"
	WebApps                = "WebApps"
	Docker                 = "Docker"
	Basic                  = "Basic"
	JobObject              = "JobObject"
	COW                    = "COW" // Container on Windows
)

// Orchestrator Types
const (
	Kubernetes      = "Kubernetes"
	ServiceFabric   = "ServiceFabric"
	Batch           = "Batch"
	DBforPostgreSQL = "DBforPostgreSQL"
	AzureFirstParty = "AzureFirstParty"
)

// Encap Types
const (
	Vlan  = "Vlan"
	Vxlan = "Vxlan"
)

// IPConfig States for CNS IPAM
const (
	Available      = "Available"
	Allocated      = "Allocated"
	PendingRelease = "PendingRelease"
)

// CreateNetworkContainerRequest specifies request to create a network container or network isolation boundary.
type CreateNetworkContainerRequest struct {
	Version                    string
	NetworkContainerType       string
	NetworkContainerid         string // Mandatory input.
	PrimaryInterfaceIdentifier string // Primary CA.
	AuthorizationToken         string
	LocalIPConfiguration       IPConfiguration
	OrchestratorContext        json.RawMessage
	IPConfiguration            IPConfiguration
<<<<<<< HEAD
	SecondaryIPConfigs         map[string]SecondaryIPConfig // or struct {ipsubnet} //IPsubnet //uuid is key
=======
	SecondaryIPConfigs         map[string]SecondaryIPConfig //uuid is key
>>>>>>> af41c5ae
	MultiTenancyInfo           MultiTenancyInfo
	CnetAddressSpace           []IPSubnet // To setup SNAT (should include service endpoint vips).
	Routes                     []Route
	AllowHostToNCCommunication bool
	AllowNCToHostCommunication bool
	EndpointPolicies           []NetworkContainerRequestPolicies
}

// NetworkContainerRequestPolicies - specifies policies associated with create network request
type NetworkContainerRequestPolicies struct {
	Type         string
	EndpointType string
	Settings     json.RawMessage
}

// ConfigureContainerNetworkingRequest - specifies request to attach/detach container to network.
type ConfigureContainerNetworkingRequest struct {
	Containerid        string
	NetworkContainerid string
}

// KubernetesPodInfo is an OrchestratorContext that holds PodName and PodNamespace.
type KubernetesPodInfo struct {
	PodName      string
	PodNamespace string
}

// GetOrchestratorContext will return the orchestratorcontext as a string
func (podinfo *KubernetesPodInfo) GetOrchestratorContextKey() string {
	return podinfo.PodName + ":" + podinfo.PodNamespace
}

// MultiTenancyInfo contains encap type and id.
type MultiTenancyInfo struct {
	EncapType string
	ID        int // This can be vlanid, vxlanid, gre-key etc. (depends on EnacapType).
}

// IPConfiguration contains details about ip config to provision in the VM.
type IPConfiguration struct {
	IPSubnet         IPSubnet
	DNSServers       []string
	GatewayIPAddress string
}

type SecondaryIPConfig struct {
	UUID     string
	IPConfig IPSubnet
}

type ContainerIPConfigState struct {
	IPConfig            IPSubnet
	ID                  string //uuid
	NCID                string
	State               string
	OrchestratorContext json.RawMessage
}

// IPSubnet contains ip subnet.
type IPSubnet struct {
	IPAddress    string
	PrefixLength uint8
}

// Route describes an entry in routing table.
type Route struct {
	IPAddress        string
	GatewayIPAddress string
	InterfaceToUse   string
}

// SetOrchestratorTypeRequest specifies the orchestrator type for the node.
type SetOrchestratorTypeRequest struct {
	OrchestratorType string
	DncPartitionKey  string
	NodeID           string
}

// CreateNetworkContainerResponse specifies response of creating a network container.
type CreateNetworkContainerResponse struct {
	Response Response
}

// GetNetworkContainerStatusRequest specifies the details about the request to retrieve status of a specifc network container.
type GetNetworkContainerStatusRequest struct {
	NetworkContainerid string
}

// GetNetworkContainerStatusResponse specifies response of retriving a network container status.
type GetNetworkContainerStatusResponse struct {
	NetworkContainerid string
	Version            string
	AzureHostVersion   string
	Response           Response
}

// GetNetworkContainerRequest specifies the details about the request to retrieve a specifc network container.
type GetNetworkContainerRequest struct {
	NetworkContainerid  string
	DesiredIPConfig     IPSubnet
	OrchestratorContext json.RawMessage
}

// GetNetworkContainerResponse describes the response to retrieve a specifc network container.
type GetNetworkContainerResponse struct {
	NetworkContainerID         string
	IPConfiguration            IPConfiguration
	Routes                     []Route
	CnetAddressSpace           []IPSubnet
	MultiTenancyInfo           MultiTenancyInfo
	PrimaryInterfaceIdentifier string
	LocalIPConfiguration       IPConfiguration
	Response                   Response
	AllowHostToNCCommunication bool
	AllowNCToHostCommunication bool
}

// DeleteNetworkContainerRequest specifies the details about the request to delete a specifc network container.
type DeleteNetworkContainerRequest struct {
	NetworkContainerid string
}

// DeleteNetworkContainerResponse describes the response to delete a specifc network container.
type DeleteNetworkContainerResponse struct {
	Response Response
}

// GetInterfaceForContainerRequest specifies the container ID for which interface needs to be identified.
type GetInterfaceForContainerRequest struct {
	NetworkContainerID string
}

// GetInterfaceForContainerResponse specifies the interface for a given container ID.
type GetInterfaceForContainerResponse struct {
	NetworkContainerVersion string
	NetworkInterface        NetworkInterface
	CnetAddressSpace        []IPSubnet
	DNSServers              []string
	Response                Response
}

// AttachContainerToNetworkResponse specifies response of attaching network container to network.
type AttachContainerToNetworkResponse struct {
	Response Response
}

// DetachContainerFromNetworkResponse specifies response of detaching network container from network.
type DetachContainerFromNetworkResponse struct {
	Response Response
}

// NetworkInterface specifies the information that can be used to unquely identify an interface.
type NetworkInterface struct {
	Name      string
	IPAddress string
}

// PublishNetworkContainerRequest specifies request to publish network container via NMAgent.
type PublishNetworkContainerRequest struct {
	NetworkID                         string
	NetworkContainerID                string
	JoinNetworkURL                    string
	CreateNetworkContainerURL         string
	CreateNetworkContainerRequestBody []byte
}

// PublishNetworkContainerResponse specifies the response to publish network container request.
type PublishNetworkContainerResponse struct {
	Response            Response
	PublishErrorStr     string
	PublishStatusCode   int
	PublishResponseBody []byte
}

// UnpublishNetworkContainerRequest specifies request to unpublish network container via NMAgent.
type UnpublishNetworkContainerRequest struct {
	NetworkID                 string
	NetworkContainerID        string
	JoinNetworkURL            string
	DeleteNetworkContainerURL string
}

// UnpublishNetworkContainerResponse specifies the response to unpublish network container request.
type UnpublishNetworkContainerResponse struct {
	Response              Response
	UnpublishErrorStr     string
	UnpublishStatusCode   int
	UnpublishResponseBody []byte
}

// ValidAclPolicySetting - Used to validate ACL policy
type ValidAclPolicySetting struct {
	Protocols       string `json:","`
	Action          string `json:","`
	Direction       string `json:","`
	LocalAddresses  string `json:","`
	RemoteAddresses string `json:","`
	LocalPorts      string `json:","`
	RemotePorts     string `json:","`
	RuleType        string `json:","`
	Priority        uint16 `json:","`
}

const (
	ActionTypeAllow  string = "Allow"
	ActionTypeBlock  string = "Block"
	DirectionTypeIn  string = "In"
	DirectionTypeOut string = "Out"
)

// Validate - Validates network container request policies
func (networkContainerRequestPolicy *NetworkContainerRequestPolicies) Validate() error {
	// validate ACL policy
	if networkContainerRequestPolicy != nil {
		if strings.EqualFold(networkContainerRequestPolicy.Type, "ACLPolicy") && strings.EqualFold(networkContainerRequestPolicy.EndpointType, "APIPA") {
			var requestedAclPolicy ValidAclPolicySetting
			if err := json.Unmarshal(networkContainerRequestPolicy.Settings, &requestedAclPolicy); err != nil {
				return fmt.Errorf("ACL policy failed to pass validation with error: %+v ", err)
			}
			//Deny request if ACL Action is empty
			if len(strings.TrimSpace(string(requestedAclPolicy.Action))) == 0 {
				return fmt.Errorf("Action field cannot be empty in ACL Policy")
			}
			//Deny request if ACL Action is not Allow or Deny
			if !strings.EqualFold(requestedAclPolicy.Action, ActionTypeAllow) && !strings.EqualFold(requestedAclPolicy.Action, ActionTypeBlock) {
				return fmt.Errorf("Only Allow or Block is supported in Action field")
			}
			//Deny request if ACL Direction is empty
			if len(strings.TrimSpace(string(requestedAclPolicy.Direction))) == 0 {
				return fmt.Errorf("Direction field cannot be empty in ACL Policy")
			}
			//Deny request if ACL direction is not In or Out
			if !strings.EqualFold(requestedAclPolicy.Direction, DirectionTypeIn) && !strings.EqualFold(requestedAclPolicy.Direction, DirectionTypeOut) {
				return fmt.Errorf("Only In or Out is supported in Direction field")
			}
			if requestedAclPolicy.Priority == 0 {
				return fmt.Errorf("Priority field cannot be empty in ACL Policy")
			}
		} else {
			return fmt.Errorf("Only ACL Policies on APIPA endpoint supported")
		}
	}
	return nil
}<|MERGE_RESOLUTION|>--- conflicted
+++ resolved
@@ -69,11 +69,7 @@
 	LocalIPConfiguration       IPConfiguration
 	OrchestratorContext        json.RawMessage
 	IPConfiguration            IPConfiguration
-<<<<<<< HEAD
-	SecondaryIPConfigs         map[string]SecondaryIPConfig // or struct {ipsubnet} //IPsubnet //uuid is key
-=======
 	SecondaryIPConfigs         map[string]SecondaryIPConfig //uuid is key
->>>>>>> af41c5ae
 	MultiTenancyInfo           MultiTenancyInfo
 	CnetAddressSpace           []IPSubnet // To setup SNAT (should include service endpoint vips).
 	Routes                     []Route
