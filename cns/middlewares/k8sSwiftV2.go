--- conflicted
+++ resolved
@@ -205,14 +205,10 @@
 			}
 		}
 	}
-<<<<<<< HEAD
-	return nil
+
+	return podIPInfos, nil
 }
 
 func (m *K8sSWIFTv2Middleware) Type() cns.SWIFTV2Mode {
 	return cns.K8sSWIFTV2
-=======
-
-	return podIPInfos, nil
->>>>>>> 38b9fd37
 }