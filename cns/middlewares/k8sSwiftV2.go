package middlewares

import (
	"context"
	"fmt"

	"github.com/Azure/azure-container-networking/cns"
	"github.com/Azure/azure-container-networking/cns/configuration"
	"github.com/Azure/azure-container-networking/cns/logger"
	"github.com/Azure/azure-container-networking/cns/types"
	"github.com/Azure/azure-container-networking/crd/multitenancy/api/v1alpha1"
	"github.com/pkg/errors"
	v1 "k8s.io/api/core/v1"
	k8stypes "k8s.io/apimachinery/pkg/types"
	"sigs.k8s.io/controller-runtime/pkg/client"
)

var (
	errMTPNCNotReady            = errors.New("mtpnc is not ready")
	errInvalidSWIFTv2NICType    = errors.New("invalid NIC type for SWIFT v2 scenario")
	errInvalidMTPNCPrefixLength = errors.New("invalid prefix length for MTPNC primaryIP, must be 32")
)

const (
	prefixLength     = 32
	overlayGatewayv4 = "169.254.1.1"
	virtualGW        = "169.254.2.1"
	overlayGatewayV6 = "fe80::1234:5678:9abc"
)

type K8sSWIFTv2Middleware struct {
	Cli client.Client
}

// Verify interface compliance at compile time
var _ cns.IPConfigsHandlerMiddleware = (*K8sSWIFTv2Middleware)(nil)

// IPConfigsRequestHandlerWrapper is the middleware function for handling SWIFT v2 IP configs requests for AKS-SWIFT. This function wrapped the default SWIFT request
// and release IP configs handlers.
func (k *K8sSWIFTv2Middleware) IPConfigsRequestHandlerWrapper(defaultHandler, failureHandler cns.IPConfigsHandlerFunc) cns.IPConfigsHandlerFunc {
	return func(ctx context.Context, req cns.IPConfigsRequest) (*cns.IPConfigsResponse, error) {
		podInfo, respCode, message := k.validateIPConfigsRequest(ctx, &req)

		if respCode != types.Success {
			return &cns.IPConfigsResponse{
				Response: cns.Response{
					ReturnCode: respCode,
					Message:    message,
				},
			}, errors.New("failed to validate IP configs request")
		}
		ipConfigsResp, err := defaultHandler(ctx, req)
		// If the pod is not v2, return the response from the handler
		if !req.SecondaryInterfacesExist {
			return ipConfigsResp, err
		}
		// If the pod is v2, get the infra IP configs from the handler first and then add the SWIFTv2 IP config
		defer func() {
			// Release the default IP config if there is an error
			if err != nil {
				_, err = failureHandler(ctx, req)
				if err != nil {
					logger.Errorf("failed to release default IP config : %v", err)
				}
			}
		}()
		if err != nil {
			return ipConfigsResp, err
		}
		SWIFTv2PodIPInfos, err := k.getIPConfig(ctx, podInfo)
		if err != nil {
			return &cns.IPConfigsResponse{
				Response: cns.Response{
					ReturnCode: types.FailedToAllocateIPConfig,
					Message:    fmt.Sprintf("AllocateIPConfig failed: %v, IP config request is %v", err, req),
				},
				PodIPInfo: []cns.PodIpInfo{},
			}, errors.Wrapf(err, "failed to get SWIFTv2 IP config : %v", req)
		}
		ipConfigsResp.PodIPInfo = append(ipConfigsResp.PodIPInfo, SWIFTv2PodIPInfos...)
		// Set routes for the pod
		for i := range ipConfigsResp.PodIPInfo {
			ipInfo := &ipConfigsResp.PodIPInfo[i]
			// Backend nics doesn't need routes to be set
			if ipInfo.NICType != cns.BackendNIC {
				err = k.setRoutes(ipInfo)
				if err != nil {
					return &cns.IPConfigsResponse{
						Response: cns.Response{
							ReturnCode: types.FailedToAllocateIPConfig,
							Message:    fmt.Sprintf("AllocateIPConfig failed: %v, IP config request is %v", err, req),
						},
						PodIPInfo: []cns.PodIpInfo{},
					}, errors.Wrapf(err, "failed to set routes for pod %s", podInfo.Name())
				}
			}
		}
		return ipConfigsResp, nil
	}
}

// validateIPConfigsRequest validates if pod is multitenant by checking the pod labels, used in SWIFT V2 AKS scenario.
// nolint
func (k *K8sSWIFTv2Middleware) validateIPConfigsRequest(ctx context.Context, req *cns.IPConfigsRequest) (podInfo cns.PodInfo, respCode types.ResponseCode, message string) {
	// Retrieve the pod from the cluster
	podInfo, err := cns.UnmarshalPodInfo(req.OrchestratorContext)
	if err != nil {
		errBuf := errors.Wrapf(err, "failed to unmarshalling pod info from ipconfigs request %+v", req)
		return nil, types.UnexpectedError, errBuf.Error()
	}
	logger.Printf("[SWIFTv2Middleware] validate ipconfigs request for pod %s", podInfo.Name())
	podNamespacedName := k8stypes.NamespacedName{Namespace: podInfo.Namespace(), Name: podInfo.Name()}
	pod := v1.Pod{}
	if err := k.Cli.Get(ctx, podNamespacedName, &pod); err != nil {
		errBuf := errors.Wrapf(err, "failed to get pod %+v", podNamespacedName)
		return nil, types.UnexpectedError, errBuf.Error()
	}

	// check the pod labels for Swift V2, set the request's SecondaryInterfaceSet flag to true and check if its MTPNC CRD is ready
	_, swiftV2PodNetworkLabel := pod.Labels[configuration.LabelPodSwiftV2]
	_, swiftV2PodNetworkInstanceLabel := pod.Labels[configuration.LabelPodNetworkInstanceSwiftV2]
	if swiftV2PodNetworkLabel || swiftV2PodNetworkInstanceLabel {

		// Check if the MTPNC CRD exists for the pod, if not, return error
		mtpnc := v1alpha1.MultitenantPodNetworkConfig{}
		mtpncNamespacedName := k8stypes.NamespacedName{Namespace: podInfo.Namespace(), Name: podInfo.Name()}
		if err := k.Cli.Get(ctx, mtpncNamespacedName, &mtpnc); err != nil {
			return nil, types.UnexpectedError, fmt.Errorf("failed to get pod's mtpnc from cache : %w", err).Error()
		}
		// Check if the MTPNC CRD is ready. If one of the fields is empty, return error
		if !mtpnc.IsReady() {
			return nil, types.UnexpectedError, errMTPNCNotReady.Error()
		}
		// If primary Ip is set in status field, it indicates the presence of secondary interfaces
		if mtpnc.Status.PrimaryIP != "" {
			req.SecondaryInterfacesExist = true
		}
		interfaceInfos := mtpnc.Status.InterfaceInfos
		for _, interfaceInfo := range interfaceInfos {
			if interfaceInfo.DeviceType == v1alpha1.DeviceTypeInfiniBandNIC {
				if interfaceInfo.MacAddress == "" || interfaceInfo.NCID == "" {
					return nil, types.UnexpectedError, errMTPNCNotReady.Error()
				}
				req.BackendInterfaceExist = true
				req.BackendInterfaceMacAddresses = append(req.BackendInterfaceMacAddresses, interfaceInfo.MacAddress)

			}
			if interfaceInfo.DeviceType == v1alpha1.DeviceTypeVnetNIC {
				req.SecondaryInterfacesExist = true
			}
		}
	}
	logger.Printf("[SWIFTv2Middleware] pod %s has secondary interface : %v", podInfo.Name(), req.SecondaryInterfacesExist)
	logger.Printf("[SWIFTv2Middleware] pod %s has backend interface : %v", podInfo.Name(), req.BackendInterfaceExist)
	// retrieve podinfo from orchestrator context
	return podInfo, types.Success, ""
<<<<<<< HEAD
=======
}

// getIPConfig returns the pod's SWIFT V2 IP configuration.
func (k *K8sSWIFTv2Middleware) getIPConfig(ctx context.Context, podInfo cns.PodInfo) ([]cns.PodIpInfo, error) {
	// Check if the MTPNC CRD exists for the pod, if not, return error
	mtpnc := v1alpha1.MultitenantPodNetworkConfig{}
	mtpncNamespacedName := k8stypes.NamespacedName{Namespace: podInfo.Namespace(), Name: podInfo.Name()}
	if err := k.Cli.Get(ctx, mtpncNamespacedName, &mtpnc); err != nil {
		return nil, errors.Wrapf(err, "failed to get pod's mtpnc from cache")
	}

	// Check if the MTPNC CRD is ready. If one of the fields is empty, return error
	if !mtpnc.IsReady() {
		return nil, errMTPNCNotReady
	}
	logger.Printf("[SWIFTv2Middleware] mtpnc for pod %s is : %+v", podInfo.Name(), mtpnc)

	var podIPInfos []cns.PodIpInfo

	if len(mtpnc.Status.InterfaceInfos) == 0 {
		// Use fields from mtpnc.Status if InterfaceInfos is empty
		ip, prefixSize, err := utils.ParseIPAndPrefix(mtpnc.Status.PrimaryIP)
		if err != nil {
			return nil, errors.Wrap(err, "failed to parse mtpnc primary IP and prefix")
		}
		if prefixSize != prefixLength {
			return nil, errors.Wrapf(errInvalidMTPNCPrefixLength, "mtpnc primaryIP prefix length is %d", prefixSize)
		}

		podIPInfos = append(podIPInfos, cns.PodIpInfo{
			PodIPConfig: cns.IPSubnet{
				IPAddress:    ip,
				PrefixLength: uint8(prefixSize),
			},
			MacAddress:        mtpnc.Status.MacAddress,
			NICType:           cns.DelegatedVMNIC,
			SkipDefaultRoutes: false,
			// InterfaceName is empty for DelegatedVMNIC
		})
	} else {
		for _, interfaceInfo := range mtpnc.Status.InterfaceInfos {
			var (
				nicType    cns.NICType
				ip         string
				prefixSize int
				err        error
			)
			switch {
			case interfaceInfo.DeviceType == v1alpha1.DeviceTypeVnetNIC && !interfaceInfo.AccelnetEnabled:
				nicType = cns.DelegatedVMNIC
			case interfaceInfo.DeviceType == v1alpha1.DeviceTypeVnetNIC && interfaceInfo.AccelnetEnabled:
				nicType = cns.NodeNetworkInterfaceAccelnetFrontendNIC
			case interfaceInfo.DeviceType == v1alpha1.DeviceTypeInfiniBandNIC:
				nicType = cns.NodeNetworkInterfaceBackendNIC
			default:
				nicType = cns.DelegatedVMNIC
			}
			if nicType != cns.NodeNetworkInterfaceBackendNIC {
				// Parse MTPNC primaryIP to get the IP address and prefix length
				ip, prefixSize, err = utils.ParseIPAndPrefix(interfaceInfo.PrimaryIP)
				if err != nil {
					return nil, errors.Wrap(err, "failed to parse mtpnc primary IP and prefix")
				}
				if prefixSize != prefixLength {
					return nil, errors.Wrapf(errInvalidMTPNCPrefixLength, "mtpnc primaryIP prefix length is %d", prefixSize)
				}
				podIPInfos = append(podIPInfos, cns.PodIpInfo{
					PodIPConfig: cns.IPSubnet{
						IPAddress:    ip,
						PrefixLength: uint8(prefixSize),
					},
					MacAddress:        interfaceInfo.MacAddress,
					NICType:           cns.DelegatedVMNIC,
					SkipDefaultRoutes: false,
					// InterfaceName is empty for DelegatedVMNIC
				})
			}

		}
	}

	return podIPInfos, nil
>>>>>>> 313ce0c4
}<|MERGE_RESOLUTION|>--- conflicted
+++ resolved
@@ -154,89 +154,4 @@
 	logger.Printf("[SWIFTv2Middleware] pod %s has backend interface : %v", podInfo.Name(), req.BackendInterfaceExist)
 	// retrieve podinfo from orchestrator context
 	return podInfo, types.Success, ""
-<<<<<<< HEAD
-=======
-}
-
-// getIPConfig returns the pod's SWIFT V2 IP configuration.
-func (k *K8sSWIFTv2Middleware) getIPConfig(ctx context.Context, podInfo cns.PodInfo) ([]cns.PodIpInfo, error) {
-	// Check if the MTPNC CRD exists for the pod, if not, return error
-	mtpnc := v1alpha1.MultitenantPodNetworkConfig{}
-	mtpncNamespacedName := k8stypes.NamespacedName{Namespace: podInfo.Namespace(), Name: podInfo.Name()}
-	if err := k.Cli.Get(ctx, mtpncNamespacedName, &mtpnc); err != nil {
-		return nil, errors.Wrapf(err, "failed to get pod's mtpnc from cache")
-	}
-
-	// Check if the MTPNC CRD is ready. If one of the fields is empty, return error
-	if !mtpnc.IsReady() {
-		return nil, errMTPNCNotReady
-	}
-	logger.Printf("[SWIFTv2Middleware] mtpnc for pod %s is : %+v", podInfo.Name(), mtpnc)
-
-	var podIPInfos []cns.PodIpInfo
-
-	if len(mtpnc.Status.InterfaceInfos) == 0 {
-		// Use fields from mtpnc.Status if InterfaceInfos is empty
-		ip, prefixSize, err := utils.ParseIPAndPrefix(mtpnc.Status.PrimaryIP)
-		if err != nil {
-			return nil, errors.Wrap(err, "failed to parse mtpnc primary IP and prefix")
-		}
-		if prefixSize != prefixLength {
-			return nil, errors.Wrapf(errInvalidMTPNCPrefixLength, "mtpnc primaryIP prefix length is %d", prefixSize)
-		}
-
-		podIPInfos = append(podIPInfos, cns.PodIpInfo{
-			PodIPConfig: cns.IPSubnet{
-				IPAddress:    ip,
-				PrefixLength: uint8(prefixSize),
-			},
-			MacAddress:        mtpnc.Status.MacAddress,
-			NICType:           cns.DelegatedVMNIC,
-			SkipDefaultRoutes: false,
-			// InterfaceName is empty for DelegatedVMNIC
-		})
-	} else {
-		for _, interfaceInfo := range mtpnc.Status.InterfaceInfos {
-			var (
-				nicType    cns.NICType
-				ip         string
-				prefixSize int
-				err        error
-			)
-			switch {
-			case interfaceInfo.DeviceType == v1alpha1.DeviceTypeVnetNIC && !interfaceInfo.AccelnetEnabled:
-				nicType = cns.DelegatedVMNIC
-			case interfaceInfo.DeviceType == v1alpha1.DeviceTypeVnetNIC && interfaceInfo.AccelnetEnabled:
-				nicType = cns.NodeNetworkInterfaceAccelnetFrontendNIC
-			case interfaceInfo.DeviceType == v1alpha1.DeviceTypeInfiniBandNIC:
-				nicType = cns.NodeNetworkInterfaceBackendNIC
-			default:
-				nicType = cns.DelegatedVMNIC
-			}
-			if nicType != cns.NodeNetworkInterfaceBackendNIC {
-				// Parse MTPNC primaryIP to get the IP address and prefix length
-				ip, prefixSize, err = utils.ParseIPAndPrefix(interfaceInfo.PrimaryIP)
-				if err != nil {
-					return nil, errors.Wrap(err, "failed to parse mtpnc primary IP and prefix")
-				}
-				if prefixSize != prefixLength {
-					return nil, errors.Wrapf(errInvalidMTPNCPrefixLength, "mtpnc primaryIP prefix length is %d", prefixSize)
-				}
-				podIPInfos = append(podIPInfos, cns.PodIpInfo{
-					PodIPConfig: cns.IPSubnet{
-						IPAddress:    ip,
-						PrefixLength: uint8(prefixSize),
-					},
-					MacAddress:        interfaceInfo.MacAddress,
-					NICType:           cns.DelegatedVMNIC,
-					SkipDefaultRoutes: false,
-					// InterfaceName is empty for DelegatedVMNIC
-				})
-			}
-
-		}
-	}
-
-	return podIPInfos, nil
->>>>>>> 313ce0c4
 }