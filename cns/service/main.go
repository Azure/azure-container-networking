--- conflicted
+++ resolved
@@ -253,11 +253,7 @@
 
 	err = acn.CreateDirectory(storeFileLocation)
 	if err != nil {
-<<<<<<< HEAD
-		logger.Errorf("Failed to create File Store directory Error:%v", err.Error())
-=======
 		log.Errorf("Failed to create File Store directory %s, due to Error:%v", storeFileLocation, err.Error())
->>>>>>> b4f98408
 		return
 	}
 
@@ -265,11 +261,7 @@
 	storeFileName := storeFileLocation + name + ".json"
 	config.Store, err = store.NewJsonFileStore(storeFileName)
 	if err != nil {
-<<<<<<< HEAD
-		logger.Errorf("Failed to create store: %v\n", err)
-=======
 		log.Errorf("Failed to create store file: %s, due to error %v\n", storeFileName, err)
->>>>>>> b4f98408
 		return
 	}
 
@@ -339,11 +331,7 @@
 		pluginStoreFile := storeFileLocation + pluginName + ".json"
 		pluginConfig.Store, err = store.NewJsonFileStore(pluginStoreFile)
 		if err != nil {
-<<<<<<< HEAD
-			logger.Errorf("Failed to create store: %v\n", err)
-=======
 			log.Errorf("Failed to create plugin store file %s, due to error : %v\n", pluginStoreFile, err)
->>>>>>> b4f98408
 			return
 		}
 
