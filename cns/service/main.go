--- conflicted
+++ resolved
@@ -1221,21 +1221,8 @@
 		Cache:   cacheOpts,
 		Logger:  ctrlzap.New(),
 	}
-<<<<<<< HEAD
-	if err = corev1.AddToScheme(crdSchemes); err != nil {
-		return errors.Wrap(err, "failed to add core/v1 to scheme")
-	}
-
-	manager, err := ctrl.NewManager(kubeConfig, ctrl.Options{
-		Scheme:             crdSchemes,
-		MetricsBindAddress: "0",
-		Namespace:          "kube-system", // TODO(rbtr): namespace should be in the cns config
-		NewCache:           nodeScopedCache,
-	})
-=======
 
 	manager, err := ctrl.NewManager(kubeConfig, managerOpts)
->>>>>>> 06e3877c
 	if err != nil {
 		return errors.Wrap(err, "failed to create manager")
 	}
