// Copyright 2017 Microsoft. All rights reserved.
// MIT License

package main

import (
	"bytes"
	"context"
	"encoding/json"
	"fmt"
	"net/http"
	"net/http/pprof"
	"os"
	"os/signal"
	"runtime"
	"strconv"
	"strings"
	"syscall"
	"time"

	"github.com/Azure/azure-container-networking/aitelemetry"
	"github.com/Azure/azure-container-networking/cnm/ipam"
	"github.com/Azure/azure-container-networking/cnm/network"
	"github.com/Azure/azure-container-networking/cns"
	cnscli "github.com/Azure/azure-container-networking/cns/cmd/cli"
	"github.com/Azure/azure-container-networking/cns/cniconflist"
	"github.com/Azure/azure-container-networking/cns/cnireconciler"
	"github.com/Azure/azure-container-networking/cns/common"
	"github.com/Azure/azure-container-networking/cns/configuration"
	"github.com/Azure/azure-container-networking/cns/healthserver"
	"github.com/Azure/azure-container-networking/cns/hnsclient"
	"github.com/Azure/azure-container-networking/cns/ipampool"
	cssctrl "github.com/Azure/azure-container-networking/cns/kubecontroller/clustersubnetstate"
	nncctrl "github.com/Azure/azure-container-networking/cns/kubecontroller/nodenetworkconfig"
	"github.com/Azure/azure-container-networking/cns/logger"
	"github.com/Azure/azure-container-networking/cns/multitenantcontroller"
	"github.com/Azure/azure-container-networking/cns/multitenantcontroller/multitenantoperator"
	"github.com/Azure/azure-container-networking/cns/restserver"
	cnstypes "github.com/Azure/azure-container-networking/cns/types"
	"github.com/Azure/azure-container-networking/cns/wireserver"
	acn "github.com/Azure/azure-container-networking/common"
	"github.com/Azure/azure-container-networking/crd"
	"github.com/Azure/azure-container-networking/crd/clustersubnetstate/api/v1alpha1"
	"github.com/Azure/azure-container-networking/crd/nodenetworkconfig"
	"github.com/Azure/azure-container-networking/crd/nodenetworkconfig/api/v1alpha"
	"github.com/Azure/azure-container-networking/fs"
	"github.com/Azure/azure-container-networking/log"
	"github.com/Azure/azure-container-networking/nmagent"
	"github.com/Azure/azure-container-networking/platform"
	"github.com/Azure/azure-container-networking/processlock"
	localtls "github.com/Azure/azure-container-networking/server/tls"
	"github.com/Azure/azure-container-networking/store"
	"github.com/Azure/azure-container-networking/telemetry"
	"github.com/avast/retry-go/v3"
	"github.com/pkg/errors"
	"go.uber.org/zap"
	metav1 "k8s.io/apimachinery/pkg/apis/meta/v1"
	"k8s.io/apimachinery/pkg/fields"
	kuberuntime "k8s.io/apimachinery/pkg/runtime"
	"k8s.io/apimachinery/pkg/types"
	"k8s.io/client-go/kubernetes"
	ctrl "sigs.k8s.io/controller-runtime"
	"sigs.k8s.io/controller-runtime/pkg/cache"
	"sigs.k8s.io/controller-runtime/pkg/client"
	"sigs.k8s.io/controller-runtime/pkg/healthz"
)

const (
	// Service name.
	name                              = "azure-cns"
	pluginName                        = "azure-vnet"
	endpointStoreName                 = "azure-endpoints"
	endpointStoreLocation             = "/var/run/azure-cns/"
	defaultCNINetworkConfigFileName   = "10-azure.conflist"
	dncApiVersion                     = "?api-version=2018-03-01"
	poolIPAMRefreshRateInMilliseconds = 1000

	// 720 * acn.FiveSeconds sec sleeps = 1Hr
	maxRetryNodeRegister = 720
	initCNSInitalDelay   = 10 * time.Second
)

type cniConflistScenario string

const (
	scenarioV4Overlay cniConflistScenario = "v4overlay"
)

var (
	rootCtx   context.Context
	rootErrCh chan error
)

// Version is populated by make during build.
var version string

// Command line arguments for CNS.
var args = acn.ArgumentList{
	{
		Name:         acn.OptEnvironment,
		Shorthand:    acn.OptEnvironmentAlias,
		Description:  "Set the operating environment",
		Type:         "string",
		DefaultValue: acn.OptEnvironmentAzure,
		ValueMap: map[string]interface{}{
			acn.OptEnvironmentAzure:    0,
			acn.OptEnvironmentMAS:      0,
			acn.OptEnvironmentFileIpam: 0,
		},
	},
	{
		Name:         acn.OptAPIServerURL,
		Shorthand:    acn.OptAPIServerURLAlias,
		Description:  "Set the API server URL",
		Type:         "string",
		DefaultValue: "",
	},
	{
		Name:         acn.OptLogLevel,
		Shorthand:    acn.OptLogLevelAlias,
		Description:  "Set the logging level",
		Type:         "int",
		DefaultValue: acn.OptLogLevelInfo,
		ValueMap: map[string]interface{}{
			acn.OptLogLevelInfo:  log.LevelInfo,
			acn.OptLogLevelDebug: log.LevelDebug,
		},
	},
	{
		Name:         acn.OptLogTarget,
		Shorthand:    acn.OptLogTargetAlias,
		Description:  "Set the logging target",
		Type:         "int",
		DefaultValue: acn.OptLogTargetFile,
		ValueMap: map[string]interface{}{
			acn.OptLogTargetSyslog: log.TargetSyslog,
			acn.OptLogTargetStderr: log.TargetStderr,
			acn.OptLogTargetFile:   log.TargetLogfile,
			acn.OptLogStdout:       log.TargetStdout,
			acn.OptLogMultiWrite:   log.TargetStdOutAndLogFile,
		},
	},
	{
		Name:         acn.OptLogLocation,
		Shorthand:    acn.OptLogLocationAlias,
		Description:  "Set the directory location where logs will be saved",
		Type:         "string",
		DefaultValue: "",
	},
	{
		Name:         acn.OptIpamQueryUrl,
		Shorthand:    acn.OptIpamQueryUrlAlias,
		Description:  "Set the IPAM query URL",
		Type:         "string",
		DefaultValue: "",
	},
	{
		Name:         acn.OptIpamQueryInterval,
		Shorthand:    acn.OptIpamQueryIntervalAlias,
		Description:  "Set the IPAM plugin query interval",
		Type:         "int",
		DefaultValue: "",
	},
	{
		Name:         acn.OptCnsURL,
		Shorthand:    acn.OptCnsURLAlias,
		Description:  "Set the URL for CNS to listen on",
		Type:         "string",
		DefaultValue: "",
	},
	{
		Name:         acn.OptStartAzureCNM,
		Shorthand:    acn.OptStartAzureCNMAlias,
		Description:  "Start Azure-CNM if flag is set",
		Type:         "bool",
		DefaultValue: false,
	},
	{
		Name:         acn.OptVersion,
		Shorthand:    acn.OptVersionAlias,
		Description:  "Print version information",
		Type:         "bool",
		DefaultValue: false,
	},
	{
		Name:         acn.OptNetPluginPath,
		Shorthand:    acn.OptNetPluginPathAlias,
		Description:  "Set network plugin binary absolute path to parent (of azure-vnet and azure-vnet-ipam)",
		Type:         "string",
		DefaultValue: platform.K8SCNIRuntimePath,
	},
	{
		Name:         acn.OptNetPluginConfigFile,
		Shorthand:    acn.OptNetPluginConfigFileAlias,
		Description:  "Set network plugin configuration file absolute path",
		Type:         "string",
		DefaultValue: platform.K8SNetConfigPath + string(os.PathSeparator) + defaultCNINetworkConfigFileName,
	},
	{
		Name:         acn.OptCreateDefaultExtNetworkType,
		Shorthand:    acn.OptCreateDefaultExtNetworkTypeAlias,
		Description:  "Create default external network for windows platform with the specified type (l2bridge or l2tunnel)",
		Type:         "string",
		DefaultValue: "",
	},
	{
		Name:         acn.OptTelemetry,
		Shorthand:    acn.OptTelemetryAlias,
		Description:  "Set to false to disable telemetry. This is deprecated in favor of cns_config.json",
		Type:         "bool",
		DefaultValue: true,
	},
	{
		Name:         acn.OptHttpConnectionTimeout,
		Shorthand:    acn.OptHttpConnectionTimeoutAlias,
		Description:  "Set HTTP connection timeout in seconds to be used by http client in CNS",
		Type:         "int",
		DefaultValue: "5",
	},
	{
		Name:         acn.OptHttpResponseHeaderTimeout,
		Shorthand:    acn.OptHttpResponseHeaderTimeoutAlias,
		Description:  "Set HTTP response header timeout in seconds to be used by http client in CNS",
		Type:         "int",
		DefaultValue: "120",
	},
	{
		Name:         acn.OptStoreFileLocation,
		Shorthand:    acn.OptStoreFileLocationAlias,
		Description:  "Set store file absolute path",
		Type:         "string",
		DefaultValue: platform.CNMRuntimePath,
	},
	{
		Name:         acn.OptPrivateEndpoint,
		Shorthand:    acn.OptPrivateEndpointAlias,
		Description:  "Set private endpoint",
		Type:         "string",
		DefaultValue: "",
	},
	{
		Name:         acn.OptInfrastructureNetworkID,
		Shorthand:    acn.OptInfrastructureNetworkIDAlias,
		Description:  "Set infrastructure network ID",
		Type:         "string",
		DefaultValue: "",
	},
	{
		Name:         acn.OptNodeID,
		Shorthand:    acn.OptNodeIDAlias,
		Description:  "Set node name/ID",
		Type:         "string",
		DefaultValue: "",
	},
	{
		Name:         acn.OptManaged,
		Shorthand:    acn.OptManagedAlias,
		Description:  "Set to true to enable managed mode. This is deprecated in favor of cns_config.json",
		Type:         "bool",
		DefaultValue: false,
	},
	{
		Name:         acn.OptDebugCmd,
		Shorthand:    acn.OptDebugCmdAlias,
		Description:  "Debug flag to retrieve IPconfigs, available values: assigned, available, all",
		Type:         "string",
		DefaultValue: "",
	},
	{
		Name:         acn.OptDebugArg,
		Shorthand:    acn.OptDebugArgAlias,
		Description:  "Argument flag to be paired with the 'debugcmd' flag.",
		Type:         "string",
		DefaultValue: "",
	},
	{
		Name:         acn.OptCNSConfigPath,
		Shorthand:    acn.OptCNSConfigPathAlias,
		Description:  "Path to cns config file",
		Type:         "string",
		DefaultValue: "",
	},
	{
		Name:         acn.OptTelemetryService,
		Shorthand:    acn.OptTelemetryServiceAlias,
		Description:  "Flag to start telemetry service to receive telemetry events from CNI. Default, disabled.",
		Type:         "bool",
		DefaultValue: false,
	},
}

// init() is executed before main() whenever this package is imported
// to do pre-run setup of things like exit signal handling and building
// the root context.
func init() {
	var cancel context.CancelFunc
	rootCtx, cancel = context.WithCancel(context.Background())

	rootErrCh = make(chan error, 1)

	sigCh := make(chan os.Signal, 1)
	signal.Notify(sigCh, os.Interrupt, syscall.SIGTERM)

	go func() {
		// Wait until receiving a signal.
		select {
		case sig := <-sigCh:
			log.Errorf("caught exit signal %v, exiting", sig)
		case err := <-rootErrCh:
			log.Errorf("unhandled error %v, exiting", err)
		}
		cancel()
	}()
}

// Prints description and version information.
func printVersion() {
	fmt.Printf("Azure Container Network Service\n")
	fmt.Printf("Version %v\n", version)
}

// NodeInterrogator is functionality necessary to read information about nodes.
// It is intended to be strictly read-only.
type NodeInterrogator interface {
	SupportedAPIs(context.Context) ([]string, error)
}

// RegisterNode - Tries to register node with DNC when CNS is started in managed DNC mode
func registerNode(httpc *http.Client, httpRestService cns.HTTPService, dncEP, infraVnet, nodeID string, ni NodeInterrogator) error {
	logger.Printf("[Azure CNS] Registering node %s with Infrastructure Network: %s PrivateEndpoint: %s", nodeID, infraVnet, dncEP)

	var (
		numCPU              = runtime.NumCPU()
		url                 = fmt.Sprintf(acn.RegisterNodeURLFmt, dncEP, infraVnet, nodeID, dncApiVersion)
		nodeRegisterRequest cns.NodeRegisterRequest
	)

	nodeRegisterRequest.NumCores = numCPU
	supportedApis, retErr := ni.SupportedAPIs(context.TODO())

	if retErr != nil {
		logger.Errorf("[Azure CNS] Failed to retrieve SupportedApis from NMagent of node %s with Infrastructure Network: %s PrivateEndpoint: %s",
			nodeID, infraVnet, dncEP)
		return retErr
	}

	// To avoid any null-pointer deferencing errors.
	if supportedApis == nil {
		supportedApis = []string{}
	}

	nodeRegisterRequest.NmAgentSupportedApis = supportedApis

	// CNS tries to register Node for maximum of an hour.
	err := retry.Do(func() error {
		return sendRegisterNodeRequest(httpc, httpRestService, nodeRegisterRequest, url)
	}, retry.Delay(acn.FiveSeconds), retry.Attempts(maxRetryNodeRegister), retry.DelayType(retry.FixedDelay))

	return errors.Wrap(err, fmt.Sprintf("[Azure CNS] Failed to register node %s after maximum reties for an hour with Infrastructure Network: %s PrivateEndpoint: %s",
		nodeID, infraVnet, dncEP))
}

// sendRegisterNodeRequest func helps in registering the node until there is an error.
func sendRegisterNodeRequest(httpc *http.Client, httpRestService cns.HTTPService, nodeRegisterRequest cns.NodeRegisterRequest, registerURL string) error {
	var body bytes.Buffer
	err := json.NewEncoder(&body).Encode(nodeRegisterRequest)
	if err != nil {
		log.Errorf("[Azure CNS] Failed to register node while encoding json failed with non-retriable err %v", err)
		return errors.Wrap(retry.Unrecoverable(err), "failed to sendRegisterNodeRequest")
	}

	response, err := httpc.Post(registerURL, "application/json", &body)
	if err != nil {
		logger.Errorf("[Azure CNS] Failed to register node with retriable err: %+v", err)
		return errors.Wrap(err, "failed to sendRegisterNodeRequest")
	}
	defer response.Body.Close()

	if response.StatusCode != http.StatusCreated {
		err = fmt.Errorf("[Azure CNS] Failed to register node, DNC replied with http status code %s", strconv.Itoa(response.StatusCode))
		logger.Errorf(err.Error())
		return errors.Wrap(err, "failed to sendRegisterNodeRequest")
	}

	var req cns.SetOrchestratorTypeRequest
	err = json.NewDecoder(response.Body).Decode(&req)
	if err != nil {
		log.Errorf("[Azure CNS] decoding Node Resgister response json failed with err %v", err)
		return errors.Wrap(err, "failed to sendRegisterNodeRequest")
	}
	httpRestService.SetNodeOrchestrator(&req)

	logger.Printf("[Azure CNS] Node Registered")
	return nil
}

func startTelemetryService(ctx context.Context) {
	var config aitelemetry.AIConfig

	err := telemetry.CreateAITelemetryHandle(config, false, false, false)
	if err != nil {
		log.Errorf("AI telemetry handle creation failed..:%w", err)
		return
	}

	tbtemp := telemetry.NewTelemetryBuffer()
	//nolint:errcheck // best effort to cleanup leaked pipe/socket before start
	tbtemp.Cleanup(telemetry.FdName)

	tb := telemetry.NewTelemetryBuffer()
	err = tb.StartServer()
	if err != nil {
		log.Errorf("Telemetry service failed to start: %w", err)
		return
	}
	tb.PushData(rootCtx)
}

// Main is the entry point for CNS.
func main() {
	// Initialize and parse command line arguments.
	acn.ParseArgs(&args, printVersion)

	environment := acn.GetArg(acn.OptEnvironment).(string)
	url := acn.GetArg(acn.OptAPIServerURL).(string)
	cniPath := acn.GetArg(acn.OptNetPluginPath).(string)
	cniConfigFile := acn.GetArg(acn.OptNetPluginConfigFile).(string)
	cnsURL := acn.GetArg(acn.OptCnsURL).(string)
	logLevel := acn.GetArg(acn.OptLogLevel).(int)
	logTarget := acn.GetArg(acn.OptLogTarget).(int)
	logDirectory := acn.GetArg(acn.OptLogLocation).(string)
	ipamQueryUrl := acn.GetArg(acn.OptIpamQueryUrl).(string)
	ipamQueryInterval := acn.GetArg(acn.OptIpamQueryInterval).(int)

	startCNM := acn.GetArg(acn.OptStartAzureCNM).(bool)
	vers := acn.GetArg(acn.OptVersion).(bool)
	createDefaultExtNetworkType := acn.GetArg(acn.OptCreateDefaultExtNetworkType).(string)
	telemetryEnabled := acn.GetArg(acn.OptTelemetry).(bool)
	httpConnectionTimeout := acn.GetArg(acn.OptHttpConnectionTimeout).(int)
	httpResponseHeaderTimeout := acn.GetArg(acn.OptHttpResponseHeaderTimeout).(int)
	storeFileLocation := acn.GetArg(acn.OptStoreFileLocation).(string)
	privateEndpoint := acn.GetArg(acn.OptPrivateEndpoint).(string)
	infravnet := acn.GetArg(acn.OptInfrastructureNetworkID).(string)
	nodeID := acn.GetArg(acn.OptNodeID).(string)
	clientDebugCmd := acn.GetArg(acn.OptDebugCmd).(string)
	clientDebugArg := acn.GetArg(acn.OptDebugArg).(string)
	cmdLineConfigPath := acn.GetArg(acn.OptCNSConfigPath).(string)
	telemetryDaemonEnabled := acn.GetArg(acn.OptTelemetryService).(bool)

	if vers {
		printVersion()
		os.Exit(0)
	}

	// Initialize CNS.
	var (
		err                error
		config             common.ServiceConfig
		endpointStateStore store.KeyValueStore
	)

	config.Version = version
	config.Name = name
	// Create a channel to receive unhandled errors from CNS.
	config.ErrChan = rootErrCh

	// Create logging provider.
	logger.InitLogger(name, logLevel, logTarget, logDirectory)

	if clientDebugCmd != "" {
		err := cnscli.HandleCNSClientCommands(rootCtx, clientDebugCmd, clientDebugArg)
		if err != nil {
			fmt.Println(err)
			os.Exit(1)
		}
		os.Exit(0)
	}

	if !telemetryEnabled {
		logger.Errorf("[Azure CNS] Cannot disable telemetry via cmdline. Update cns_config.json to disable telemetry.")
	}

	logger.Printf("[Azure CNS] cmdLineConfigPath: %s", cmdLineConfigPath)
	cnsconfig, err := configuration.ReadConfig(cmdLineConfigPath)
	if err != nil {
		logger.Errorf("[Azure CNS] Error reading cns config: %v", err)
	}

	configuration.SetCNSConfigDefaults(cnsconfig)
	logger.Printf("[Azure CNS] Read config :%+v", cnsconfig)

	var conflistGenerator restserver.CNIConflistGenerator
	if cnsconfig.EnableCNIConflistGeneration {
		writer, newWriterErr := fs.NewAtomicWriter(cnsconfig.CNIConflistFilepath)
		if newWriterErr != nil {
			logger.Errorf("unable to create atomic writer to generate cni conflist: %v", newWriterErr)
			os.Exit(1)
		}

		switch scenario := cniConflistScenario(cnsconfig.CNIConflistScenario); scenario {
		case scenarioV4Overlay:
			conflistGenerator = &cniconflist.V4OverlayGenerator{Writer: writer}
		default:
			logger.Errorf("unable to generate cni conflist for unknown scenario: %s", scenario)
			os.Exit(1)
		}
	}

	// start the health server
	z, _ := zap.NewProduction()
	go healthserver.Start(z, cnsconfig.MetricsBindAddress)

<<<<<<< HEAD
	nmaConfig, err := cnsconfig.NMAgentConfig()
	if err != nil {
		logger.Errorf("[Azure CNS] Failed to produce NMAgent config from supplied configuration: %v", err)
=======
	nmaConfig, err := nmagent.NewConfig(cnsconfig.WireserverIP)
	if err != nil {
		logger.Errorf("[Azure CNS] Failed to produce NMAgent config from the supplied wireserver ip: %v", err)
>>>>>>> d33d67ab
		return
	}

	nmaClient, err := nmagent.NewClient(nmagent.Config(nmaConfig))
	if err != nil {
		logger.Errorf("[Azure CNS] Failed to start nmagent client due to error: %v", err)
		return
	}

	homeAzMonitor := restserver.NewHomeAzMonitor(nmaClient, time.Duration(cnsconfig.PopulateHomeAzCacheRetryIntervalSecs)*time.Second)
	logger.Printf("start the goroutine for refreshing homeAz")
	homeAzMonitor.Start()

	if cnsconfig.ChannelMode == cns.Managed {
		config.ChannelMode = cns.Managed
		privateEndpoint = cnsconfig.ManagedSettings.PrivateEndpoint
		infravnet = cnsconfig.ManagedSettings.InfrastructureNetworkID
		nodeID = cnsconfig.ManagedSettings.NodeID
	} else if cnsconfig.ChannelMode == cns.CRD {
		config.ChannelMode = cns.CRD
	} else if cnsconfig.ChannelMode == cns.MultiTenantCRD {
		config.ChannelMode = cns.MultiTenantCRD
	} else if acn.GetArg(acn.OptManaged).(bool) {
		config.ChannelMode = cns.Managed
	}

	disableTelemetry := cnsconfig.TelemetrySettings.DisableAll
	if !disableTelemetry {
		ts := cnsconfig.TelemetrySettings
		aiConfig := aitelemetry.AIConfig{
			AppName:                      name,
			AppVersion:                   version,
			BatchSize:                    ts.TelemetryBatchSizeBytes,
			BatchInterval:                ts.TelemetryBatchIntervalInSecs,
			RefreshTimeout:               ts.RefreshIntervalInSecs,
			DisableMetadataRefreshThread: ts.DisableMetadataRefreshThread,
			DebugMode:                    ts.DebugMode,
		}

		if aiKey := cnsconfig.TelemetrySettings.AppInsightsInstrumentationKey; aiKey != "" {
			logger.InitAIWithIKey(aiConfig, aiKey, ts.DisableTrace, ts.DisableMetric, ts.DisableEvent)
		} else {
			logger.InitAI(aiConfig, ts.DisableTrace, ts.DisableMetric, ts.DisableEvent)
		}
	}

	if telemetryDaemonEnabled {
		go startTelemetryService(rootCtx)
	}

	// Log platform information.
	logger.Printf("Running on %v", platform.GetOSInfo())

	err = platform.CreateDirectory(storeFileLocation)
	if err != nil {
		logger.Errorf("Failed to create File Store directory %s, due to Error:%v", storeFileLocation, err.Error())
		return
	}

	lockclient, err := processlock.NewFileLock(platform.CNILockPath + name + store.LockExtension)
	if err != nil {
		log.Printf("Error initializing file lock:%v", err)
		return
	}

	// Create the key value store.
	storeFileName := storeFileLocation + name + ".json"
	config.Store, err = store.NewJsonFileStore(storeFileName, lockclient)
	if err != nil {
		logger.Errorf("Failed to create store file: %s, due to error %v\n", storeFileName, err)
		return
	}

	// Initialize endpoint state store if cns is managing endpoint state.
	if cnsconfig.ManageEndpointState {
		log.Printf("[Azure CNS] Configured to manage endpoints state")
		endpointStoreLock, err := processlock.NewFileLock(platform.CNILockPath + endpointStoreName + store.LockExtension) // nolint
		if err != nil {
			log.Printf("Error initializing endpoint state file lock:%v", err)
			return
		}
		defer endpointStoreLock.Unlock() // nolint

		err = platform.CreateDirectory(endpointStoreLocation)
		if err != nil {
			logger.Errorf("Failed to create File Store directory %s, due to Error:%v", storeFileLocation, err.Error())
			return
		}
		// Create the key value store.
		storeFileName := endpointStoreLocation + endpointStoreName + ".json"
		endpointStateStore, err = store.NewJsonFileStore(storeFileName, endpointStoreLock)
		if err != nil {
			logger.Errorf("Failed to create endpoint state store file: %s, due to error %v\n", storeFileName, err)
			return
		}
	}

	// Create CNS object.

	httpRestService, err := restserver.NewHTTPRestService(&config, &wireserver.Client{HTTPClient: &http.Client{}}, nmaClient,
		endpointStateStore, conflistGenerator, homeAzMonitor)
	if err != nil {
		logger.Errorf("Failed to create CNS object, err:%v.\n", err)
		return
	}

	// Set CNS options.
	httpRestService.SetOption(acn.OptCnsURL, cnsURL)
	httpRestService.SetOption(acn.OptNetPluginPath, cniPath)
	httpRestService.SetOption(acn.OptNetPluginConfigFile, cniConfigFile)
	httpRestService.SetOption(acn.OptCreateDefaultExtNetworkType, createDefaultExtNetworkType)
	httpRestService.SetOption(acn.OptHttpConnectionTimeout, httpConnectionTimeout)
	httpRestService.SetOption(acn.OptHttpResponseHeaderTimeout, httpResponseHeaderTimeout)
	httpRestService.SetOption(acn.OptProgramSNATIPTables, cnsconfig.ProgramSNATIPTables)
	httpRestService.SetOption(acn.OptManageEndpointState, cnsconfig.ManageEndpointState)

	// Create default ext network if commandline option is set
	if len(strings.TrimSpace(createDefaultExtNetworkType)) > 0 {
		if err := hnsclient.CreateDefaultExtNetwork(createDefaultExtNetworkType); err == nil {
			logger.Printf("[Azure CNS] Successfully created default ext network")
		} else {
			logger.Printf("[Azure CNS] Failed to create default ext network due to error: %v", err)
			return
		}
	}

	logger.Printf("[Azure CNS] Initialize HTTPRestService")
	if httpRestService != nil {
		if cnsconfig.UseHTTPS {
			config.TlsSettings = localtls.TlsSettings{
				TLSSubjectName:                     cnsconfig.TLSSubjectName,
				TLSCertificatePath:                 cnsconfig.TLSCertificatePath,
				TLSPort:                            cnsconfig.TLSPort,
				KeyVaultURL:                        cnsconfig.KeyVaultSettings.URL,
				KeyVaultCertificateName:            cnsconfig.KeyVaultSettings.CertificateName,
				MSIResourceID:                      cnsconfig.MSISettings.ResourceID,
				KeyVaultCertificateRefreshInterval: time.Duration(cnsconfig.KeyVaultSettings.RefreshIntervalInHrs) * time.Hour,
			}
		}

		err = httpRestService.Init(&config)
		if err != nil {
			logger.Errorf("Failed to init HTTPService, err:%v.\n", err)
			return
		}
	}

	// Setting the remote ARP MAC address to 12-34-56-78-9a-bc on windows for external traffic
	err = platform.SetSdnRemoteArpMacAddress()
	if err != nil {
		logger.Errorf("Failed to set remote ARP MAC address: %v", err)
		return
	}

	// Initialze state in if CNS is running in CRD mode
	// State must be initialized before we start HTTPRestService
	if config.ChannelMode == cns.CRD {
		// Check the CNI statefile mount, and if the file is empty
		// stub an empty JSON object
		if err := cnireconciler.WriteObjectToCNIStatefile(); err != nil {
			logger.Errorf("Failed to write empty object to CNI state: %v", err)
			return
		}

		// We might be configured to reinitialize state from the CNI instead of the apiserver.
		// If so, we should check that the the CNI is new enough to support the state commands,
		// otherwise we fall back to the existing behavior.
		if cnsconfig.InitializeFromCNI {
			var isGoodVer bool
			isGoodVer, err = cnireconciler.IsDumpStateVer()
			if err != nil {
				logger.Errorf("error checking CNI ver: %v", err)
			}

			// override the prior config flag with the result of the ver check.
			cnsconfig.InitializeFromCNI = isGoodVer

			if cnsconfig.InitializeFromCNI {
				// Set the PodInfoVersion by initialization type, so that the
				// PodInfo maps use the correct key schema
				cns.GlobalPodInfoScheme = cns.InterfaceIDPodInfoScheme
			}
		}
		logger.Printf("Set GlobalPodInfoScheme %v (InitializeFromCNI=%t)", cns.GlobalPodInfoScheme, cnsconfig.InitializeFromCNI)

		err = InitializeCRDState(rootCtx, httpRestService, cnsconfig)
		if err != nil {
			logger.Errorf("Failed to start CRD Controller, err:%v.\n", err)
			return
		}

	}

	// Initialize multi-tenant controller if the CNS is running in MultiTenantCRD mode.
	// It must be started before we start HTTPRestService.
	if config.ChannelMode == cns.MultiTenantCRD {
		err = InitializeMultiTenantController(rootCtx, httpRestService, *cnsconfig)
		if err != nil {
			logger.Errorf("Failed to start multiTenantController, err:%v.\n", err)
			return
		}

	}

	logger.Printf("[Azure CNS] Start HTTP listener")
	if httpRestService != nil {
		err = httpRestService.Start(&config)
		if err != nil {
			logger.Errorf("Failed to start CNS, err:%v.\n", err)
			return
		}
	}

	if !disableTelemetry {
		go logger.SendHeartBeat(rootCtx, cnsconfig.TelemetrySettings.HeartBeatIntervalInMins)
		go httpRestService.SendNCSnapShotPeriodically(rootCtx, cnsconfig.TelemetrySettings.SnapshotIntervalInMins)
	}

	// If CNS is running on managed DNC mode
	if config.ChannelMode == cns.Managed {
		if privateEndpoint == "" || infravnet == "" || nodeID == "" {
			logger.Errorf("[Azure CNS] Missing required values to run in managed mode: PrivateEndpoint: %s InfrastructureNetworkID: %s NodeID: %s",
				privateEndpoint,
				infravnet,
				nodeID)
			return
		}

		httpRestService.SetOption(acn.OptPrivateEndpoint, privateEndpoint)
		httpRestService.SetOption(acn.OptInfrastructureNetworkID, infravnet)
		httpRestService.SetOption(acn.OptNodeID, nodeID)

		registerErr := registerNode(acn.GetHttpClient(), httpRestService, privateEndpoint, infravnet, nodeID, nmaClient)
		if registerErr != nil {
			logger.Errorf("[Azure CNS] Resgistering Node failed with error: %v PrivateEndpoint: %s InfrastructureNetworkID: %s NodeID: %s",
				registerErr,
				privateEndpoint,
				infravnet,
				nodeID)
			return
		}
		go func(ep, vnet, node string) {
			// Periodically poll DNC for node updates
			tickerChannel := time.Tick(time.Duration(cnsconfig.ManagedSettings.NodeSyncIntervalInSeconds) * time.Second)
			for {
				<-tickerChannel
				httpRestService.SyncNodeStatus(ep, vnet, node, json.RawMessage{})
			}
		}(privateEndpoint, infravnet, nodeID)
	}

	var (
		netPlugin     network.NetPlugin
		ipamPlugin    ipam.IpamPlugin
		lockclientCnm processlock.Interface
	)

	if startCNM {
		var pluginConfig acn.PluginConfig
		pluginConfig.Version = version

		// Create a channel to receive unhandled errors from the plugins.
		pluginConfig.ErrChan = make(chan error, 1)

		// Create network plugin.
		netPlugin, err = network.NewPlugin(&pluginConfig)
		if err != nil {
			logger.Errorf("Failed to create network plugin, err:%v.\n", err)
			return
		}

		// Create IPAM plugin.
		ipamPlugin, err = ipam.NewPlugin(&pluginConfig)
		if err != nil {
			logger.Errorf("Failed to create IPAM plugin, err:%v.\n", err)
			return
		}

		lockclientCnm, err = processlock.NewFileLock(platform.CNILockPath + pluginName + store.LockExtension)
		if err != nil {
			log.Printf("Error initializing file lock:%v", err)
			return
		}

		// Create the key value store.
		pluginStoreFile := storeFileLocation + pluginName + ".json"
		pluginConfig.Store, err = store.NewJsonFileStore(pluginStoreFile, lockclientCnm)
		if err != nil {
			logger.Errorf("Failed to create plugin store file %s, due to error : %v\n", pluginStoreFile, err)
			return
		}

		// Set plugin options.
		netPlugin.SetOption(acn.OptAPIServerURL, url)
		logger.Printf("Start netplugin\n")
		if err := netPlugin.Start(&pluginConfig); err != nil {
			logger.Errorf("Failed to create network plugin, err:%v.\n", err)
			return
		}

		ipamPlugin.SetOption(acn.OptEnvironment, environment)
		ipamPlugin.SetOption(acn.OptAPIServerURL, url)
		ipamPlugin.SetOption(acn.OptIpamQueryUrl, ipamQueryUrl)
		ipamPlugin.SetOption(acn.OptIpamQueryInterval, ipamQueryInterval)
		if err := ipamPlugin.Start(&pluginConfig); err != nil {
			logger.Errorf("Failed to create IPAM plugin, err:%v.\n", err)
			return
		}
	}

	// block until process exiting
	<-rootCtx.Done()

	if len(strings.TrimSpace(createDefaultExtNetworkType)) > 0 {
		if err := hnsclient.DeleteDefaultExtNetwork(); err == nil {
			logger.Printf("[Azure CNS] Successfully deleted default ext network")
		} else {
			logger.Printf("[Azure CNS] Failed to delete default ext network due to error: %v", err)
		}
	}

	logger.Printf("end the goroutine for refreshing homeAz")
	homeAzMonitor.Stop()

	logger.Printf("stop cns service")
	// Cleanup.
	if httpRestService != nil {
		httpRestService.Stop()
	}

	if startCNM {
		logger.Printf("stop cnm plugin")
		if netPlugin != nil {
			netPlugin.Stop()
		}

		if ipamPlugin != nil {
			logger.Printf("stop ipam plugin")
			ipamPlugin.Stop()
		}

		if err = lockclientCnm.Unlock(); err != nil {
			log.Errorf("lockclient cnm unlock error:%v", err)
		}
	}

	if err = lockclient.Unlock(); err != nil {
		log.Errorf("lockclient cns unlock error:%v", err)
	}

	logger.Printf("CNS exited")
	logger.Close()
}

func InitializeMultiTenantController(ctx context.Context, httpRestService cns.HTTPService, cnsconfig configuration.CNSConfig) error {
	var multiTenantController multitenantcontroller.RequestController
	kubeConfig, err := ctrl.GetConfig()
	kubeConfig.UserAgent = fmt.Sprintf("azure-cns-%s", version)
	if err != nil {
		return err
	}

	// convert interface type to implementation type
	httpRestServiceImpl, ok := httpRestService.(*restserver.HTTPRestService)
	if !ok {
		logger.Errorf("Failed to convert interface httpRestService to implementation: %v", httpRestService)
		return fmt.Errorf("Failed to convert interface httpRestService to implementation: %v",
			httpRestService)
	}

	// Set orchestrator type
	orchestrator := cns.SetOrchestratorTypeRequest{
		OrchestratorType: cns.Kubernetes,
	}
	httpRestServiceImpl.SetNodeOrchestrator(&orchestrator)

	// Create multiTenantController.
	multiTenantController, err = multitenantoperator.New(httpRestServiceImpl, kubeConfig)
	if err != nil {
		logger.Errorf("Failed to create multiTenantController:%v", err)
		return err
	}

	// Wait for multiTenantController to start.
	go func() {
		for {
			if err := multiTenantController.Start(ctx); err != nil {
				logger.Errorf("Failed to start multiTenantController: %v", err)
			} else {
				logger.Printf("Exiting multiTenantController")
				return
			}

			// Retry after 1sec
			time.Sleep(time.Second)
		}
	}()
	for {
		if multiTenantController.IsStarted() {
			logger.Printf("MultiTenantController is started")
			break
		}

		logger.Printf("Waiting for multiTenantController to start...")
		time.Sleep(time.Millisecond * 500)
	}

	// TODO: do we need this to be running?
	logger.Printf("Starting SyncHostNCVersion")
	go func() {
		// Periodically poll vfp programmed NC version from NMAgent
		tickerChannel := time.Tick(time.Duration(cnsconfig.SyncHostNCVersionIntervalMs) * time.Millisecond)
		for {
			select {
			case <-tickerChannel:
				timedCtx, cancel := context.WithTimeout(ctx, time.Duration(cnsconfig.SyncHostNCVersionIntervalMs)*time.Millisecond)
				httpRestServiceImpl.SyncHostNCVersion(timedCtx, cnsconfig.ChannelMode)
				cancel()
			case <-ctx.Done():
				return
			}
		}
	}()

	return nil
}

type nodeNetworkConfigGetter interface {
	Get(context.Context) (*v1alpha.NodeNetworkConfig, error)
}

type ncStateReconciler interface {
	ReconcileNCState(ncRequest *cns.CreateNetworkContainerRequest, podInfoByIP map[string]cns.PodInfo, nnc *v1alpha.NodeNetworkConfig) cnstypes.ResponseCode
}

// TODO(rbtr) where should this live??
// reconcileInitialCNSState initializes cns by passing pods and a CreateNetworkContainerRequest
func reconcileInitialCNSState(ctx context.Context, cli nodeNetworkConfigGetter, ncReconciler ncStateReconciler, podInfoByIPProvider cns.PodInfoByIPProvider) error {
	// Get nnc using direct client
	nnc, err := cli.Get(ctx)
	if err != nil {

		if crd.IsNotDefined(err) {
			return errors.Wrap(err, "failed to get NNC during init CNS state")
		}

		// If instance of crd is not found, pass nil to CNSClient
		if client.IgnoreNotFound(err) == nil {
			err = restserver.ResponseCodeToError(ncReconciler.ReconcileNCState(nil, nil, nnc))
			return errors.Wrap(err, "failed to reconcile NC state")
		}

		// If it's any other error, log it and return
		return errors.Wrap(err, "error getting NodeNetworkConfig when initializing CNS state")
	}

	// If there are no NCs, pass nil to CNSClient
	if len(nnc.Status.NetworkContainers) == 0 {
		err = restserver.ResponseCodeToError(ncReconciler.ReconcileNCState(nil, nil, nnc))
		return errors.Wrap(err, "failed to reconcile NC state")
	}

	// Convert to CreateNetworkContainerRequest
	for i := range nnc.Status.NetworkContainers {
		var ncRequest *cns.CreateNetworkContainerRequest
		var err error

		switch nnc.Status.NetworkContainers[i].AssignmentMode { //nolint:exhaustive // skipping dynamic case
		case v1alpha.Static:
			ncRequest, err = nncctrl.CreateNCRequestFromStaticNC(nnc.Status.NetworkContainers[i])
		default: // For backward compatibility, default will be treated as Dynamic too.
			ncRequest, err = nncctrl.CreateNCRequestFromDynamicNC(nnc.Status.NetworkContainers[i])
		}

		if err != nil {
			return errors.Wrapf(err, "failed to convert NNC status to network container request, "+
				"assignmentMode: %s", nnc.Status.NetworkContainers[i].AssignmentMode)
		}

		// rebuild CNS state
		podInfoByIP, err := podInfoByIPProvider.PodInfoByIP()
		if err != nil {
			return errors.Wrap(err, "provider failed to provide PodInfoByIP")
		}

		// Call cnsclient init cns passing those two things.
		if err := restserver.ResponseCodeToError(ncReconciler.ReconcileNCState(ncRequest, podInfoByIP, nnc)); err != nil {
			return errors.Wrap(err, "failed to reconcile NC state")
		}
	}
	return nil
}

// InitializeCRDState builds and starts the CRD controllers.
func InitializeCRDState(ctx context.Context, httpRestService cns.HTTPService, cnsconfig *configuration.CNSConfig) error {
	// convert interface type to implementation type
	httpRestServiceImplementation, ok := httpRestService.(*restserver.HTTPRestService)
	if !ok {
		logger.Errorf("[Azure CNS] Failed to convert interface httpRestService to implementation: %v", httpRestService)
		return fmt.Errorf("[Azure CNS] Failed to convert interface httpRestService to implementation: %v",
			httpRestService)
	}

	// Set orchestrator type
	orchestrator := cns.SetOrchestratorTypeRequest{
		OrchestratorType: cns.KubernetesCRD,
	}
	httpRestServiceImplementation.SetNodeOrchestrator(&orchestrator)

	// build default clientset.
	kubeConfig, err := ctrl.GetConfig()
	if err != nil {
		logger.Errorf("[Azure CNS] Failed to get kubeconfig for request controller: %v", err)
		return errors.Wrap(err, "failed to get kubeconfig")
	}
	kubeConfig.UserAgent = fmt.Sprintf("azure-cns-%s", version)

	clientset, err := kubernetes.NewForConfig(kubeConfig)
	if err != nil {
		return errors.Wrap(err, "failed to build clientset")
	}

	// get nodename for scoping kube requests to node.
	nodeName, err := configuration.NodeName()
	if err != nil {
		return errors.Wrap(err, "failed to get NodeName")
	}

	var podInfoByIPProvider cns.PodInfoByIPProvider
	switch {
	case cnsconfig.ManageEndpointState:
		logger.Printf("Initializing from self managed endpoint store")
		podInfoByIPProvider, err = cnireconciler.NewCNSPodInfoProvider(httpRestServiceImplementation.EndpointStateStore) // get reference to endpoint state store from rest server
		if err != nil {
			if errors.Is(err, store.ErrKeyNotFound) {
				logger.Printf("[Azure CNS] No endpoint state found, skipping initializing CNS state")
			} else {
				return errors.Wrap(err, "failed to create CNS PodInfoProvider")
			}
		}
	case cnsconfig.InitializeFromCNI:
		logger.Printf("Initializing from CNI")
		podInfoByIPProvider, err = cnireconciler.NewCNIPodInfoProvider()
		if err != nil {
			return errors.Wrap(err, "failed to create CNI PodInfoProvider")
		}
	default:
		logger.Printf("Initializing from Kubernetes")
		podInfoByIPProvider = cns.PodInfoByIPProviderFunc(func() (map[string]cns.PodInfo, error) {
			pods, err := clientset.CoreV1().Pods("").List(ctx, metav1.ListOptions{ //nolint:govet // ignore err shadow
				FieldSelector: "spec.nodeName=" + nodeName,
			})
			if err != nil {
				return nil, errors.Wrap(err, "failed to list Pods for PodInfoProvider")
			}
			podInfo, err := cns.KubePodsToPodInfoByIP(pods.Items)
			if err != nil {
				return nil, errors.Wrap(err, "failed to convert Pods to PodInfoByIP")
			}
			return podInfo, nil
		})
	}
	// create scoped kube clients.
	directcli, err := client.New(kubeConfig, client.Options{Scheme: nodenetworkconfig.Scheme})
	if err != nil {
		return errors.Wrap(err, "failed to create ctrl client")
	}
	nnccli := nodenetworkconfig.NewClient(directcli)
	if err != nil {
		return errors.Wrap(err, "failed to create NNC client")
	}
	// TODO(rbtr): nodename and namespace should be in the cns config
	scopedcli := nncctrl.NewScopedClient(nnccli, types.NamespacedName{Namespace: "kube-system", Name: nodeName})

	clusterSubnetStateChan := make(chan v1alpha1.ClusterSubnetState)
	// initialize the ipam pool monitor
	poolOpts := ipampool.Options{
		RefreshDelay: poolIPAMRefreshRateInMilliseconds * time.Millisecond,
	}
	poolMonitor := ipampool.NewMonitor(httpRestServiceImplementation, scopedcli, clusterSubnetStateChan, &poolOpts)
	httpRestServiceImplementation.IPAMPoolMonitor = poolMonitor

	// reconcile initial CNS state from CNI or apiserver.
	// Only reconcile if there are any existing Pods using NC ips,
	// else let the goal state be updated using a regular NNC Reconciler loop
	podInfoByIP, err := podInfoByIPProvider.PodInfoByIP()
	if err != nil {
		return errors.Wrap(err, "failed to provide PodInfoByIP")
	}
	if len(podInfoByIP) > 0 {
		logger.Printf("Reconciling initial CNS state as PodInfoByIP is not empty: %d", len(podInfoByIP))

		// apiserver nnc might not be registered or api server might be down and crashloop backof puts us outside of 5-10 minutes we have for
		// aks addons to come up so retry a bit more aggresively here.
		// will retry 10 times maxing out at a minute taking about 8 minutes before it gives up.
		attempt := 0
		err = retry.Do(func() error {
			attempt++
			logger.Printf("reconciling initial CNS state attempt: %d", attempt)
			err = reconcileInitialCNSState(ctx, scopedcli, httpRestServiceImplementation, podInfoByIPProvider)
			if err != nil {
				logger.Errorf("failed to reconcile initial CNS state, attempt: %d err: %v", attempt, err)
			}
			return errors.Wrap(err, "failed to initialize CNS state")
		}, retry.Context(ctx), retry.Delay(initCNSInitalDelay), retry.MaxDelay(time.Minute))
		if err != nil {
			return err
		}
		logger.Printf("reconciled initial CNS state after %d attempts", attempt)
	}

	// start the pool Monitor before the Reconciler, since it needs to be ready to receive an
	// NodeNetworkConfig update by the time the Reconciler tries to send it.
	go func() {
		logger.Printf("Starting IPAM Pool Monitor")
		if e := poolMonitor.Start(ctx); e != nil {
			logger.Errorf("[Azure CNS] Failed to start pool monitor with err: %v", e)
		}
	}()
	logger.Printf("initialized and started IPAM pool monitor")

	// the nodeScopedCache sets Selector options on the Manager cache which are used
	// to perform *server-side* filtering of the cached objects. This is very important
	// for high node/pod count clusters, as it keeps us from watching objects at the
	// whole cluster scope when we are only interested in the Node's scope.
	nodeScopedCache := cache.BuilderWithOptions(cache.Options{
		SelectorsByObject: cache.SelectorsByObject{
			&v1alpha.NodeNetworkConfig{}: {
				Field: fields.SelectorFromSet(fields.Set{"metadata.name": nodeName}),
			},
		},
	})

	crdSchemes := kuberuntime.NewScheme()
	if err = v1alpha.AddToScheme(crdSchemes); err != nil {
		return errors.Wrap(err, "failed to add nodenetworkconfig/v1alpha to scheme")
	}
	if err = v1alpha1.AddToScheme(crdSchemes); err != nil {
		return errors.Wrap(err, "failed to add clustersubnetstate/v1alpha1 to scheme")
	}
	manager, err := ctrl.NewManager(kubeConfig, ctrl.Options{
		Scheme:             crdSchemes,
		MetricsBindAddress: "0",
		Namespace:          "kube-system", // TODO(rbtr): namespace should be in the cns config
		NewCache:           nodeScopedCache,
	})
	if err != nil {
		return errors.Wrap(err, "failed to create manager")
	}

	// get our Node so that we can xref it against the NodeNetworkConfig's to make sure that the
	// NNC is not stale and represents the Node we're running on.
	node, err := clientset.CoreV1().Nodes().Get(ctx, nodeName, metav1.GetOptions{})
	if err != nil {
		return errors.Wrapf(err, "failed to get node %s", nodeName)
	}

	// get CNS Node IP to compare NC Node IP with this Node IP to ensure NCs were created for this node
	nodeIP := configuration.NodeIP()

	// NodeNetworkConfig reconciler
	nncReconciler := nncctrl.NewReconciler(httpRestServiceImplementation, poolMonitor, nodeIP)
	// pass Node to the Reconciler for Controller xref
	if err := nncReconciler.SetupWithManager(manager, node); err != nil { //nolint:govet // intentional shadow
		return errors.Wrapf(err, "failed to setup nnc reconciler with manager")
	}

	if cnsconfig.EnableSubnetScarcity {
		// ClusterSubnetState reconciler
		cssReconciler := cssctrl.New(clusterSubnetStateChan)
		if err := cssReconciler.SetupWithManager(manager); err != nil {
			return errors.Wrapf(err, "failed to setup css reconciler with manager")
		}
	}

	// adding some routes to the root service mux
	mux := httpRestServiceImplementation.Listener.GetMux()
	mux.Handle("/readyz", http.StripPrefix("/readyz", &healthz.Handler{}))
	if cnsconfig.EnablePprof {
		// add pprof endpoints
		mux.Handle("/debug/pprof/allocs", pprof.Handler("allocs"))
		mux.Handle("/debug/pprof/block", pprof.Handler("block"))
		mux.Handle("/debug/pprof/goroutine", pprof.Handler("goroutine"))
		mux.Handle("/debug/pprof/heap", pprof.Handler("heap"))
		mux.Handle("/debug/pprof/mutex", pprof.Handler("mutex"))
		mux.Handle("/debug/pprof/threadcreate", pprof.Handler("threadcreate"))
		mux.HandleFunc("/debug/pprof/", pprof.Index)
		mux.HandleFunc("/debug/pprof/cmdline", pprof.Cmdline)
		mux.HandleFunc("/debug/pprof/profile", pprof.Profile)
		mux.HandleFunc("/debug/pprof/symbol", pprof.Symbol)
		mux.HandleFunc("/debug/pprof/trace", pprof.Trace)
	}

	// Start the Manager which starts the reconcile loop.
	// The Reconciler will send an initial NodeNetworkConfig update to the PoolMonitor, starting the
	// Monitor's internal loop.
	go func() {
		logger.Printf("Starting NodeNetworkConfig reconciler.")
		for {
			if err := manager.Start(ctx); err != nil {
				logger.Errorf("[Azure CNS] Failed to start request controller: %v", err)
				// retry to start the request controller
				// todo: add a CNS metric to count # of failures
			} else {
				logger.Printf("exiting NodeNetworkConfig reconciler")
				return
			}

			// Retry after 1sec
			time.Sleep(time.Second)
		}
	}()
	logger.Printf("initialized NodeNetworkConfig reconciler")
	// wait for the Reconciler to run once on a NNC that was made for this Node
	if started := nncReconciler.Started(ctx); !started {
		return errors.Errorf("context cancelled while waiting for reconciler start")
	}
	logger.Printf("started NodeNetworkConfig reconciler")

	go func() {
		logger.Printf("starting SyncHostNCVersion loop")
		// Periodically poll vfp programmed NC version from NMAgent
		tickerChannel := time.Tick(time.Duration(cnsconfig.SyncHostNCVersionIntervalMs) * time.Millisecond)
		for {
			select {
			case <-tickerChannel:
				timedCtx, cancel := context.WithTimeout(ctx, time.Duration(cnsconfig.SyncHostNCVersionIntervalMs)*time.Millisecond)
				httpRestServiceImplementation.SyncHostNCVersion(timedCtx, cnsconfig.ChannelMode)
				cancel()
			case <-ctx.Done():
				logger.Printf("exiting SyncHostNCVersion")
				return
			}
		}
	}()
	logger.Printf("initialized and started SyncHostNCVersion loop")

	return nil
}<|MERGE_RESOLUTION|>--- conflicted
+++ resolved
@@ -510,19 +510,13 @@
 	z, _ := zap.NewProduction()
 	go healthserver.Start(z, cnsconfig.MetricsBindAddress)
 
-<<<<<<< HEAD
-	nmaConfig, err := cnsconfig.NMAgentConfig()
-	if err != nil {
-		logger.Errorf("[Azure CNS] Failed to produce NMAgent config from supplied configuration: %v", err)
-=======
 	nmaConfig, err := nmagent.NewConfig(cnsconfig.WireserverIP)
 	if err != nil {
 		logger.Errorf("[Azure CNS] Failed to produce NMAgent config from the supplied wireserver ip: %v", err)
->>>>>>> d33d67ab
 		return
 	}
 
-	nmaClient, err := nmagent.NewClient(nmagent.Config(nmaConfig))
+	nmaClient, err := nmagent.NewClient(nmaConfig)
 	if err != nil {
 		logger.Errorf("[Azure CNS] Failed to start nmagent client due to error: %v", err)
 		return
