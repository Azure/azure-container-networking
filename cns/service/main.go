// Copyright 2017 Microsoft. All rights reserved.
// MIT License

package main

import (
	"bytes"
	"context"
	"encoding/json"
	"fmt"
	"io/fs"
	"net/http"
	"os"
	"os/signal"
	"runtime"
	"strconv"
	"strings"
	"syscall"
	"time"

	"github.com/Azure/azure-container-networking/aitelemetry"
	"github.com/Azure/azure-container-networking/cns"
	cnsclient "github.com/Azure/azure-container-networking/cns/client"
	cnscli "github.com/Azure/azure-container-networking/cns/cmd/cli"
	"github.com/Azure/azure-container-networking/cns/cniconflist"
	"github.com/Azure/azure-container-networking/cns/cnireconciler"
	"github.com/Azure/azure-container-networking/cns/common"
	"github.com/Azure/azure-container-networking/cns/configuration"
	"github.com/Azure/azure-container-networking/cns/endpointmanager"
	"github.com/Azure/azure-container-networking/cns/fsnotify"
	"github.com/Azure/azure-container-networking/cns/grpc"
	"github.com/Azure/azure-container-networking/cns/healthserver"
	"github.com/Azure/azure-container-networking/cns/hnsclient"
	"github.com/Azure/azure-container-networking/cns/imds"
	"github.com/Azure/azure-container-networking/cns/ipampool"
	"github.com/Azure/azure-container-networking/cns/ipampool/metrics"
	ipampoolv2 "github.com/Azure/azure-container-networking/cns/ipampool/v2"
	cssctrl "github.com/Azure/azure-container-networking/cns/kubecontroller/clustersubnetstate"
	mtpncctrl "github.com/Azure/azure-container-networking/cns/kubecontroller/multitenantpodnetworkconfig"
	nncctrl "github.com/Azure/azure-container-networking/cns/kubecontroller/nodenetworkconfig"
	podctrl "github.com/Azure/azure-container-networking/cns/kubecontroller/pod"
	"github.com/Azure/azure-container-networking/cns/logger"
	"github.com/Azure/azure-container-networking/cns/metric"
	"github.com/Azure/azure-container-networking/cns/middlewares"
	"github.com/Azure/azure-container-networking/cns/multitenantcontroller"
	"github.com/Azure/azure-container-networking/cns/multitenantcontroller/multitenantoperator"
	"github.com/Azure/azure-container-networking/cns/restserver"
	restserverv2 "github.com/Azure/azure-container-networking/cns/restserver/v2"
	cnstypes "github.com/Azure/azure-container-networking/cns/types"
	"github.com/Azure/azure-container-networking/cns/wireserver"
	acn "github.com/Azure/azure-container-networking/common"
	"github.com/Azure/azure-container-networking/crd"
	"github.com/Azure/azure-container-networking/crd/clustersubnetstate"
	cssv1alpha1 "github.com/Azure/azure-container-networking/crd/clustersubnetstate/api/v1alpha1"
	"github.com/Azure/azure-container-networking/crd/multitenancy"
	mtv1alpha1 "github.com/Azure/azure-container-networking/crd/multitenancy/api/v1alpha1"
	"github.com/Azure/azure-container-networking/crd/nodenetworkconfig"
	"github.com/Azure/azure-container-networking/crd/nodenetworkconfig/api/v1alpha"
	acnfs "github.com/Azure/azure-container-networking/internal/fs"
	"github.com/Azure/azure-container-networking/log"
	"github.com/Azure/azure-container-networking/nmagent"
	"github.com/Azure/azure-container-networking/platform"
	"github.com/Azure/azure-container-networking/processlock"
	localtls "github.com/Azure/azure-container-networking/server/tls"
	"github.com/Azure/azure-container-networking/store"
	"github.com/Azure/azure-container-networking/telemetry"
	"github.com/avast/retry-go/v4"
	"github.com/pkg/errors"
	"go.uber.org/zap"
	"go.uber.org/zap/zapcore"
	"golang.org/x/time/rate"
	corev1 "k8s.io/api/core/v1"
	apierrors "k8s.io/apimachinery/pkg/api/errors"
	metav1 "k8s.io/apimachinery/pkg/apis/meta/v1"
	"k8s.io/apimachinery/pkg/fields"
	kuberuntime "k8s.io/apimachinery/pkg/runtime"
	"k8s.io/apimachinery/pkg/types"
	"k8s.io/client-go/kubernetes"
	"k8s.io/client-go/rest"
	ctrl "sigs.k8s.io/controller-runtime"
	"sigs.k8s.io/controller-runtime/pkg/cache"
	"sigs.k8s.io/controller-runtime/pkg/client"
	"sigs.k8s.io/controller-runtime/pkg/controller/controllerutil"
	"sigs.k8s.io/controller-runtime/pkg/healthz"
	ctrlzap "sigs.k8s.io/controller-runtime/pkg/log/zap"
	ctrlmgr "sigs.k8s.io/controller-runtime/pkg/manager"
	ctrlmetrics "sigs.k8s.io/controller-runtime/pkg/metrics/server"
)

const (
	// Service name.
	name                              = "azure-cns"
	pluginName                        = "azure-vnet"
	endpointStoreName                 = "azure-endpoints"
	endpointStoreLocationLinux        = "/var/run/azure-cns/"
	endpointStoreLocationWindows      = "/k/azurecns/"
	defaultCNINetworkConfigFileName   = "10-azure.conflist"
	dncApiVersion                     = "?api-version=2018-03-01"
	poolIPAMRefreshRateInMilliseconds = 1000

	// 720 * acn.FiveSeconds sec sleeps = 1Hr
	maxRetryNodeRegister = 720
	initCNSInitalDelay   = 10 * time.Second

	// envVarEnableCNIConflistGeneration enables cni conflist generation if set (value doesn't matter)
	envVarEnableCNIConflistGeneration = "CNS_ENABLE_CNI_CONFLIST_GENERATION"

	cnsReqTimeout          = 15 * time.Second
	defaultLocalServerIP   = "localhost"
	defaultLocalServerPort = "10090"
)

type cniConflistScenario string

const (
	scenarioV4Overlay        cniConflistScenario = "v4overlay"
	scenarioDualStackOverlay cniConflistScenario = "dualStackOverlay"
	scenarioOverlay          cniConflistScenario = "overlay"
	scenarioCilium           cniConflistScenario = "cilium"
	scenarioSWIFT            cniConflistScenario = "swift"
)

var (
	rootCtx   context.Context
	rootErrCh chan error
	z         *zap.Logger
)

// Version is populated by make during build.
var version string

// endpointStorePath is used to create the path for EdnpointState file.
var endpointStorePath string

// Command line arguments for CNS.
var args = acn.ArgumentList{
	{
		Name:         acn.OptEnvironment,
		Shorthand:    acn.OptEnvironmentAlias,
		Description:  "Set the operating environment",
		Type:         "string",
		DefaultValue: acn.OptEnvironmentAzure,
		ValueMap: map[string]interface{}{
			acn.OptEnvironmentAzure:    0,
			acn.OptEnvironmentMAS:      0,
			acn.OptEnvironmentFileIpam: 0,
		},
	},
	{
		Name:         acn.OptAPIServerURL,
		Shorthand:    acn.OptAPIServerURLAlias,
		Description:  "Set the API server URL",
		Type:         "string",
		DefaultValue: "",
	},
	{
		Name:         acn.OptLogLevel,
		Shorthand:    acn.OptLogLevelAlias,
		Description:  "Set the logging level",
		Type:         "int",
		DefaultValue: acn.OptLogLevelInfo,
		ValueMap: map[string]interface{}{
			acn.OptLogLevelInfo:  log.LevelInfo,
			acn.OptLogLevelDebug: log.LevelDebug,
		},
	},
	{
		Name:         acn.OptLogTarget,
		Shorthand:    acn.OptLogTargetAlias,
		Description:  "Set the logging target",
		Type:         "int",
		DefaultValue: acn.OptLogTargetFile,
		ValueMap: map[string]interface{}{
			acn.OptLogTargetSyslog: log.TargetSyslog,
			acn.OptLogTargetStderr: log.TargetStderr,
			acn.OptLogTargetFile:   log.TargetLogfile,
			acn.OptLogStdout:       log.TargetStdout,
			acn.OptLogMultiWrite:   log.TargetStdOutAndLogFile,
		},
	},
	{
		Name:         acn.OptLogLocation,
		Shorthand:    acn.OptLogLocationAlias,
		Description:  "Set the directory location where logs will be saved",
		Type:         "string",
		DefaultValue: "",
	},
	{
		Name:         acn.OptIpamQueryUrl,
		Shorthand:    acn.OptIpamQueryUrlAlias,
		Description:  "Set the IPAM query URL",
		Type:         "string",
		DefaultValue: "",
	},
	{
		Name:         acn.OptIpamQueryInterval,
		Shorthand:    acn.OptIpamQueryIntervalAlias,
		Description:  "Set the IPAM plugin query interval",
		Type:         "int",
		DefaultValue: "",
	},
	{
		Name:         acn.OptCnsURL,
		Shorthand:    acn.OptCnsURLAlias,
		Description:  "Set the URL for CNS to listen on",
		Type:         "string",
		DefaultValue: "",
	},
	{
		Name:         acn.OptCnsPort,
		Shorthand:    acn.OptCnsPortAlias,
		Description:  "Set the URL port for CNS to listen on",
		Type:         "string",
		DefaultValue: "",
	},
	{
		Name:         acn.OptVersion,
		Shorthand:    acn.OptVersionAlias,
		Description:  "Print version information",
		Type:         "bool",
		DefaultValue: false,
	},
	{
		Name:         acn.OptStoreFileLocation,
		Shorthand:    acn.OptStoreFileLocationAlias,
		Description:  "Set store file absolute path",
		Type:         "string",
		DefaultValue: platform.CNMRuntimePath,
	},
	{
		Name:         acn.OptNetPluginPath,
		Shorthand:    acn.OptNetPluginPathAlias,
		Description:  "Set network plugin binary absolute path to parent (of azure-vnet and azure-vnet-ipam)",
		Type:         "string",
		DefaultValue: platform.K8SCNIRuntimePath,
	},
	{
		Name:         acn.OptNetPluginConfigFile,
		Shorthand:    acn.OptNetPluginConfigFileAlias,
		Description:  "Set network plugin configuration file absolute path",
		Type:         "string",
		DefaultValue: platform.K8SNetConfigPath + string(os.PathSeparator) + defaultCNINetworkConfigFileName,
	},
	{
		Name:         acn.OptCreateDefaultExtNetworkType,
		Shorthand:    acn.OptCreateDefaultExtNetworkTypeAlias,
		Description:  "Create default external network for windows platform with the specified type (l2bridge or l2tunnel)",
		Type:         "string",
		DefaultValue: "",
	},
	{
		Name:         acn.OptTelemetry,
		Shorthand:    acn.OptTelemetryAlias,
		Description:  "Set to false to disable telemetry. This is deprecated in favor of cns_config.json",
		Type:         "bool",
		DefaultValue: true,
	},
	{
		Name:         acn.OptHttpConnectionTimeout,
		Shorthand:    acn.OptHttpConnectionTimeoutAlias,
		Description:  "Set HTTP connection timeout in seconds to be used by http client in CNS",
		Type:         "int",
		DefaultValue: "5",
	},
	{
		Name:         acn.OptHttpResponseHeaderTimeout,
		Shorthand:    acn.OptHttpResponseHeaderTimeoutAlias,
		Description:  "Set HTTP response header timeout in seconds to be used by http client in CNS",
		Type:         "int",
		DefaultValue: "120",
	},
	{
		Name:         acn.OptPrivateEndpoint,
		Shorthand:    acn.OptPrivateEndpointAlias,
		Description:  "Set private endpoint",
		Type:         "string",
		DefaultValue: "",
	},
	{
		Name:         acn.OptInfrastructureNetworkID,
		Shorthand:    acn.OptInfrastructureNetworkIDAlias,
		Description:  "Set infrastructure network ID",
		Type:         "string",
		DefaultValue: "",
	},
	{
		Name:         acn.OptNodeID,
		Shorthand:    acn.OptNodeIDAlias,
		Description:  "Set node name/ID",
		Type:         "string",
		DefaultValue: "",
	},
	{
		Name:         acn.OptManaged,
		Shorthand:    acn.OptManagedAlias,
		Description:  "Set to true to enable managed mode. This is deprecated in favor of cns_config.json",
		Type:         "bool",
		DefaultValue: false,
	},
	{
		Name:         acn.OptDebugCmd,
		Shorthand:    acn.OptDebugCmdAlias,
		Description:  "Debug flag to retrieve IPconfigs, available values: assigned, available, all",
		Type:         "string",
		DefaultValue: "",
	},
	{
		Name:         acn.OptDebugArg,
		Shorthand:    acn.OptDebugArgAlias,
		Description:  "Argument flag to be paired with the 'debugcmd' flag.",
		Type:         "string",
		DefaultValue: "",
	},
	{
		Name:         acn.OptCNSConfigPath,
		Shorthand:    acn.OptCNSConfigPathAlias,
		Description:  "Path to cns config file",
		Type:         "string",
		DefaultValue: "",
	},
	{
		Name:         acn.OptTelemetryService,
		Shorthand:    acn.OptTelemetryServiceAlias,
		Description:  "Flag to start telemetry service to receive telemetry events from CNI. Default, disabled.",
		Type:         "bool",
		DefaultValue: false,
	},
	{
		Name:         acn.OptCNIConflistFilepath,
		Shorthand:    acn.OptCNIConflistFilepathAlias,
		Description:  "Filepath to write CNI conflist when CNI conflist generation is enabled",
		Type:         "string",
		DefaultValue: "",
	},
	{
		Name:         acn.OptCNIConflistScenario,
		Shorthand:    acn.OptCNIConflistScenarioAlias,
		Description:  "Scenario to generate CNI conflist for",
		Type:         "string",
		DefaultValue: "",
	},
}

// init() is executed before main() whenever this package is imported
// to do pre-run setup of things like exit signal handling and building
// the root context.
func init() {
	var cancel context.CancelFunc
	rootCtx, cancel = context.WithCancel(context.Background())

	rootErrCh = make(chan error, 1)

	sigCh := make(chan os.Signal, 1)
	signal.Notify(sigCh, os.Interrupt, syscall.SIGTERM)

	// Fill EndpointStatePath based on the platform
	if endpointStorePath = os.Getenv("CNSStoreFilePath"); endpointStorePath == "" {
		if runtime.GOOS == "windows" {
			endpointStorePath = endpointStoreLocationWindows
		} else {
			endpointStorePath = endpointStoreLocationLinux
		}
	}
	go func() {
		// Wait until receiving a signal.
		select {
		case sig := <-sigCh:
			log.Errorf("caught exit signal %v, exiting", sig)
		case err := <-rootErrCh:
			log.Errorf("unhandled error %v, exiting", err)
		}
		cancel()
	}()
}

// Prints description and version information.
func printVersion() {
	fmt.Printf("Azure Container Network Service\n")
	fmt.Printf("Version %v\n", version)
}

// NodeInterrogator is functionality necessary to read information about nodes.
// It is intended to be strictly read-only.
type NodeInterrogator interface {
	SupportedAPIs(context.Context) ([]string, error)
}

type httpDoer interface {
	Do(req *http.Request) (*http.Response, error)
}

// RegisterNode - Tries to register node with DNC when CNS is started in managed DNC mode
func registerNode(ctx context.Context, httpClient httpDoer, httpRestService cns.HTTPService, dncEP, infraVnet, nodeID string, ni NodeInterrogator) error {
	logger.Printf("[Azure CNS] Registering node %s with Infrastructure Network: %s PrivateEndpoint: %s", nodeID, infraVnet, dncEP)

	var (
		numCPU              = runtime.NumCPU()
		url                 = fmt.Sprintf(acn.RegisterNodeURLFmt, dncEP, infraVnet, nodeID, dncApiVersion)
		nodeRegisterRequest cns.NodeRegisterRequest
	)

	nodeRegisterRequest.NumCores = numCPU
	supportedApis, retErr := ni.SupportedAPIs(context.TODO())

	if retErr != nil {
		return errors.Wrap(retErr, fmt.Sprintf("[Azure CNS] Failed to retrieve SupportedApis from NMagent of node %s with Infrastructure Network: %s PrivateEndpoint: %s",
			nodeID, infraVnet, dncEP))
	}

	// To avoid any null-pointer de-referencing errors.
	if supportedApis == nil {
		supportedApis = []string{}
	}

	nodeRegisterRequest.NmAgentSupportedApis = supportedApis

	// CNS tries to register Node for maximum of an hour.
	err := retry.Do(func() error {
		return errors.Wrap(sendRegisterNodeRequest(ctx, httpClient, httpRestService, nodeRegisterRequest, url), "failed to sendRegisterNodeRequest")
	}, retry.Delay(acn.FiveSeconds), retry.Attempts(maxRetryNodeRegister), retry.DelayType(retry.FixedDelay))

	return errors.Wrap(err, fmt.Sprintf("[Azure CNS] Failed to register node %s after maximum reties for an hour with Infrastructure Network: %s PrivateEndpoint: %s",
		nodeID, infraVnet, dncEP))
}

// sendRegisterNodeRequest func helps in registering the node until there is an error.
func sendRegisterNodeRequest(ctx context.Context, httpClient httpDoer, httpRestService cns.HTTPService, nodeRegisterRequest cns.NodeRegisterRequest, registerURL string) error {
	var body bytes.Buffer
	err := json.NewEncoder(&body).Encode(nodeRegisterRequest)
	if err != nil {
		log.Errorf("[Azure CNS] Failed to register node while encoding json failed with non-retryable err %v", err)
		return errors.Wrap(retry.Unrecoverable(err), "failed to sendRegisterNodeRequest")
	}

	request, err := http.NewRequestWithContext(ctx, http.MethodPost, registerURL, &body)
	if err != nil {
		return errors.Wrap(err, "failed to build request")
	}

	request.Header.Set("Content-Type", "application/json")
	response, err := httpClient.Do(request)
	if err != nil {
		return errors.Wrap(err, "http request failed")
	}

	defer response.Body.Close()

	if response.StatusCode != http.StatusOK {
		err = fmt.Errorf("[Azure CNS] Failed to register node, DNC replied with http status code %s", strconv.Itoa(response.StatusCode))
		logger.Errorf(err.Error())
		return errors.Wrap(err, "failed to sendRegisterNodeRequest")
	}

	var req cns.SetOrchestratorTypeRequest
	err = json.NewDecoder(response.Body).Decode(&req)
	if err != nil {
		log.Errorf("[Azure CNS] decoding Node Register response json failed with err %v", err)
		return errors.Wrap(err, "failed to sendRegisterNodeRequest")
	}
	httpRestService.SetNodeOrchestrator(&req)

	logger.Printf("[Azure CNS] Node Registered")
	return nil
}

func startTelemetryService(ctx context.Context) {
	var config aitelemetry.AIConfig

	tb := telemetry.NewTelemetryBuffer(nil)
	err := tb.CreateAITelemetryHandle(config, false, false, false)
	if err != nil {
		log.Errorf("AI telemetry handle creation failed..:%w", err)
		return
	}

	tbtemp := telemetry.NewTelemetryBuffer(nil)
	//nolint:errcheck // best effort to cleanup leaked pipe/socket before start
	tbtemp.Cleanup(telemetry.FdName)

	err = tb.StartServer()
	log.Printf("Telemetry service for CNI started")
	if err != nil {
		log.Errorf("Telemetry service failed to start: %w", err)
		return
	}
	tb.PushData(ctx)
}

// Main is the entry point for CNS.
func main() {
	// Initialize and parse command line arguments.
	acn.ParseArgs(&args, printVersion)

	cniPath := acn.GetArg(acn.OptNetPluginPath).(string)
	cniConfigFile := acn.GetArg(acn.OptNetPluginConfigFile).(string)
	cnsURL := acn.GetArg(acn.OptCnsURL).(string)
	cnsPort := acn.GetArg(acn.OptCnsPort).(string)
	logLevel := acn.GetArg(acn.OptLogLevel).(int)
	logTarget := acn.GetArg(acn.OptLogTarget).(int)
	logDirectory := acn.GetArg(acn.OptLogLocation).(string)

	vers := acn.GetArg(acn.OptVersion).(bool)
	createDefaultExtNetworkType := acn.GetArg(acn.OptCreateDefaultExtNetworkType).(string)
	telemetryEnabled := acn.GetArg(acn.OptTelemetry).(bool)
	httpConnectionTimeout := acn.GetArg(acn.OptHttpConnectionTimeout).(int)
	httpResponseHeaderTimeout := acn.GetArg(acn.OptHttpResponseHeaderTimeout).(int)
	storeFileLocation := acn.GetArg(acn.OptStoreFileLocation).(string)
	privateEndpoint := acn.GetArg(acn.OptPrivateEndpoint).(string)
	infravnet := acn.GetArg(acn.OptInfrastructureNetworkID).(string)
	nodeID := acn.GetArg(acn.OptNodeID).(string)
	clientDebugCmd := acn.GetArg(acn.OptDebugCmd).(string)
	clientDebugArg := acn.GetArg(acn.OptDebugArg).(string)
	cmdLineConfigPath := acn.GetArg(acn.OptCNSConfigPath).(string)
	telemetryDaemonEnabled := acn.GetArg(acn.OptTelemetryService).(bool)
	cniConflistFilepathArg := acn.GetArg(acn.OptCNIConflistFilepath).(string)
	cniConflistScenarioArg := acn.GetArg(acn.OptCNIConflistScenario).(string)

	if vers {
		printVersion()
		os.Exit(0)
	}

	// Initialize CNS.
	var (
		err                error
		config             common.ServiceConfig
		endpointStateStore store.KeyValueStore
	)

	config.Version = version
	config.Name = name
	// Create a channel to receive unhandled errors from CNS.
	config.ErrChan = rootErrCh

	// Create logging provider.
	logger.InitLogger(name, logLevel, logTarget, logDirectory)

	if clientDebugCmd != "" {
		err := cnscli.HandleCNSClientCommands(rootCtx, clientDebugCmd, clientDebugArg)
		if err != nil {
			fmt.Println(err)
			os.Exit(1)
		}
		os.Exit(0)
	}

	if !telemetryEnabled {
		logger.Errorf("[Azure CNS] Cannot disable telemetry via cmdline. Update cns_config.json to disable telemetry.")
	}

	cnsconfig, err := configuration.ReadConfig(cmdLineConfigPath)
	if err != nil {
		if errors.Is(err, fs.ErrNotExist) {
			logger.Warnf("config file does not exist, using default")
			cnsconfig = &configuration.CNSConfig{}
		} else {
			logger.Errorf("fatal: failed to read cns config: %v", err)
			os.Exit(1)
		}
	}
	configuration.SetCNSConfigDefaults(cnsconfig)

	disableTelemetry := cnsconfig.TelemetrySettings.DisableAll
	if !disableTelemetry {
		ts := cnsconfig.TelemetrySettings
		aiConfig := aitelemetry.AIConfig{
			AppName:                      name,
			AppVersion:                   version,
			BatchSize:                    ts.TelemetryBatchSizeBytes,
			BatchInterval:                ts.TelemetryBatchIntervalInSecs,
			RefreshTimeout:               ts.RefreshIntervalInSecs,
			DisableMetadataRefreshThread: ts.DisableMetadataRefreshThread,
			DebugMode:                    ts.DebugMode,
		}

		if aiKey := cnsconfig.TelemetrySettings.AppInsightsInstrumentationKey; aiKey != "" {
			logger.InitAIWithIKey(aiConfig, aiKey, ts.DisableTrace, ts.DisableMetric, ts.DisableEvent)
		} else {
			logger.InitAI(aiConfig, ts.DisableTrace, ts.DisableMetric, ts.DisableEvent)
		}
	}
	logger.Printf("[Azure CNS] Using config: %+v", cnsconfig)

	_, envEnableConflistGeneration := os.LookupEnv(envVarEnableCNIConflistGeneration)
	var conflistGenerator restserver.CNIConflistGenerator
	if cnsconfig.EnableCNIConflistGeneration || envEnableConflistGeneration {
		conflistFilepath := cnsconfig.CNIConflistFilepath
		if cniConflistFilepathArg != "" {
			// allow the filepath to get overidden by command line arg
			conflistFilepath = cniConflistFilepathArg
		}
		writer, newWriterErr := acnfs.NewAtomicWriter(conflistFilepath)
		if newWriterErr != nil {
			logger.Errorf("unable to create atomic writer to generate cni conflist: %v", newWriterErr)
			os.Exit(1)
		}

		// allow the scenario to get overridden by command line arg
		scenarioString := cnsconfig.CNIConflistScenario
		if cniConflistScenarioArg != "" {
			scenarioString = cniConflistScenarioArg
		}

		switch scenario := cniConflistScenario(scenarioString); scenario {
		case scenarioV4Overlay:
			conflistGenerator = &cniconflist.V4OverlayGenerator{Writer: writer}
		case scenarioDualStackOverlay:
			conflistGenerator = &cniconflist.DualStackOverlayGenerator{Writer: writer}
		case scenarioOverlay:
			conflistGenerator = &cniconflist.OverlayGenerator{Writer: writer}
		case scenarioCilium:
			conflistGenerator = &cniconflist.CiliumGenerator{Writer: writer}
		case scenarioSWIFT:
			conflistGenerator = &cniconflist.SWIFTGenerator{Writer: writer}
		default:
			logger.Errorf("unable to generate cni conflist for unknown scenario: %s", scenario)
			os.Exit(1)
		}
	}

	// configure zap logger
	zconfig := zap.NewProductionConfig()
	zconfig.EncoderConfig.EncodeTime = zapcore.ISO8601TimeEncoder
	if z, err = zconfig.Build(); err != nil {
		fmt.Printf("failed to create logger: %v", err)
		os.Exit(1)
	}

	// start the healthz/readyz/metrics server
	readyCh := make(chan interface{})
	readyChecker := healthz.CheckHandler{
		Checker: healthz.Checker(func(*http.Request) error {
			select {
			default:
				return errors.New("not ready")
			case <-readyCh:
			}
			return nil
		}),
	}
	go healthserver.Start(z, cnsconfig.MetricsBindAddress, &healthz.Handler{}, readyChecker)

	nmaConfig, err := nmagent.NewConfig(cnsconfig.WireserverIP)
	if err != nil {
		logger.Errorf("[Azure CNS] Failed to produce NMAgent config from the supplied wireserver ip: %v", err)
		return
	}

	nmaClient, err := nmagent.NewClient(nmaConfig)
	if err != nil {
		logger.Errorf("[Azure CNS] Failed to start nmagent client due to error: %v", err)
		return
	}

	// copy ChannelMode from cnsconfig to HTTPRemoteRestService config
	config.ChannelMode = cnsconfig.ChannelMode
	if cnsconfig.ChannelMode == cns.Managed {
		privateEndpoint = cnsconfig.ManagedSettings.PrivateEndpoint
		infravnet = cnsconfig.ManagedSettings.InfrastructureNetworkID
		nodeID = cnsconfig.ManagedSettings.NodeID
	}
	if isManaged, ok := acn.GetArg(acn.OptManaged).(bool); ok && isManaged {
		config.ChannelMode = cns.Managed
	} else if cnsconfig.ChannelMode == cns.AzureHost {
		config.ChannelMode = cns.AzureHost
	}

	homeAzMonitor := restserver.NewHomeAzMonitor(nmaClient, time.Duration(cnsconfig.AZRSettings.PopulateHomeAzCacheRetryIntervalSecs)*time.Second)
	// homeAz monitor is only required when there is a direct channel between DNC and CNS.
	// This will prevent the monitor from unnecessarily calling NMA APIs for other scenarios such as AKS-swift, swiftv2
	if cnsconfig.ChannelMode == cns.Direct {
		homeAzMonitor.Start()
		defer homeAzMonitor.Stop()
	}

	if telemetryDaemonEnabled {
		logger.Printf("CNI Telemtry is enabled")
		go startTelemetryService(rootCtx)
	}

	// Log platform information.
	logger.Printf("Running on %v", platform.GetOSInfo())

	err = platform.CreateDirectory(storeFileLocation)
	if err != nil {
		logger.Errorf("Failed to create File Store directory %s, due to Error:%v", storeFileLocation, err.Error())
		return
	}

	lockclient, err := processlock.NewFileLock(platform.CNILockPath + name + store.LockExtension)
	if err != nil {
		logger.Printf("Error initializing file lock:%v", err)
		return
	}

	// Create the key value store.
	storeFileName := storeFileLocation + name + ".json"
	config.Store, err = store.NewJsonFileStore(storeFileName, lockclient, nil)
	if err != nil {
		logger.Errorf("Failed to create store file: %s, due to error %v\n", storeFileName, err)
		return
	}

	// Initialize endpoint state store if cns is managing endpoint state.
	if cnsconfig.ManageEndpointState {
		logger.Printf("[Azure CNS] Configured to manage endpoints state")
		endpointStoreLock, err := processlock.NewFileLock(platform.CNILockPath + endpointStoreName + store.LockExtension) // nolint
		if err != nil {
			logger.Printf("Error initializing endpoint state file lock:%v", err)
			return
		}
		defer endpointStoreLock.Unlock() // nolint

		err = platform.CreateDirectory(endpointStorePath)
		if err != nil {
			logger.Errorf("Failed to create File Store directory %s, due to Error:%v", storeFileLocation, err.Error())
			return
		}
		// Create the key value store.
		storeFileName := endpointStorePath + endpointStoreName + ".json"
		logger.Printf("EndpointStoreState path is %s", storeFileName)
		endpointStateStore, err = store.NewJsonFileStore(storeFileName, endpointStoreLock, nil)
		if err != nil {
			logger.Errorf("Failed to create endpoint state store file: %s, due to error %v\n", storeFileName, err)
			return
		}
	}

	wsProxy := wireserver.Proxy{
		Host:       cnsconfig.WireserverIP,
		HTTPClient: &http.Client{},
	}

	wsclient := &wireserver.Client{
		HostPort:   cnsconfig.WireserverIP,
		HTTPClient: &http.Client{},
		Logger:     logger.Log,
	}

	imdsClient := imds.NewClient()
	httpRemoteRestService, err := restserver.NewHTTPRestService(&config, wsclient, &wsProxy, nmaClient,
		endpointStateStore, conflistGenerator, homeAzMonitor, imdsClient)
	if err != nil {
		logger.Errorf("Failed to create CNS object, err:%v.\n", err)
		return
	}

	// Set CNS options.
	httpRemoteRestService.SetOption(acn.OptCnsURL, cnsURL)
	httpRemoteRestService.SetOption(acn.OptCnsPort, cnsPort)
	httpRemoteRestService.SetOption(acn.OptNetPluginPath, cniPath)
	httpRemoteRestService.SetOption(acn.OptNetPluginConfigFile, cniConfigFile)
	httpRemoteRestService.SetOption(acn.OptCreateDefaultExtNetworkType, createDefaultExtNetworkType)
	httpRemoteRestService.SetOption(acn.OptHttpConnectionTimeout, httpConnectionTimeout)
	httpRemoteRestService.SetOption(acn.OptHttpResponseHeaderTimeout, httpResponseHeaderTimeout)
	httpRemoteRestService.SetOption(acn.OptProgramSNATIPTables, cnsconfig.ProgramSNATIPTables)
	httpRemoteRestService.SetOption(acn.OptManageEndpointState, cnsconfig.ManageEndpointState)

	// Create default ext network if commandline option is set
	if len(strings.TrimSpace(createDefaultExtNetworkType)) > 0 {
		if err := hnsclient.CreateDefaultExtNetwork(createDefaultExtNetworkType); err == nil {
			logger.Printf("[Azure CNS] Successfully created default ext network")
		} else {
			logger.Printf("[Azure CNS] Failed to create default ext network due to error: %v", err)
			return
		}
	}

	logger.Printf("[Azure CNS] Initialize HTTPRemoteRestService")
	if httpRemoteRestService != nil {
		if cnsconfig.UseHTTPS {
			config.TLSSettings = localtls.TlsSettings{
				TLSSubjectName:                     cnsconfig.TLSSubjectName,
				TLSCertificatePath:                 cnsconfig.TLSCertificatePath,
				TLSPort:                            cnsconfig.TLSPort,
				KeyVaultURL:                        cnsconfig.KeyVaultSettings.URL,
				KeyVaultCertificateName:            cnsconfig.KeyVaultSettings.CertificateName,
				MSIResourceID:                      cnsconfig.MSISettings.ResourceID,
				KeyVaultCertificateRefreshInterval: time.Duration(cnsconfig.KeyVaultSettings.RefreshIntervalInHrs) * time.Hour,
				UseMTLS:                            cnsconfig.UseMTLS,
			}
		}

		err = httpRemoteRestService.Init(&config)
		if err != nil {
			logger.Errorf("Failed to init HTTPService, err:%v.\n", err)
			return
		}
	}

	// Setting the remote ARP MAC address to 12-34-56-78-9a-bc on windows for external traffic if HNS is enabled
	execClient := platform.NewExecClient(nil)
	err = platform.SetSdnRemoteArpMacAddress(execClient)
	if err != nil {
		logger.Errorf("Failed to set remote ARP MAC address: %v", err)
		return
	}
	// We are only setting the PriorityVLANTag in 'cns.Direct' mode, because it neatly maps today, to 'isUsingMultitenancy'
	// In the future, we would want to have a better CNS flag, to explicitly say, this CNS is using multitenancy
	if cnsconfig.ChannelMode == cns.Direct {
		// Set Mellanox adapter's PriorityVLANTag value to 3 if adapter exists
		// reg key value for PriorityVLANTag = 3  --> Packet priority and VLAN enabled
		// for more details goto https://docs.nvidia.com/networking/display/winof2v230/Configuring+the+Driver+Registry+Keys#ConfiguringtheDriverRegistryKeys-GeneralRegistryKeysGeneralRegistryKeys
		if platform.HasMellanoxAdapter() {
			go platform.MonitorAndSetMellanoxRegKeyPriorityVLANTag(rootCtx, cnsconfig.MellanoxMonitorIntervalSecs)
		}

		// if swiftv2 scenario is enabled, we need to initialize the ServiceFabric(standalone) swiftv2 middleware to process IPConfigsRequests
		// RequestIPConfigs() will be invoked only for swiftv2 or swiftv1 k8s scenarios. For swiftv1 direct mode different api will be invoked.
		// So initializing this middleware always under direct mode should not affect any other scenarios
		swiftV2Middleware := &middlewares.StandaloneSWIFTv2Middleware{}
		httpRemoteRestService.AttachIPConfigsHandlerMiddleware(swiftV2Middleware)
	}

	// Initialze state in if CNS is running in CRD mode
	// State must be initialized before we start HTTPRestService
	if config.ChannelMode == cns.CRD {

		// Check the CNI statefile mount, and if the file is empty
		// stub an empty JSON object
		if err := cnireconciler.WriteObjectToCNIStatefile(); err != nil {
			logger.Errorf("Failed to write empty object to CNI state: %v", err)
			return
		}

		// We might be configured to reinitialize state from the CNI instead of the apiserver.
		// If so, we should check that the CNI is new enough to support the state commands,
		// otherwise we fall back to the existing behavior.
		if cnsconfig.InitializeFromCNI {
			var isGoodVer bool
			isGoodVer, err = cnireconciler.IsDumpStateVer()
			if err != nil {
				logger.Errorf("error checking CNI ver: %v", err)
			}

			// override the prior config flag with the result of the ver check.
			cnsconfig.InitializeFromCNI = isGoodVer

			if cnsconfig.InitializeFromCNI {
				// Set the PodInfoVersion by initialization type, so that the
				// PodInfo maps use the correct key schema
				cns.GlobalPodInfoScheme = cns.InterfaceIDPodInfoScheme
			}
		}
		// If cns manageendpointstate is true, then cns maintains its own state and reconciles from it.
		// in this case, cns maintains state with containerid as key and so in-memory cache can lookup
		// and update based on container id.
		if cnsconfig.ManageEndpointState {
			cns.GlobalPodInfoScheme = cns.InfraIDPodInfoScheme
		}

		logger.Printf("Set GlobalPodInfoScheme %v (InitializeFromCNI=%t)", cns.GlobalPodInfoScheme, cnsconfig.InitializeFromCNI)

		err = InitializeCRDState(rootCtx, httpRemoteRestService, cnsconfig)
		if err != nil {
			logger.Errorf("Failed to start CRD Controller, err:%v.\n", err)
			return
		}

		if cnsconfig.EnableSwiftV2 {
			// No-op for linux, mapping is set for windows in aks swiftv2 scenario
			logger.Printf("Fetching backend nics for the node")
			if err = httpRemoteRestService.SavePnpIDMacaddressMapping(rootCtx); err != nil {
				logger.Errorf("Failed to fetch PnpIDMacaddress mapping: %v", err)
			}

			// No-op for linux, setting primary macaddress if VF is enabled on the nics for aks swiftv2 windows
			logger.Printf("Setting VF for accelnet nics if feature is enabled (only on windows VM & swiftV2 scenario)")
			if err = httpRemoteRestService.SetVFForAccelnetNICs(); err != nil {
				logger.Errorf("Failed to set VF for accelnet NICs: %v", err)
			}
		}
	}

<<<<<<< HEAD
	if config.ChannelMode == cns.AzureHost {
		if !cnsconfig.ManageEndpointState {
			logger.Errorf("[Azure CNS] ManageEndpointState must be set to true for AzureHost mode")
			return
		} else {
			// If cns manageendpointstate is true, then cns maintains its own state and reconciles from it.
			// in this case, cns maintains state with containerid as key and so in-memory cache can lookup
			// and update based on container id.
			cns.GlobalPodInfoScheme = cns.InfraIDPodInfoScheme
		}

		podInfoByIPProvider, err := getPodInfoByIPProvider(rootCtx, cnsconfig, httpRemoteRestService, nil, "")
=======
	// AzureHost channelmode indicates Nodesubnet. IPs are to be fetched from NMagent.
	if config.ChannelMode == cns.AzureHost {
		if !cnsconfig.ManageEndpointState {
			logger.Errorf("ManageEndpointState must be set to true for AzureHost mode")
			return
		}

		// If cns manageendpointstate is true, then cns maintains its own state and reconciles from it.
		// in this case, cns maintains state with containerid as key and so in-memory cache can lookup
		// and update based on container id.
		cns.GlobalPodInfoScheme = cns.InfraIDPodInfoScheme

		var podInfoByIPProvider cns.PodInfoByIPProvider
		podInfoByIPProvider, err = getPodInfoByIPProvider(rootCtx, cnsconfig, httpRemoteRestService, nil, "")
>>>>>>> 03b2531c
		if err != nil {
			logger.Errorf("[Azure CNS] Failed to get PodInfoByIPProvider: %v", err)
			return
		}

<<<<<<< HEAD
		httpRemoteRestService.InitializeNodeSubnet(rootCtx, podInfoByIPProvider)
=======
		err = httpRemoteRestService.InitializeNodeSubnet(rootCtx, podInfoByIPProvider)
		if err != nil {
			logger.Errorf("[Azure CNS] Failed to initialize node subnet: %v", err)
			return
		}
>>>>>>> 03b2531c
	}

	// Initialize multi-tenant controller if the CNS is running in MultiTenantCRD mode.
	// It must be started before we start HTTPRemoteRestService.
	if config.ChannelMode == cns.MultiTenantCRD {
		err = InitializeMultiTenantController(rootCtx, httpRemoteRestService, *cnsconfig)
		if err != nil {
			logger.Errorf("Failed to start multiTenantController, err:%v.\n", err)
			return
		}
	}

	// Conditionally initialize and start the gRPC server
	if cnsconfig.GRPCSettings.Enable {
		// Define gRPC server settings
		settings := grpc.ServerSettings{
			IPAddress: cnsconfig.GRPCSettings.IPAddress,
			Port:      cnsconfig.GRPCSettings.Port,
		}

		// Initialize CNS service
		cnsService := &grpc.CNS{Logger: z}

		// Create a new gRPC server
		server, grpcErr := grpc.NewServer(settings, cnsService, z)
		if grpcErr != nil {
			logger.Errorf("[Listener] Could not initialize gRPC server: %v", grpcErr)
			return
		}

		// Start the gRPC server
		go func() {
			if grpcErr := server.Start(); grpcErr != nil {
				logger.Errorf("[Listener] Could not start gRPC server: %v", grpcErr)
				return
			}
		}()
	}

	// if user provides cns url by -c option, then only start HTTP remote server using this url

	logger.Printf("[Azure CNS] Start HTTP Remote server")
	if httpRemoteRestService != nil {
		if cnsconfig.EnablePprof {
			httpRemoteRestService.RegisterPProfEndpoints()
		}

		err = httpRemoteRestService.Start(&config)
		if err != nil {
			logger.Errorf("Failed to start CNS, err:%v.\n", err)
			return
		}

	}

	// if user does not provide cns url by -c option, then start http local server
	// TODO: we will deprecated -c option in next phase and start local server in any case
	if config.Server.EnableLocalServer {
		logger.Printf("[Azure CNS] Start HTTP local server")

		var localServerURL string
		if config.Server.Port != "" {
			localServerURL = fmt.Sprintf(defaultLocalServerIP + ":" + config.Server.Port)
		} else {
			localServerURL = fmt.Sprintf(defaultLocalServerIP + ":" + defaultLocalServerPort)
		}

		httpLocalRestService := restserverv2.New(httpRemoteRestService)
		if httpLocalRestService != nil {
			go func() {
				err = httpLocalRestService.Start(rootCtx, localServerURL)
				if err != nil {
					logger.Errorf("Failed to start local echo server, err:%v.\n", err)
					return
				}
			}()
		}
	}

	if cnsconfig.EnableAsyncPodDelete {
		// Start fs watcher here
		z.Info("AsyncPodDelete is enabled")
		logger.Printf("AsyncPodDelete is enabled")
		cnsclient, err := cnsclient.New("", cnsReqTimeout) //nolint
		if err != nil {
			z.Error("failed to create cnsclient", zap.Error(err))
		}
		go func() {
			_ = retry.Do(func() error {
				z.Info("starting fsnotify watcher to process missed Pod deletes")
				logger.Printf("starting fsnotify watcher to process missed Pod deletes")
				var endpointCleanup fsnotify.ReleaseIPsClient = cnsclient
				// using endpointmanager implmentation for stateless CNI sceanrio to remove HNS endpoint alongside the IPs
				if cnsconfig.IsStalessCNIWindows() {
					endpointCleanup = endpointmanager.WithPlatformReleaseIPsManager(cnsclient)
				}
				w, err := fsnotify.New(endpointCleanup, cnsconfig.AsyncPodDeletePath, z)
				if err != nil {
					z.Error("failed to create fsnotify watcher", zap.Error(err))
					return errors.Wrap(err, "failed to create fsnotify watcher, will retry")
				}
				if err := w.Start(rootCtx); err != nil {
					z.Error("failed to start fsnotify watcher, will retry", zap.Error(err))
					return errors.Wrap(err, "failed to start fsnotify watcher, will retry")
				}
				return nil
			}, retry.DelayType(retry.BackOffDelay), retry.Attempts(0), retry.Context(rootCtx)) // infinite cancellable exponential backoff retrier
		}()
	}

	if !disableTelemetry {
		go metric.SendHeartBeat(rootCtx, time.Minute*time.Duration(cnsconfig.TelemetrySettings.HeartBeatIntervalInMins), homeAzMonitor, cnsconfig.ChannelMode)
		go httpRemoteRestService.SendNCSnapShotPeriodically(rootCtx, cnsconfig.TelemetrySettings.SnapshotIntervalInMins)
	}

	// If CNS is running on managed DNC mode
	if config.ChannelMode == cns.Managed {
		if privateEndpoint == "" || infravnet == "" || nodeID == "" {
			logger.Errorf("[Azure CNS] Missing required values to run in managed mode: PrivateEndpoint: %s InfrastructureNetworkID: %s NodeID: %s",
				privateEndpoint,
				infravnet,
				nodeID)
			return
		}

		httpRemoteRestService.SetOption(acn.OptPrivateEndpoint, privateEndpoint)
		httpRemoteRestService.SetOption(acn.OptInfrastructureNetworkID, infravnet)
		httpRemoteRestService.SetOption(acn.OptNodeID, nodeID)

		// Passing in the default http client that already implements Do function
		standardClient := http.DefaultClient

		registerErr := registerNode(rootCtx, standardClient, httpRemoteRestService, privateEndpoint, infravnet, nodeID, nmaClient)
		if registerErr != nil {
			logger.Errorf("[Azure CNS] Registering Node failed with error: %v PrivateEndpoint: %s InfrastructureNetworkID: %s NodeID: %s",
				registerErr,
				privateEndpoint,
				infravnet,
				nodeID)
			return
		}
		go func(ep, vnet, node string) {
			// Periodically poll DNC for node updates
			tickerChannel := time.Tick(time.Duration(cnsconfig.ManagedSettings.NodeSyncIntervalInSeconds) * time.Second)
			for {
				<-tickerChannel
				httpRemoteRestService.SyncNodeStatus(ep, vnet, node, json.RawMessage{})
			}
		}(privateEndpoint, infravnet, nodeID)
	}

	if config.ChannelMode == cns.AzureHost {
<<<<<<< HEAD
=======
		// at this point, rest service is running, and any pending async deletes have been submitted to the rest
		// service. We can now start serving new requests.
>>>>>>> 03b2531c
		httpRemoteRestService.StartNodeSubnet(rootCtx)
	}

	// mark the service as "ready"
	close(readyCh)
	// block until process exiting
	<-rootCtx.Done()

	if len(strings.TrimSpace(createDefaultExtNetworkType)) > 0 {
		if err := hnsclient.DeleteDefaultExtNetwork(); err == nil {
			logger.Printf("[Azure CNS] Successfully deleted default ext network")
		} else {
			logger.Printf("[Azure CNS] Failed to delete default ext network due to error: %v", err)
		}
	}

	logger.Printf("stop cns service")
	// Cleanup.
	if httpRemoteRestService != nil {
		httpRemoteRestService.Stop()
	}

	if err = lockclient.Unlock(); err != nil {
		logger.Errorf("lockclient cns unlock error:%v", err)
	}

	logger.Printf("CNS exited")
	logger.Close()
}

func InitializeMultiTenantController(ctx context.Context, httpRestService cns.HTTPService, cnsconfig configuration.CNSConfig) error {
	var multiTenantController multitenantcontroller.RequestController
	kubeConfig, err := ctrl.GetConfig()
	kubeConfig.UserAgent = fmt.Sprintf("azure-cns-%s", version)
	if err != nil {
		return err
	}

	// convert interface type to implementation type
	httpRestServiceImpl, ok := httpRestService.(*restserver.HTTPRestService)
	if !ok {
		logger.Errorf("Failed to convert interface httpRestService to implementation: %v", httpRestService)
		return fmt.Errorf("Failed to convert interface httpRestService to implementation: %v",
			httpRestService)
	}

	// Set orchestrator type
	orchestrator := cns.SetOrchestratorTypeRequest{
		OrchestratorType: cns.Kubernetes,
	}
	httpRestServiceImpl.SetNodeOrchestrator(&orchestrator)

	// Create multiTenantController.
	multiTenantController, err = multitenantoperator.New(httpRestServiceImpl, kubeConfig)
	if err != nil {
		logger.Errorf("Failed to create multiTenantController:%v", err)
		return err
	}

	// Wait for multiTenantController to start.
	go func() {
		for {
			if err := multiTenantController.Start(ctx); err != nil {
				logger.Errorf("Failed to start multiTenantController: %v", err)
			} else {
				logger.Printf("Exiting multiTenantController")
				return
			}

			// Retry after 1sec
			time.Sleep(time.Second)
		}
	}()
	for {
		if multiTenantController.IsStarted() {
			logger.Printf("MultiTenantController is started")
			break
		}

		logger.Printf("Waiting for multiTenantController to start...")
		time.Sleep(time.Millisecond * 500)
	}

	// TODO: do we need this to be running?
	logger.Printf("Starting SyncHostNCVersion")
	go func() {
		// Periodically poll vfp programmed NC version from NMAgent
		tickerChannel := time.Tick(time.Duration(cnsconfig.SyncHostNCVersionIntervalMs) * time.Millisecond)
		for {
			select {
			case <-tickerChannel:
				timedCtx, cancel := context.WithTimeout(ctx, time.Duration(cnsconfig.SyncHostNCVersionIntervalMs)*time.Millisecond)
				httpRestServiceImpl.SyncHostNCVersion(timedCtx, cnsconfig.ChannelMode)
				cancel()
			case <-ctx.Done():
				return
			}
		}
	}()

	return nil
}

type nodeNetworkConfigGetter interface {
	Get(context.Context) (*v1alpha.NodeNetworkConfig, error)
}

type ipamStateReconciler interface {
	ReconcileIPAMStateForSwift(ncRequests []*cns.CreateNetworkContainerRequest, podInfoByIP map[string]cns.PodInfo, nnc *v1alpha.NodeNetworkConfig) cnstypes.ResponseCode
}

// TODO(rbtr) where should this live??
// reconcileInitialCNSState initializes cns by passing pods and a CreateNetworkContainerRequest
func reconcileInitialCNSState(ctx context.Context, cli nodeNetworkConfigGetter, ipamReconciler ipamStateReconciler, podInfoByIPProvider cns.PodInfoByIPProvider) error {
	// Get nnc using direct client
	nnc, err := cli.Get(ctx)
	if err != nil {
		if crd.IsNotDefined(err) {
			return errors.Wrap(err, "failed to init CNS state: NNC CRD is not defined")
		}
		if apierrors.IsNotFound(err) {
			return errors.Wrap(err, "failed to init CNS state: NNC not found")
		}
		return errors.Wrap(err, "failed to init CNS state: failed to get NNC CRD")
	}

	logger.Printf("Retrieved NNC: %+v", nnc)
	if !nnc.DeletionTimestamp.IsZero() {
		return errors.New("failed to init CNS state: NNC is being deleted")
	}

	// If there are no NCs, we can't initialize our state and we should fail out.
	if len(nnc.Status.NetworkContainers) == 0 {
		return errors.New("failed to init CNS state: no NCs found in NNC CRD")
	}

	// Get previous PodInfo state from podInfoByIPProvider
	podInfoByIP, err := podInfoByIPProvider.PodInfoByIP()
	if err != nil {
		return errors.Wrap(err, "provider failed to provide PodInfoByIP")
	}

	ncReqs := make([]*cns.CreateNetworkContainerRequest, len(nnc.Status.NetworkContainers))

	// For each NC, we need to create a CreateNetworkContainerRequest and use it to rebuild our state.
	for i := range nnc.Status.NetworkContainers {
		var (
			ncRequest *cns.CreateNetworkContainerRequest
			err       error
		)
		switch nnc.Status.NetworkContainers[i].AssignmentMode { //nolint:exhaustive // skipping dynamic case
		case v1alpha.Static:
			ncRequest, err = nncctrl.CreateNCRequestFromStaticNC(nnc.Status.NetworkContainers[i])
		default: // For backward compatibility, default will be treated as Dynamic too.
			ncRequest, err = nncctrl.CreateNCRequestFromDynamicNC(nnc.Status.NetworkContainers[i])
		}

		if err != nil {
			return errors.Wrapf(err, "failed to convert NNC status to network container request, "+
				"assignmentMode: %s", nnc.Status.NetworkContainers[i].AssignmentMode)
		}

		ncReqs[i] = ncRequest
	}

	// Call cnsclient init cns passing those two things.
	if err := restserver.ResponseCodeToError(ipamReconciler.ReconcileIPAMStateForSwift(ncReqs, podInfoByIP, nnc)); err != nil {
		return errors.Wrap(err, "failed to reconcile CNS IPAM state")
	}

	return nil
}

// InitializeCRDState builds and starts the CRD controllers.
func InitializeCRDState(ctx context.Context, httpRestService cns.HTTPService, cnsconfig *configuration.CNSConfig) error {
	// convert interface type to implementation type
	httpRestServiceImplementation, ok := httpRestService.(*restserver.HTTPRestService)
	if !ok {
		logger.Errorf("[Azure CNS] Failed to convert interface httpRestService to implementation: %v", httpRestService)
		return fmt.Errorf("[Azure CNS] Failed to convert interface httpRestService to implementation: %v",
			httpRestService)
	}

	// Set orchestrator type
	orchestrator := cns.SetOrchestratorTypeRequest{
		OrchestratorType: cns.KubernetesCRD,
	}
	httpRestServiceImplementation.SetNodeOrchestrator(&orchestrator)

	// build default clientset.
	kubeConfig, err := ctrl.GetConfig()
	if err != nil {
		logger.Errorf("[Azure CNS] Failed to get kubeconfig for request controller: %v", err)
		return errors.Wrap(err, "failed to get kubeconfig")
	}
	kubeConfig.UserAgent = fmt.Sprintf("azure-cns-%s", version)

	clientset, err := kubernetes.NewForConfig(kubeConfig)
	if err != nil {
		return errors.Wrap(err, "failed to build clientset")
	}

	// get nodename for scoping kube requests to node.
	nodeName, err := configuration.NodeName()
	if err != nil {
		return errors.Wrap(err, "failed to get NodeName")
	}

	node, err := clientset.CoreV1().Nodes().Get(ctx, nodeName, metav1.GetOptions{})
	if err != nil {
		return errors.Wrapf(err, "failed to get node %s", nodeName)
	}

	// check the Node labels for Swift V2
	if _, ok := node.Labels[configuration.LabelNodeSwiftV2]; ok {
		cnsconfig.EnableSwiftV2 = true
		cnsconfig.WatchPods = true
		if nodeInfoErr := createOrUpdateNodeInfoCRD(ctx, kubeConfig, node); nodeInfoErr != nil {
			return errors.Wrap(nodeInfoErr, "error creating or updating nodeinfo crd")
		}
	}

	// perform state migration from CNI in case CNS is set to manage the endpoint state and has emty state
	if cnsconfig.EnableStateMigration && !httpRestServiceImplementation.EndpointStateStore.Exists() {
		if err = PopulateCNSEndpointState(httpRestServiceImplementation.EndpointStateStore); err != nil {
			return errors.Wrap(err, "failed to create CNS EndpointState From CNI")
		}
		// endpoint state needs tobe loaded in memory so the subsequent Delete calls remove the state and release the IPs.
		if err = httpRestServiceImplementation.EndpointStateStore.Read(restserver.EndpointStoreKey, &httpRestServiceImplementation.EndpointState); err != nil {
			return errors.Wrap(err, "failed to restore endpoint state")
		}
	}

	podInfoByIPProvider, err := getPodInfoByIPProvider(ctx, cnsconfig, httpRestServiceImplementation, clientset, nodeName)
	if err != nil {
		return errors.Wrap(err, "failed to initialize ip state")
	}

	// create scoped kube clients.
	directcli, err := client.New(kubeConfig, client.Options{Scheme: nodenetworkconfig.Scheme})
	if err != nil {
		return errors.Wrap(err, "failed to create ctrl client")
	}
	directnnccli := nodenetworkconfig.NewClient(directcli)
	if err != nil {
		return errors.Wrap(err, "failed to create NNC client")
	}
	// TODO(rbtr): nodename and namespace should be in the cns config
	directscopedcli := nncctrl.NewScopedClient(directnnccli, types.NamespacedName{Namespace: "kube-system", Name: nodeName})

	logger.Printf("Reconciling initial CNS state")
	// apiserver nnc might not be registered or api server might be down and crashloop backof puts us outside of 5-10 minutes we have for
	// aks addons to come up so retry a bit more aggresively here.
	// will retry 10 times maxing out at a minute taking about 8 minutes before it gives up.
	attempt := 0
	err = retry.Do(func() error {
		attempt++
		logger.Printf("reconciling initial CNS state attempt: %d", attempt)
		err = reconcileInitialCNSState(ctx, directscopedcli, httpRestServiceImplementation, podInfoByIPProvider)
		if err != nil {
			logger.Errorf("failed to reconcile initial CNS state, attempt: %d err: %v", attempt, err)
		}
		return errors.Wrap(err, "failed to initialize CNS state")
	}, retry.Context(ctx), retry.Delay(initCNSInitalDelay), retry.MaxDelay(time.Minute))
	if err != nil {
		return err
	}
	logger.Printf("reconciled initial CNS state after %d attempts", attempt)

	scheme := kuberuntime.NewScheme()
	if err := corev1.AddToScheme(scheme); err != nil { //nolint:govet // intentional shadow
		return errors.Wrap(err, "failed to add corev1 to scheme")
	}
	if err = v1alpha.AddToScheme(scheme); err != nil {
		return errors.Wrap(err, "failed to add nodenetworkconfig/v1alpha to scheme")
	}
	if err = cssv1alpha1.AddToScheme(scheme); err != nil {
		return errors.Wrap(err, "failed to add clustersubnetstate/v1alpha1 to scheme")
	}
	if err = mtv1alpha1.AddToScheme(scheme); err != nil {
		return errors.Wrap(err, "failed to add multitenantpodnetworkconfig/v1alpha1 to scheme")
	}

	// Set Selector options on the Manager cache which are used
	// to perform *server-side* filtering of the cached objects. This is very important
	// for high node/pod count clusters, as it keeps us from watching objects at the
	// whole cluster scope when we are only interested in the Node's scope.
	cacheOpts := cache.Options{
		Scheme: scheme,
		ByObject: map[client.Object]cache.ByObject{
			&v1alpha.NodeNetworkConfig{}: {
				Namespaces: map[string]cache.Config{
					"kube-system": {FieldSelector: fields.SelectorFromSet(fields.Set{"metadata.name": nodeName})},
				},
			},
		},
	}

	if cnsconfig.WatchPods {
		cacheOpts.ByObject[&corev1.Pod{}] = cache.ByObject{
			Field: fields.SelectorFromSet(fields.Set{"spec.nodeName": nodeName}),
		}
	}

	if cnsconfig.EnableSubnetScarcity {
		cacheOpts.ByObject[&cssv1alpha1.ClusterSubnetState{}] = cache.ByObject{
			Namespaces: map[string]cache.Config{
				"kube-system": {},
			},
		}
	}

	managerOpts := ctrlmgr.Options{
		Scheme:  scheme,
		Metrics: ctrlmetrics.Options{BindAddress: "0"},
		Cache:   cacheOpts,
		Logger:  ctrlzap.New(),
	}

	manager, err := ctrl.NewManager(kubeConfig, managerOpts)
	if err != nil {
		return errors.Wrap(err, "failed to create manager")
	}

	// this cachedscopedclient is built using the Manager's cached client, which is
	// NOT SAFE TO USE UNTIL THE MANAGER IS STARTED!
	// This is okay because it is only used to build the IPAMPoolMonitor, which does not
	// attempt to use the client until it has received a NodeNetworkConfig to update, and
	// that can only happen once the Manager has started and the NodeNetworkConfig
	// reconciler has pushed the Monitor a NodeNetworkConfig.
	cachedscopedcli := nncctrl.NewScopedClient(nodenetworkconfig.NewClient(manager.GetClient()), types.NamespacedName{Namespace: "kube-system", Name: nodeName})

	// Build the IPAM Pool monitor
	var poolMonitor cns.IPAMPoolMonitor
	cssCh := make(chan cssv1alpha1.ClusterSubnetState)
	ipDemandCh := make(chan int)
	if cnsconfig.EnableIPAMv2 {
		cssSrc := func(context.Context) ([]cssv1alpha1.ClusterSubnetState, error) { return nil, nil }
		if cnsconfig.EnableSubnetScarcity {
			cssSrc = clustersubnetstate.NewClient(manager.GetClient()).List
		}
		nncCh := make(chan v1alpha.NodeNetworkConfig)
		pmv2 := ipampoolv2.NewMonitor(z, httpRestServiceImplementation, cachedscopedcli, ipDemandCh, nncCh, cssCh)
		obs := metrics.NewLegacyMetricsObserver(httpRestService.GetPodIPConfigState, cachedscopedcli.Get, cssSrc)
		pmv2.WithLegacyMetricsObserver(obs)
		poolMonitor = pmv2.AsV1(nncCh)
	} else {
		poolOpts := ipampool.Options{
			RefreshDelay: poolIPAMRefreshRateInMilliseconds * time.Millisecond,
		}
		poolMonitor = ipampool.NewMonitor(httpRestServiceImplementation, cachedscopedcli, cssCh, &poolOpts)
	}

	// Start building the NNC Reconciler

	// get CNS Node IP to compare NC Node IP with this Node IP to ensure NCs were created for this node
	nodeIP := configuration.NodeIP()
	nncReconciler := nncctrl.NewReconciler(httpRestServiceImplementation, poolMonitor, nodeIP)
	// pass Node to the Reconciler for Controller xref
	if err := nncReconciler.SetupWithManager(manager, node); err != nil { //nolint:govet // intentional shadow
		return errors.Wrapf(err, "failed to setup nnc reconciler with manager")
	}

	if cnsconfig.EnableSubnetScarcity {
		// ClusterSubnetState reconciler
		cssReconciler := cssctrl.New(cssCh)
		if err := cssReconciler.SetupWithManager(manager); err != nil {
			return errors.Wrapf(err, "failed to setup css reconciler with manager")
		}
	}

	// TODO: add pod listeners based on Swift V1 vs MT/V2 configuration
	if cnsconfig.WatchPods {
		pw := podctrl.New(z)
		if cnsconfig.EnableIPAMv2 {
			hostNetworkListOpt := &client.ListOptions{FieldSelector: fields.SelectorFromSet(fields.Set{"spec.hostNetwork": "false"})} // filter only podsubnet pods
			// don't relist pods more than every 500ms
			limit := rate.NewLimiter(rate.Every(500*time.Millisecond), 1) //nolint:gomnd // clearly 500ms
			pw.With(pw.NewNotifierFunc(hostNetworkListOpt, limit, ipampoolv2.PodIPDemandListener(ipDemandCh)))
		}
		if err := pw.SetupWithManager(ctx, manager); err != nil {
			return errors.Wrapf(err, "failed to setup pod watcher with manager")
		}
	}

	if cnsconfig.EnableSwiftV2 {
		if err := mtpncctrl.SetupWithManager(manager); err != nil {
			return errors.Wrapf(err, "failed to setup mtpnc reconciler with manager")
		}
		// if SWIFT v2 is enabled on CNS, attach multitenant middleware to rest service
		// switch here for AKS(K8s) swiftv2 middleware to process IP configs requests
		swiftV2Middleware := &middlewares.K8sSWIFTv2Middleware{Cli: manager.GetClient()}
		httpRestService.AttachIPConfigsHandlerMiddleware(swiftV2Middleware)
	}

	// start the pool Monitor before the Reconciler, since it needs to be ready to receive an
	// NodeNetworkConfig update by the time the Reconciler tries to send it.
	go func() {
		logger.Printf("Starting IPAM Pool Monitor")
		if e := poolMonitor.Start(ctx); e != nil {
			logger.Errorf("[Azure CNS] Failed to start pool monitor with err: %v", e)
		}
	}()
	logger.Printf("initialized and started IPAM pool monitor")

	// Start the Manager which starts the reconcile loop.
	// The Reconciler will send an initial NodeNetworkConfig update to the PoolMonitor, starting the
	// Monitor's internal loop.
	go func() {
		logger.Printf("Starting controller-manager.")
		for {
			if err := manager.Start(ctx); err != nil {
				logger.Errorf("Failed to start controller-manager: %v", err)
				// retry to start the request controller
				// inc the managerStartFailures metric for failure tracking
				managerStartFailures.Inc()
			} else {
				logger.Printf("Stopped controller-manager.")
				return
			}
			time.Sleep(time.Second) // TODO(rbtr): make this exponential backoff
		}
	}()
	logger.Printf("Initialized controller-manager.")
	for {
		logger.Printf("Waiting for NodeNetworkConfig reconciler to start.")
		// wait for the Reconciler to run once on a NNC that was made for this Node.
		// the nncReadyCtx has a timeout of 15 minutes, after which we will consider
		// this false and the NNC Reconciler stuck/failed, log and retry.
		nncReadyCtx, cancel := context.WithTimeout(ctx, 15*time.Minute) //nolint // it will time out and not leak
		if started, err := nncReconciler.Started(nncReadyCtx); !started {
			log.Errorf("NNC reconciler has not started, does the NNC exist? err: %v", err)
			nncReconcilerStartFailures.Inc()
			continue
		}
		logger.Printf("NodeNetworkConfig reconciler has started.")
		cancel()
		break
	}

	go func() {
		logger.Printf("Starting SyncHostNCVersion loop.")
		// Periodically poll vfp programmed NC version from NMAgent
		tickerChannel := time.Tick(time.Duration(cnsconfig.SyncHostNCVersionIntervalMs) * time.Millisecond)
		for {
			select {
			case <-tickerChannel:
				timedCtx, cancel := context.WithTimeout(ctx, time.Duration(cnsconfig.SyncHostNCVersionIntervalMs)*time.Millisecond)
				httpRestServiceImplementation.SyncHostNCVersion(timedCtx, cnsconfig.ChannelMode)
				cancel()
			case <-ctx.Done():
				logger.Printf("Stopping SyncHostNCVersion loop.")
				return
			}
		}
	}()
	logger.Printf("Initialized SyncHostNCVersion loop.")
	return nil
}

<<<<<<< HEAD
func getPodInfoByIPProvider(ctx context.Context, cnsconfig *configuration.CNSConfig, httpRestServiceImplementation *restserver.HTTPRestService, clientset *kubernetes.Clientset, nodeName string) (podInfoByIPProvider cns.PodInfoByIPProvider, err error) {
=======
// getPodInfoByIPProvider returns a PodInfoByIPProvider that reads endpoint state from the configured source
func getPodInfoByIPProvider(
	ctx context.Context,
	cnsconfig *configuration.CNSConfig,
	httpRestServiceImplementation *restserver.HTTPRestService,
	clientset *kubernetes.Clientset,
	nodeName string,
) (podInfoByIPProvider cns.PodInfoByIPProvider, err error) {
>>>>>>> 03b2531c
	switch {
	case cnsconfig.ManageEndpointState:
		logger.Printf("Initializing from self managed endpoint store")
		podInfoByIPProvider, err = cnireconciler.NewCNSPodInfoProvider(httpRestServiceImplementation.EndpointStateStore) // get reference to endpoint state store from rest server
		if err != nil {
			if errors.Is(err, store.ErrKeyNotFound) {
				logger.Printf("[Azure CNS] No endpoint state found, skipping initializing CNS state")
			} else {
				return podInfoByIPProvider, errors.Wrap(err, "failed to create CNS PodInfoProvider")
			}
		}
	case cnsconfig.InitializeFromCNI:
		logger.Printf("Initializing from CNI")
		podInfoByIPProvider, err = cnireconciler.NewCNIPodInfoProvider()
		if err != nil {
			return podInfoByIPProvider, errors.Wrap(err, "failed to create CNI PodInfoProvider")
		}
	default:
		logger.Printf("Initializing from Kubernetes")
		podInfoByIPProvider = cns.PodInfoByIPProviderFunc(func() (map[string]cns.PodInfo, error) {
			pods, err := clientset.CoreV1().Pods("").List(ctx, metav1.ListOptions{ //nolint:govet // ignore err shadow
				FieldSelector: "spec.nodeName=" + nodeName,
			})
			if err != nil {
				return nil, errors.Wrap(err, "failed to list Pods for PodInfoProvider")
			}
			podInfo, err := cns.KubePodsToPodInfoByIP(pods.Items)
			if err != nil {
				return nil, errors.Wrap(err, "failed to convert Pods to PodInfoByIP")
			}
			return podInfo, nil
		})
	}

	return podInfoByIPProvider, nil
}

// createOrUpdateNodeInfoCRD polls imds to learn the VM Unique ID and then creates or updates the NodeInfo CRD
// with that vm unique ID
func createOrUpdateNodeInfoCRD(ctx context.Context, restConfig *rest.Config, node *corev1.Node) error {
	imdsCli := imds.NewClient()
	vmUniqueID, err := imdsCli.GetVMUniqueID(ctx)
	if err != nil {
		return errors.Wrap(err, "error getting vm unique ID from imds")
	}

	directcli, err := client.New(restConfig, client.Options{Scheme: multitenancy.Scheme})
	if err != nil {
		return errors.Wrap(err, "failed to create ctrl client")
	}

	nodeInfoCli := multitenancy.NodeInfoClient{
		Cli: directcli,
	}

	nodeInfo := &mtv1alpha1.NodeInfo{
		ObjectMeta: metav1.ObjectMeta{
			Name: node.Name,
		},
		Spec: mtv1alpha1.NodeInfoSpec{
			VMUniqueID: vmUniqueID,
		},
	}

	if err := controllerutil.SetOwnerReference(node, nodeInfo, multitenancy.Scheme); err != nil {
		return errors.Wrap(err, "failed to set nodeinfo owner reference to node")
	}

	if err := nodeInfoCli.CreateOrUpdate(ctx, nodeInfo, "azure-cns"); err != nil {
		return errors.Wrap(err, "error ensuring nodeinfo CRD exists and is up-to-date")
	}

	return nil
}

// PopulateCNSEndpointState initilizes CNS Endpoint State by Migrating the CNI state.
func PopulateCNSEndpointState(endpointStateStore store.KeyValueStore) error {
	logger.Printf("State Migration is enabled")
	endpointState, err := cnireconciler.MigrateCNISate()
	if err != nil {
		return errors.Wrap(err, "failed to create CNS Endpoint state from CNI")
	}
	err = endpointStateStore.Write(restserver.EndpointStoreKey, endpointState)
	if err != nil {
		return fmt.Errorf("failed to write endpoint state to store: %w", err)
	}
	return nil
}<|MERGE_RESOLUTION|>--- conflicted
+++ resolved
@@ -872,20 +872,6 @@
 		}
 	}
 
-<<<<<<< HEAD
-	if config.ChannelMode == cns.AzureHost {
-		if !cnsconfig.ManageEndpointState {
-			logger.Errorf("[Azure CNS] ManageEndpointState must be set to true for AzureHost mode")
-			return
-		} else {
-			// If cns manageendpointstate is true, then cns maintains its own state and reconciles from it.
-			// in this case, cns maintains state with containerid as key and so in-memory cache can lookup
-			// and update based on container id.
-			cns.GlobalPodInfoScheme = cns.InfraIDPodInfoScheme
-		}
-
-		podInfoByIPProvider, err := getPodInfoByIPProvider(rootCtx, cnsconfig, httpRemoteRestService, nil, "")
-=======
 	// AzureHost channelmode indicates Nodesubnet. IPs are to be fetched from NMagent.
 	if config.ChannelMode == cns.AzureHost {
 		if !cnsconfig.ManageEndpointState {
@@ -900,21 +886,16 @@
 
 		var podInfoByIPProvider cns.PodInfoByIPProvider
 		podInfoByIPProvider, err = getPodInfoByIPProvider(rootCtx, cnsconfig, httpRemoteRestService, nil, "")
->>>>>>> 03b2531c
 		if err != nil {
 			logger.Errorf("[Azure CNS] Failed to get PodInfoByIPProvider: %v", err)
 			return
 		}
 
-<<<<<<< HEAD
-		httpRemoteRestService.InitializeNodeSubnet(rootCtx, podInfoByIPProvider)
-=======
 		err = httpRemoteRestService.InitializeNodeSubnet(rootCtx, podInfoByIPProvider)
 		if err != nil {
 			logger.Errorf("[Azure CNS] Failed to initialize node subnet: %v", err)
 			return
 		}
->>>>>>> 03b2531c
 	}
 
 	// Initialize multi-tenant controller if the CNS is running in MultiTenantCRD mode.
@@ -1067,11 +1048,8 @@
 	}
 
 	if config.ChannelMode == cns.AzureHost {
-<<<<<<< HEAD
-=======
 		// at this point, rest service is running, and any pending async deletes have been submitted to the rest
 		// service. We can now start serving new requests.
->>>>>>> 03b2531c
 		httpRemoteRestService.StartNodeSubnet(rootCtx)
 	}
 
@@ -1532,9 +1510,6 @@
 	return nil
 }
 
-<<<<<<< HEAD
-func getPodInfoByIPProvider(ctx context.Context, cnsconfig *configuration.CNSConfig, httpRestServiceImplementation *restserver.HTTPRestService, clientset *kubernetes.Clientset, nodeName string) (podInfoByIPProvider cns.PodInfoByIPProvider, err error) {
-=======
 // getPodInfoByIPProvider returns a PodInfoByIPProvider that reads endpoint state from the configured source
 func getPodInfoByIPProvider(
 	ctx context.Context,
@@ -1543,7 +1518,6 @@
 	clientset *kubernetes.Clientset,
 	nodeName string,
 ) (podInfoByIPProvider cns.PodInfoByIPProvider, err error) {
->>>>>>> 03b2531c
 	switch {
 	case cnsconfig.ManageEndpointState:
 		logger.Printf("Initializing from self managed endpoint store")
