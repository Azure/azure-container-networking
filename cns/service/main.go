--- conflicted
+++ resolved
@@ -8,7 +8,6 @@
 	"context"
 	"encoding/json"
 	"fmt"
-	"net"
 	"net/http"
 	"net/http/pprof"
 	"os"
@@ -511,40 +510,9 @@
 	z, _ := zap.NewProduction()
 	go healthserver.Start(z, cnsconfig.MetricsBindAddress)
 
-<<<<<<< HEAD
-	nmaConfig := nmagent.Config{
-		Host: "168.63.129.16", // wireserver
-
-		// nolint:gomnd // there's no benefit to constantizing a well-known port
-		Port: 80,
-	}
-
-	// create an NMAgent Client based on provided configuration
-	if cnsconfig.WireserverIP != "" {
-		host, prt, err := net.SplitHostPort(cnsconfig.WireserverIP) //nolint:govet // it's fine to shadow err here
-		if err != nil {
-			logger.Errorf("[Azure CNS] Invalid IP for Wireserver: %q: %s", cnsconfig.WireserverIP, err.Error())
-			return
-		}
-
-		port, err := strconv.ParseUint(prt, 10, 16) //nolint:gomnd // obvious from ParseUint docs
-		if err != nil {
-			logger.Errorf("[Azure CNS] Invalid port value for Wireserver: %q: %s", cnsconfig.WireserverIP, err.Error())
-			return
-		}
-
-		nmaConfig.Host = host
-		nmaConfig.Port = uint16(port)
-	}
-
-	nmaClient, err := nmagent.NewClient(nmaConfig)
-	if err != nil {
-		logger.Errorf("[Azure CNS] Failed to start nmagent client due to error: %v", err)
-=======
 	nmaConfig, err := cnsconfig.NMAgentConfig()
 	if err != nil {
 		logger.Errorf("[Azure CNS] Failed to produce NMAgent config from supplied configuration: %v", err)
->>>>>>> b5f4fbf5
 		return
 	}
 
@@ -644,12 +612,8 @@
 
 	// Create CNS object.
 
-<<<<<<< HEAD
-	httpRestService, err := restserver.NewHTTPRestService(&config, &wireserver.Client{HTTPClient: &http.Client{}}, nmaClient, endpointStateStore)
-=======
 	httpRestService, err := restserver.NewHTTPRestService(&config, &wireserver.Client{HTTPClient: &http.Client{}}, nmaClient,
 		endpointStateStore, conflistGenerator, homeAzMonitor)
->>>>>>> b5f4fbf5
 	if err != nil {
 		logger.Errorf("Failed to create CNS object, err:%v.\n", err)
 		return
