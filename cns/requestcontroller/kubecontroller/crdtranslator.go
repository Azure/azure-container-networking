package kubecontroller

import (
	"github.com/Azure/azure-container-networking/cns"
	nnc "github.com/Azure/azure-container-networking/nodenetworkconfig/api/v1alpha"
)

// CRDStatusToCNS translates a crd status to cns recognizable data
func CRDStatusToCNS(crdStatus *nnc.NodeNetworkConfigStatus) (*cns.CreateNetworkContainerRequest, []*cns.ContainerIPConfigState, error) {
	//TODO: translate status to CNS state
<<<<<<< HEAD
	var (
		ipConfigs []*cns.ContainerIPConfigState
	)
	for _, nc := range crdStatus.NetworkContainers {
		for _, ipAssignment := range nc.IPAssignments {
			ipConfig := &cns.ContainerIPConfigState{
				IPConfig: cns.IPSubnet{
					IPAddress: ipAssignment.IP,
				},
				ID:   ipAssignment.Name,
				NCID: nc.ID,
			}
			ipConfigs = append(ipConfigs, ipConfig)
		}
	}
	return nil, nil
=======
	return nil, nil, nil
>>>>>>> b12091a2
}

// CNSToCRDSpec translates CNS's list of Ips to be released and requested ip count into a CRD Spec
func CNSToCRDSpec() (*nnc.NodeNetworkConfigSpec, error) {
	//TODO: Translate list of ips to be released and requested ip count to CRD spec
	return nil, nil
}<|MERGE_RESOLUTION|>--- conflicted
+++ resolved
@@ -8,7 +8,6 @@
 // CRDStatusToCNS translates a crd status to cns recognizable data
 func CRDStatusToCNS(crdStatus *nnc.NodeNetworkConfigStatus) (*cns.CreateNetworkContainerRequest, []*cns.ContainerIPConfigState, error) {
 	//TODO: translate status to CNS state
-<<<<<<< HEAD
 	var (
 		ipConfigs []*cns.ContainerIPConfigState
 	)
@@ -24,10 +23,7 @@
 			ipConfigs = append(ipConfigs, ipConfig)
 		}
 	}
-	return nil, nil
-=======
 	return nil, nil, nil
->>>>>>> b12091a2
 }
 
 // CNSToCRDSpec translates CNS's list of Ips to be released and requested ip count into a CRD Spec
