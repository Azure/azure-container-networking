package kubecontroller

import (
	"context"
	"errors"
	"fmt"
	"os"

	"github.com/Azure/azure-container-networking/cns"
	"github.com/Azure/azure-container-networking/cns/cnsclient"
	"github.com/Azure/azure-container-networking/cns/cnsclient/httpapi"
	"github.com/Azure/azure-container-networking/cns/logger"
	"github.com/Azure/azure-container-networking/cns/restserver"
	nnc "github.com/Azure/azure-container-networking/nodenetworkconfig/api/v1alpha"
	corev1 "k8s.io/api/core/v1"
	"k8s.io/apimachinery/pkg/runtime"
	clientgoscheme "k8s.io/client-go/kubernetes/scheme"
	"k8s.io/client-go/rest"
	ctrl "sigs.k8s.io/controller-runtime"
	"sigs.k8s.io/controller-runtime/pkg/client"
	"sigs.k8s.io/controller-runtime/pkg/manager"
)

const (
	nodeNameEnvVar    = "NODENAME"
	k8sNamespace      = "kube-system"
	crdTypeName       = "nodenetworkconfigs"
	allNamespaces     = ""
	prometheusAddress = "0" //0 means disabled
)

// crdRequestController
// - watches CRD status changes
// - updates CRD spec
type crdRequestController struct {
	mgr             manager.Manager //Manager starts the reconcile loop which watches for crd status changes
	KubeClient      KubeClient      //KubeClient is a cached client which interacts with API server
	directAPIClient DirectAPIClient //Direct client to interact with API server
	directCRDClient DirectCRDClient //Direct client to interact with CRDs on API server
	CNSClient       cnsclient.APIClient
	nodeName        string //name of node running this program
	Reconciler      *CrdReconciler
}

// GetKubeConfig precedence
// * --kubeconfig flag pointing at a file at this cmd line
// * KUBECONFIG environment variable pointing at a file
// * In-cluster config if running in cluster
// * $HOME/.kube/config if exists
func GetKubeConfig() (*rest.Config, error) {
	k8sconfig, err := ctrl.GetConfig()
	if err != nil {
		return nil, err
	}
	return k8sconfig, nil
}

//NewCrdRequestController given a reference to CNS's HTTPRestService state, returns a crdRequestController struct
func NewCrdRequestController(restService *restserver.HTTPRestService, kubeconfig *rest.Config) (*crdRequestController, error) {

	//Check that logger package has been intialized
	if logger.Log == nil {
		return nil, errors.New("Must initialize logger before calling")
	}

	// Check that NODENAME environment variable is set. NODENAME is name of node running this program
	nodeName := os.Getenv(nodeNameEnvVar)
	if nodeName == "" {
		return nil, errors.New("Must declare " + nodeNameEnvVar + " environment variable.")
	}

	//Add client-go scheme to runtime sheme so manager can recognize it
	var scheme = runtime.NewScheme()
	if err := clientgoscheme.AddToScheme(scheme); err != nil {
		return nil, errors.New("Error adding client-go scheme to runtime scheme")
	}

	//Add CRD scheme to runtime sheme so manager can recognize it
	if err := nnc.AddToScheme(scheme); err != nil {
		return nil, errors.New("Error adding NodeNetworkConfig scheme to runtime scheme")
	}

	// Create a direct client to the API server which we use to list pods when initializing cns state before reconcile loop
	directAPIClient, err := NewAPIDirectClient(kubeconfig)
	if err != nil {
		return nil, fmt.Errorf("Error creating direct API Client: %v", err)
	}

	// Create a direct client to the API server configured to get nodenetconfigs to get nnc for same reason above
	directCRDClient, err := NewCRDDirectClient(kubeconfig, &nnc.GroupVersion)
	if err != nil {
		return nil, fmt.Errorf("Error creating direct CRD client: %v", err)
	}

	// Create manager for CrdRequestController
	// MetricsBindAddress is the tcp address that the controller should bind to
	// for serving prometheus metrics, set to "0" to disable
	mgr, err := ctrl.NewManager(kubeconfig, ctrl.Options{
		Scheme:             scheme,
		MetricsBindAddress: prometheusAddress,
		Namespace:          k8sNamespace,
	})
	if err != nil {
		logger.Errorf("[cns-rc] Error creating new request controller manager: %v", err)
		return nil, err
	}

	//Create httpClient
	httpClient := &httpapi.Client{
		RestService: restService,
	}

	//Create reconciler
	crdreconciler := &CrdReconciler{
		KubeClient: mgr.GetClient(),
		NodeName:   nodeName,
		CNSClient:  httpClient,
	}

	// Setup manager with reconciler
	if err := crdreconciler.SetupWithManager(mgr); err != nil {
		logger.Errorf("[cns-rc] Error creating new CrdRequestController: %v", err)
		return nil, err
	}

	// Create the requestController
	crdRequestController := crdRequestController{
		mgr:             mgr,
		KubeClient:      mgr.GetClient(),
		directAPIClient: directAPIClient,
		directCRDClient: directCRDClient,
		CNSClient:       httpClient,
		nodeName:        nodeName,
		Reconciler:      crdreconciler,
	}

	return &crdRequestController, nil
}

// StartRequestController starts the Reconciler loop which watches for CRD status updates
// Blocks until SIGINT or SIGTERM is received
// Notifies exitChan when kill signal received
func (crdRC *crdRequestController) StartRequestController(exitChan chan bool) error {
	logger.Printf("Starting manager")
	if err := crdRC.mgr.Start(SetupSignalHandler(exitChan)); err != nil {
		logger.Errorf("[cns-rc] Error starting manager: %v", err)
	}

	return nil
}

// InitCNS initializes cns by passing pods and a createnetworkcontainerrequest
func (crdRC *crdRequestController) InitCNS() error {
	var (
		pods          *corev1.PodList
		pod           corev1.Pod
		podInfo       *cns.KubernetesPodInfo
		nodeNetConfig *nnc.NodeNetworkConfig
		podInfoByIP   map[string]*cns.KubernetesPodInfo
		cntxt         context.Context
		ncRequest     *cns.CreateNetworkContainerRequest
		err           error
	)

	cntxt = context.Background()

	// Get nodeNetConfig using direct client
	if nodeNetConfig, err = crdRC.getNodeNetConfigDirect(cntxt, crdRC.nodeName, k8sNamespace); err != nil {
		logger.Errorf("Error when getting nodeNetConfig using direct client when initializing cns state: %v", err)
		return err
	}

	// Convert to CreateNetworkContainerRequest
	if ncRequest, err = CRDStatusToNCRequest(&nodeNetConfig.Status); err != nil {
		logger.Errorf("Error when converting nodeNetConfig status into CreateNetworkContainerRequest: %v", err)
		return err
	}

	// Get all pods using direct client
	if pods, err = crdRC.getAllPods(cntxt, crdRC.nodeName); err != nil {
		logger.Errorf("Error when getting all pods when initializing cns: %v", err)
		return err
	}

	// Convert pod list to map of pod ip -> kubernetes pod info
	podInfoByIP = make(map[string]*cns.KubernetesPodInfo)
	for _, pod = range pods.Items {
		//Only add pods that aren't on the host network
		if !pod.Spec.HostNetwork {
			podInfo = &cns.KubernetesPodInfo{
				PodName:      pod.Name,
				PodNamespace: pod.Namespace,
			}
			podInfoByIP[pod.Status.PodIP] = podInfo
		}
	}

	// Call cnsclient init cns passing those two things
	return crdRC.CNSClient.InitCNSState(ncRequest, podInfoByIP)

}

// UpdateCRDSpec updates the CRD spec
func (crdRC *crdRequestController) UpdateCRDSpec(cntxt context.Context, crdSpec *nnc.NodeNetworkConfigSpec) error {
	nodeNetworkConfig, err := crdRC.getNodeNetConfig(cntxt, crdRC.nodeName, k8sNamespace)
	if err != nil {
		logger.Errorf("[cns-rc] Error getting CRD when updating spec %v", err)
		return err
	}

	//Update the CRD spec
	crdSpec.DeepCopyInto(&nodeNetworkConfig.Spec)

	//Send update to API server
	if err := crdRC.updateNodeNetConfig(cntxt, nodeNetworkConfig); err != nil {
		logger.Errorf("[cns-rc] Error updating CRD spec %v", err)
		return err
	}

	return nil
}

// getNodeNetConfig gets the nodeNetworkConfig CRD given the name and namespace of the CRD object
func (crdRC *crdRequestController) getNodeNetConfig(cntxt context.Context, name, namespace string) (*nnc.NodeNetworkConfig, error) {
	nodeNetworkConfig := &nnc.NodeNetworkConfig{}

	err := crdRC.KubeClient.Get(cntxt, client.ObjectKey{
		Namespace: namespace,
		Name:      name,
	}, nodeNetworkConfig)

	if err != nil {
		return nil, err
	}

	return nodeNetworkConfig, nil
}

// getNodeNetConfigDirect gets the nodeNetworkConfig CRD using a direct client
func (crdRC *crdRequestController) getNodeNetConfigDirect(cntxt context.Context, name, namespace string) (*nnc.NodeNetworkConfig, error) {
	var (
		nodeNetworkConfig *nnc.NodeNetworkConfig
		err               error
	)

<<<<<<< HEAD
	nodeNetworkConfig, err = crdRC.directCRDClient.Get(cntxt, name, namespace, crdTypeName)

	if err != nil {
=======
	if nodeNetworkConfig, err = crdRC.directCRDClient.Get(cntxt, name, namespace, crdTypeName); err != nil {
>>>>>>> 8999d352
		return nil, err
	}

	return nodeNetworkConfig, nil
}

// updateNodeNetConfig updates the nodeNetConfig object in the API server with the given nodeNetworkConfig object
func (crdRC *crdRequestController) updateNodeNetConfig(cntxt context.Context, nodeNetworkConfig *nnc.NodeNetworkConfig) error {
	if err := crdRC.KubeClient.Update(cntxt, nodeNetworkConfig); err != nil {
		return err
	}

	return nil
}

// getAllPods gets all pods running on the node using the direct API client
func (crdRC *crdRequestController) getAllPods(cntxt context.Context, node string) (*corev1.PodList, error) {
	var (
		pods *corev1.PodList
		err  error
	)

<<<<<<< HEAD
	pods, err = crdRC.directAPIClient.ListPods(cntxt, allNamespaces, node)

	if err != nil {
=======
	if pods, err = crdRC.directAPIClient.ListPods(cntxt, allNamespaces, node); err != nil {
>>>>>>> 8999d352
		return nil, err
	}

	return pods, nil
}<|MERGE_RESOLUTION|>--- conflicted
+++ resolved
@@ -243,13 +243,7 @@
 		err               error
 	)
 
-<<<<<<< HEAD
-	nodeNetworkConfig, err = crdRC.directCRDClient.Get(cntxt, name, namespace, crdTypeName)
-
-	if err != nil {
-=======
 	if nodeNetworkConfig, err = crdRC.directCRDClient.Get(cntxt, name, namespace, crdTypeName); err != nil {
->>>>>>> 8999d352
 		return nil, err
 	}
 
@@ -272,13 +266,7 @@
 		err  error
 	)
 
-<<<<<<< HEAD
-	pods, err = crdRC.directAPIClient.ListPods(cntxt, allNamespaces, node)
-
-	if err != nil {
-=======
 	if pods, err = crdRC.directAPIClient.ListPods(cntxt, allNamespaces, node); err != nil {
->>>>>>> 8999d352
 		return nil, err
 	}
 
