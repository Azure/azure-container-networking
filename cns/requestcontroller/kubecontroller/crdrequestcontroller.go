package kubecontroller

import (
	"context"
	"errors"
	"fmt"
	"os"
	"strings"

	"github.com/Azure/azure-container-networking/cns"
	"github.com/Azure/azure-container-networking/cns/cnsclient"
	"github.com/Azure/azure-container-networking/cns/cnsclient/httpapi"
	"github.com/Azure/azure-container-networking/cns/logger"
	"github.com/Azure/azure-container-networking/cns/restserver"
	nnc "github.com/Azure/azure-container-networking/nodenetworkconfig/api/v1alpha"
	corev1 "k8s.io/api/core/v1"
<<<<<<< HEAD
=======
	apierrors "k8s.io/apimachinery/pkg/api/errors"
	metav1 "k8s.io/apimachinery/pkg/apis/meta/v1"
>>>>>>> 8b84b702
	"k8s.io/apimachinery/pkg/runtime"
	clientgoscheme "k8s.io/client-go/kubernetes/scheme"
	"k8s.io/client-go/rest"
	ctrl "sigs.k8s.io/controller-runtime"
	"sigs.k8s.io/controller-runtime/pkg/client"
	"sigs.k8s.io/controller-runtime/pkg/manager"
)

const (
	nodeNameEnvVar    = "NODENAME"
	k8sNamespace      = "kube-system"
	crdTypeName       = "nodenetworkconfigs"
	allNamespaces     = ""
	prometheusAddress = "0" //0 means disabled
<<<<<<< HEAD
	crdNotInstalled   = "the server could not find the requested resource (get nodenetworkconfigs.acn.azure.com"
=======
>>>>>>> 8b84b702
)

// crdRequestController
// - watches CRD status changes
// - updates CRD spec
type crdRequestController struct {
	mgr             manager.Manager //Manager starts the reconcile loop which watches for crd status changes
	KubeClient      KubeClient      //KubeClient is a cached client which interacts with API server
	directAPIClient DirectAPIClient //Direct client to interact with API server
	directCRDClient DirectCRDClient //Direct client to interact with CRDs on API server
	CNSClient       cnsclient.APIClient
	nodeName        string //name of node running this program
	Reconciler      *CrdReconciler
}

// GetKubeConfig precedence
// * --kubeconfig flag pointing at a file at this cmd line
// * KUBECONFIG environment variable pointing at a file
// * In-cluster config if running in cluster
// * $HOME/.kube/config if exists
func GetKubeConfig() (*rest.Config, error) {
	k8sconfig, err := ctrl.GetConfig()
	if err != nil {
		return nil, err
	}
	return k8sconfig, nil
}

//NewCrdRequestController given a reference to CNS's HTTPRestService state, returns a crdRequestController struct
func NewCrdRequestController(restService *restserver.HTTPRestService, kubeconfig *rest.Config) (*crdRequestController, error) {

	//Check that logger package has been intialized
	if logger.Log == nil {
		return nil, errors.New("Must initialize logger before calling")
	}

	// Check that NODENAME environment variable is set. NODENAME is name of node running this program
	nodeName := os.Getenv(nodeNameEnvVar)
	if nodeName == "" {
		return nil, errors.New("Must declare " + nodeNameEnvVar + " environment variable.")
	}

	//Add client-go scheme to runtime sheme so manager can recognize it
	var scheme = runtime.NewScheme()
	if err := clientgoscheme.AddToScheme(scheme); err != nil {
		return nil, errors.New("Error adding client-go scheme to runtime scheme")
	}

	//Add CRD scheme to runtime sheme so manager can recognize it
	if err := nnc.AddToScheme(scheme); err != nil {
		return nil, errors.New("Error adding NodeNetworkConfig scheme to runtime scheme")
	}

	// Create a direct client to the API server which we use to list pods when initializing cns state before reconcile loop
	directAPIClient, err := NewAPIDirectClient(kubeconfig)
	if err != nil {
		return nil, fmt.Errorf("Error creating direct API Client: %v", err)
	}

	// Create a direct client to the API server configured to get nodenetconfigs to get nnc for same reason above
	directCRDClient, err := NewCRDDirectClient(kubeconfig, &nnc.GroupVersion)
	if err != nil {
		return nil, fmt.Errorf("Error creating direct CRD client: %v", err)
	}

	// Create manager for CrdRequestController
	// MetricsBindAddress is the tcp address that the controller should bind to
	// for serving prometheus metrics, set to "0" to disable
	mgr, err := ctrl.NewManager(kubeconfig, ctrl.Options{
		Scheme:             scheme,
		MetricsBindAddress: prometheusAddress,
		Namespace:          k8sNamespace,
	})
	if err != nil {
		logger.Errorf("[cns-rc] Error creating new request controller manager: %v", err)
		return nil, err
	}

	//Create httpClient
	httpClient := &httpapi.Client{
		RestService: restService,
	}

	//Create reconciler
	crdreconciler := &CrdReconciler{
		KubeClient: mgr.GetClient(),
		NodeName:   nodeName,
		CNSClient:  httpClient,
	}

	// Setup manager with reconciler
	if err := crdreconciler.SetupWithManager(mgr); err != nil {
		logger.Errorf("[cns-rc] Error creating new CrdRequestController: %v", err)
		return nil, err
	}

	// Create the requestController
	crdRequestController := crdRequestController{
		mgr:             mgr,
		KubeClient:      mgr.GetClient(),
		directAPIClient: directAPIClient,
		directCRDClient: directCRDClient,
		CNSClient:       httpClient,
		nodeName:        nodeName,
		Reconciler:      crdreconciler,
	}

	return &crdRequestController, nil
}

// StartRequestController starts the Reconciler loop which watches for CRD status updates
// Blocks until SIGINT or SIGTERM is received
// Notifies exitChan when kill signal received
func (crdRC *crdRequestController) StartRequestController(exitChan chan bool) error {
	var (
		err error
	)
<<<<<<< HEAD
	//Initialize cns state
	logger.Printf("Initializing CNS state")
	if err = crdRC.InitCNS(); err != nil {
=======

	logger.Printf("Initializing CNS state")
	if err = crdRC.initCNS(); err != nil {
>>>>>>> 8b84b702
		logger.Errorf("[cns-rc] Error initializing cns state: %v", err)
		return err
	}

<<<<<<< HEAD
	for {
		// loop until the crd scheme has been installed
		_, err = crdRC.getNodeNetConfigDirect(context.Background(), crdRC.nodeName, k8sNamespace)

		// If no error proceed to start reconcile loop
		if err == nil {
			break
		}

		// If crd is not installed, keep looping
		if isNotInstalledMessage(err.Error()) {
			continue
		}

		// If the crd is installed, and specific crd is not found, start reconcile loop
		if client.IgnoreNotFound(err) == nil {
			break
		}

		// If the error is something else, fail
		return err
	}

	logger.Printf("Starting reconcile loop")
	if err := crdRC.mgr.Start(SetupSignalHandler(exitChan)); err != nil {
		logger.Errorf("[cns-rc] Error starting manager: %v", err)
=======
	logger.Printf("Starting reconcile loop")
	if err := crdRC.mgr.Start(SetupSignalHandler(exitChan)); err != nil {
		if crdRC.isNotDefined(err) {
			logger.Errorf("[cns-rc] CRD is not defined on cluster, starting reconcile loop failed: %v", err)
			os.Exit(1)
		}

>>>>>>> 8b84b702
		return err
	}

	return nil
}

// InitCNS initializes cns by passing pods and a createnetworkcontainerrequest
<<<<<<< HEAD
func (crdRC *crdRequestController) InitCNS() error {
=======
func (crdRC *crdRequestController) initCNS() error {
>>>>>>> 8b84b702
	var (
		pods          *corev1.PodList
		pod           corev1.Pod
		podInfo       *cns.KubernetesPodInfo
		nodeNetConfig *nnc.NodeNetworkConfig
		podInfoByIP   map[string]*cns.KubernetesPodInfo
		cntxt         context.Context
		ncRequest     *cns.CreateNetworkContainerRequest
		err           error
	)

	cntxt = context.Background()

	// Get nodeNetConfig using direct client
	if nodeNetConfig, err = crdRC.getNodeNetConfigDirect(cntxt, crdRC.nodeName, k8sNamespace); err != nil {
<<<<<<< HEAD
		//Ignore scheme not installed and crd name not found
=======
		// If the CRD is not defined, exit
		if crdRC.isNotDefined(err) {
			logger.Errorf("CRD is not defined on cluster: %v", err)
			os.Exit(1)
		}

		// If instance of crd is not found, ignore
		// otherwise, log error and return
>>>>>>> 8b84b702
		if client.IgnoreNotFound(err) != nil {
			logger.Errorf("Error when getting nodeNetConfig using direct client when initializing cns state: %v", err)
			return err
		}
	}

	// Convert to CreateNetworkContainerRequest if crd not nill and is populated
	if nodeNetConfig != nil && len(nodeNetConfig.Status.NetworkContainers) != 0 {
		if ncRequest, err = CRDStatusToNCRequest(&nodeNetConfig.Status); err != nil {
			logger.Errorf("Error when converting nodeNetConfig status into CreateNetworkContainerRequest: %v", err)
			return err
		}
	}

	// Get all pods using direct client
	if pods, err = crdRC.getAllPods(cntxt, crdRC.nodeName); err != nil {
		logger.Errorf("Error when getting all pods when initializing cns: %v", err)
		return err
	}

	// Convert pod list to map of pod ip -> kubernetes pod info
	if len(pods.Items) != 0 {
		podInfoByIP = make(map[string]*cns.KubernetesPodInfo)
		for _, pod = range pods.Items {
			//Only add pods that aren't on the host network
			if !pod.Spec.HostNetwork {
				podInfo = &cns.KubernetesPodInfo{
					PodName:      pod.Name,
					PodNamespace: pod.Namespace,
				}
				podInfoByIP[pod.Status.PodIP] = podInfo
			}
		}
	}

	// Call cnsclient init cns passing those two things
	return crdRC.CNSClient.InitCNSState(ncRequest, podInfoByIP)

}

// UpdateCRDSpec updates the CRD spec
func (crdRC *crdRequestController) UpdateCRDSpec(cntxt context.Context, crdSpec *nnc.NodeNetworkConfigSpec) error {
	nodeNetworkConfig, err := crdRC.getNodeNetConfig(cntxt, crdRC.nodeName, k8sNamespace)
	if err != nil {
		logger.Errorf("[cns-rc] Error getting CRD when updating spec %v", err)
		return err
	}

	//Update the CRD spec
	crdSpec.DeepCopyInto(&nodeNetworkConfig.Spec)

	//Send update to API server
	if err := crdRC.updateNodeNetConfig(cntxt, nodeNetworkConfig); err != nil {
		logger.Errorf("[cns-rc] Error updating CRD spec %v", err)
		return err
	}

	return nil
}

// getNodeNetConfig gets the nodeNetworkConfig CRD given the name and namespace of the CRD object
func (crdRC *crdRequestController) getNodeNetConfig(cntxt context.Context, name, namespace string) (*nnc.NodeNetworkConfig, error) {
	nodeNetworkConfig := &nnc.NodeNetworkConfig{}

	err := crdRC.KubeClient.Get(cntxt, client.ObjectKey{
		Namespace: namespace,
		Name:      name,
	}, nodeNetworkConfig)

	if err != nil {
		return nil, err
	}

	return nodeNetworkConfig, nil
}

// getNodeNetConfigDirect gets the nodeNetworkConfig CRD using a direct client
func (crdRC *crdRequestController) getNodeNetConfigDirect(cntxt context.Context, name, namespace string) (*nnc.NodeNetworkConfig, error) {
	var (
		nodeNetworkConfig *nnc.NodeNetworkConfig
		err               error
	)

	if nodeNetworkConfig, err = crdRC.directCRDClient.Get(cntxt, name, namespace, crdTypeName); err != nil {
		return nil, err
	}

	return nodeNetworkConfig, nil
}

// updateNodeNetConfig updates the nodeNetConfig object in the API server with the given nodeNetworkConfig object
func (crdRC *crdRequestController) updateNodeNetConfig(cntxt context.Context, nodeNetworkConfig *nnc.NodeNetworkConfig) error {
	if err := crdRC.KubeClient.Update(cntxt, nodeNetworkConfig); err != nil {
		return err
	}

	return nil
}

// getAllPods gets all pods running on the node using the direct API client
func (crdRC *crdRequestController) getAllPods(cntxt context.Context, node string) (*corev1.PodList, error) {
	var (
		pods *corev1.PodList
		err  error
	)

	if pods, err = crdRC.directAPIClient.ListPods(cntxt, allNamespaces, node); err != nil {
		return nil, err
	}

	return pods, nil
}

<<<<<<< HEAD
func isNotInstalledMessage(message string) bool {
	return strings.Contains(message, crdNotInstalled)
=======
// isNotDefined tells whether the given error is a CRD not defined error
func (crdRC *crdRequestController) isNotDefined(err error) bool {
	var (
		statusError *apierrors.StatusError
		ok          bool
		notDefined  bool
		cause       metav1.StatusCause
	)

	if err == nil {
		return false
	}

	if statusError, ok = err.(*apierrors.StatusError); !ok {
		return false
	}

	if len(statusError.ErrStatus.Details.Causes) > 0 {
		for _, cause = range statusError.ErrStatus.Details.Causes {
			if cause.Type == metav1.CauseTypeUnexpectedServerResponse {
				if apierrors.IsNotFound(err) {
					notDefined = true
					break
				}
			}
		}
	}

	return notDefined
>>>>>>> 8b84b702
}<|MERGE_RESOLUTION|>--- conflicted
+++ resolved
@@ -5,7 +5,6 @@
 	"errors"
 	"fmt"
 	"os"
-	"strings"
 
 	"github.com/Azure/azure-container-networking/cns"
 	"github.com/Azure/azure-container-networking/cns/cnsclient"
@@ -14,11 +13,8 @@
 	"github.com/Azure/azure-container-networking/cns/restserver"
 	nnc "github.com/Azure/azure-container-networking/nodenetworkconfig/api/v1alpha"
 	corev1 "k8s.io/api/core/v1"
-<<<<<<< HEAD
-=======
 	apierrors "k8s.io/apimachinery/pkg/api/errors"
 	metav1 "k8s.io/apimachinery/pkg/apis/meta/v1"
->>>>>>> 8b84b702
 	"k8s.io/apimachinery/pkg/runtime"
 	clientgoscheme "k8s.io/client-go/kubernetes/scheme"
 	"k8s.io/client-go/rest"
@@ -33,10 +29,6 @@
 	crdTypeName       = "nodenetworkconfigs"
 	allNamespaces     = ""
 	prometheusAddress = "0" //0 means disabled
-<<<<<<< HEAD
-	crdNotInstalled   = "the server could not find the requested resource (get nodenetworkconfigs.acn.azure.com"
-=======
->>>>>>> 8b84b702
 )
 
 // crdRequestController
@@ -154,47 +146,13 @@
 	var (
 		err error
 	)
-<<<<<<< HEAD
-	//Initialize cns state
-	logger.Printf("Initializing CNS state")
-	if err = crdRC.InitCNS(); err != nil {
-=======
 
 	logger.Printf("Initializing CNS state")
 	if err = crdRC.initCNS(); err != nil {
->>>>>>> 8b84b702
 		logger.Errorf("[cns-rc] Error initializing cns state: %v", err)
 		return err
 	}
 
-<<<<<<< HEAD
-	for {
-		// loop until the crd scheme has been installed
-		_, err = crdRC.getNodeNetConfigDirect(context.Background(), crdRC.nodeName, k8sNamespace)
-
-		// If no error proceed to start reconcile loop
-		if err == nil {
-			break
-		}
-
-		// If crd is not installed, keep looping
-		if isNotInstalledMessage(err.Error()) {
-			continue
-		}
-
-		// If the crd is installed, and specific crd is not found, start reconcile loop
-		if client.IgnoreNotFound(err) == nil {
-			break
-		}
-
-		// If the error is something else, fail
-		return err
-	}
-
-	logger.Printf("Starting reconcile loop")
-	if err := crdRC.mgr.Start(SetupSignalHandler(exitChan)); err != nil {
-		logger.Errorf("[cns-rc] Error starting manager: %v", err)
-=======
 	logger.Printf("Starting reconcile loop")
 	if err := crdRC.mgr.Start(SetupSignalHandler(exitChan)); err != nil {
 		if crdRC.isNotDefined(err) {
@@ -202,7 +160,6 @@
 			os.Exit(1)
 		}
 
->>>>>>> 8b84b702
 		return err
 	}
 
@@ -210,11 +167,7 @@
 }
 
 // InitCNS initializes cns by passing pods and a createnetworkcontainerrequest
-<<<<<<< HEAD
-func (crdRC *crdRequestController) InitCNS() error {
-=======
 func (crdRC *crdRequestController) initCNS() error {
->>>>>>> 8b84b702
 	var (
 		pods          *corev1.PodList
 		pod           corev1.Pod
@@ -230,9 +183,6 @@
 
 	// Get nodeNetConfig using direct client
 	if nodeNetConfig, err = crdRC.getNodeNetConfigDirect(cntxt, crdRC.nodeName, k8sNamespace); err != nil {
-<<<<<<< HEAD
-		//Ignore scheme not installed and crd name not found
-=======
 		// If the CRD is not defined, exit
 		if crdRC.isNotDefined(err) {
 			logger.Errorf("CRD is not defined on cluster: %v", err)
@@ -241,7 +191,6 @@
 
 		// If instance of crd is not found, ignore
 		// otherwise, log error and return
->>>>>>> 8b84b702
 		if client.IgnoreNotFound(err) != nil {
 			logger.Errorf("Error when getting nodeNetConfig using direct client when initializing cns state: %v", err)
 			return err
@@ -355,10 +304,6 @@
 	return pods, nil
 }
 
-<<<<<<< HEAD
-func isNotInstalledMessage(message string) bool {
-	return strings.Contains(message, crdNotInstalled)
-=======
 // isNotDefined tells whether the given error is a CRD not defined error
 func (crdRC *crdRequestController) isNotDefined(err error) bool {
 	var (
@@ -388,5 +333,4 @@
 	}
 
 	return notDefined
->>>>>>> 8b84b702
 }