--- conflicted
+++ resolved
@@ -55,30 +55,8 @@
 		return reconcile.Result{}, err
 	}
 
-<<<<<<< HEAD
-	if r.CNSClient.ReadyToIPAM() {
-		if err = r.CNSClient.UpdateCNSState(ipConfigs); err != nil {
-			logger.Errorf("[cns-rc] Error updating CNS state: %v", err)
-			//requeue
-			return reconcile.Result{}, err
-		}
-	} else {
-		if err = r.updateIPAvailability(cntxt, ipConfigs); err != nil {
-			logger.Errorf("[cns-rc] Error marking ips as allocated when readying CNS: %v", err)
-			//requeue
-			return reconcile.Result{}, err
-		}
-
-		if err = r.CNSClient.InitCNSState(ipConfigs); err != nil {
-			logger.Errorf("[cns-rc] Error initializing cns state: %v", err)
-			//requeue
-			return reconcile.Result{}, err
-		}
-	}
-=======
 	//TODO: process the nc request on CNS side
 	r.CNSClient.CreateOrUpdateNC(ncRequest)
->>>>>>> 4a90d009
 
 	return reconcile.Result{}, nil
 }
