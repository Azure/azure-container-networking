package restserver

import (
	"context"
	"encoding/json"
	"fmt"
	"net/http"
	"strconv"
	"strings"
	"time"

	"github.com/Azure/azure-container-networking/aitelemetry"
	"github.com/Azure/azure-container-networking/cns"
	"github.com/Azure/azure-container-networking/cns/dockerclient"
	"github.com/Azure/azure-container-networking/cns/logger"
	"github.com/Azure/azure-container-networking/cns/networkcontainers"
	"github.com/Azure/azure-container-networking/cns/nodesubnet"
	"github.com/Azure/azure-container-networking/cns/types"
	"github.com/Azure/azure-container-networking/cns/wireserver"
	acn "github.com/Azure/azure-container-networking/common"
	"github.com/Azure/azure-container-networking/platform"
	"github.com/Azure/azure-container-networking/store"
	"github.com/pkg/errors"
)

// This file contains the utility/helper functions called by either HTTP APIs or Exported/Internal APIs on HTTPRestService

// Get the network info from the service network state
func (service *HTTPRestService) getNetworkInfo(networkName string) (*networkInfo, bool) {
	service.RLock()
	defer service.RUnlock()
	networkInfo, found := service.state.Networks[networkName]

	return networkInfo, found
}

// Set the network info in the service network state
func (service *HTTPRestService) setNetworkInfo(networkName string, networkInfo *networkInfo) {
	service.Lock()
	defer service.Unlock()
	service.state.Networks[networkName] = networkInfo
}

func (service *HTTPRestService) SavePnpIDMacaddressMapping(ctx context.Context) error {
	// If mapping is already set, skip setting it again.
	if len(service.state.PnpIDByMacAddress) != 0 {
		return nil
	}
	p := platform.NewExecClient(nil)
	vfMacAddressMapping, err := platform.FetchMacAddressPnpIDMapping(ctx, p)
	if err != nil {
		return errors.Wrap(err, "failed to fetch MACAddressPnpIDMapping")
	}
	service.state.PnpIDByMacAddress = vfMacAddressMapping
	if err = service.saveState(); err != nil {
		logger.Errorf("Failed to save mapping to statefile: %v", err)
	}
	return nil
}

func (service *HTTPRestService) getPNPIDFromMacAddress(ctx context.Context, macAddress string) (string, error) {
	// If map is empty in state file, CNS needs to populate state file before it returns back the response
	if len(service.state.PnpIDByMacAddress) == 0 {
		if err := service.SavePnpIDMacaddressMapping(ctx); err != nil {
			return "", err
		}
	}
	if _, ok := service.state.PnpIDByMacAddress[macAddress]; !ok {
		return "", errors.New("Backend Network adapter not found")
	}
	return service.state.PnpIDByMacAddress[macAddress], nil
}

// Remove the network info from the service network state
func (service *HTTPRestService) removeNetworkInfo(networkName string) {
	service.Lock()
	defer service.Unlock()
	delete(service.state.Networks, networkName)
}

// saveState writes CNS state to persistent store.
func (service *HTTPRestService) saveState() error {
	// Skip if a store is not provided.
	if service.store == nil {
		logger.Printf("[Azure CNS] store not initialized.")
		return nil
	}

	// Update time stamp.
	service.state.TimeStamp = time.Now()
	err := service.store.Write(storeKey, &service.state)
	if err != nil {
		logger.Errorf("[Azure CNS] Failed to save state, err: %v", err)
	}

	return err
}

// restoreState restores CNS state from persistent store.
func (service *HTTPRestService) restoreState() {
	logger.Printf("[Azure CNS] restoreState")

	// Skip if a store is not provided.
	if service.store == nil {
		logger.Printf("[Azure CNS]  store not initialized.")
		return
	}

	// Read any persisted state.
	err := service.store.Read(storeKey, &service.state)
	if err != nil {
		if err == store.ErrKeyNotFound {
			// Nothing to restore.
			logger.Printf("[Azure CNS]  No state to restore.\n")
		} else {
			logger.Errorf("[Azure CNS]  Failed to restore state, err:%v. Removing azure-cns.json", err)
			service.store.Remove()
		}

		return
	}

	logger.Printf("[Azure CNS]  Restored state, %+v\n", service.state)

	if service.Options[acn.OptManageEndpointState] == true {
		err := service.EndpointStateStore.Read(EndpointStoreKey, &service.EndpointState)
		if err != nil {
			if errors.Is(err, store.ErrKeyNotFound) {
				// Nothing to restore.
				logger.Printf("[Azure CNS]  No endpoint state to restore.\n")
			} else {
				logger.Errorf("[Azure CNS]  Failed to restore endpoint state, err:%v. Removing endpoints.json", err)
			}
			return
		}
		logger.Printf("[Azure CNS]  Restored endpoint state, %+v\n", service.EndpointState)

	}
}

func (service *HTTPRestService) saveNetworkContainerGoalState(req cns.CreateNetworkContainerRequest) (types.ResponseCode, string) { //nolint // legacy
	// we don't want to overwrite what other calls may have written
	service.Lock()
	defer service.Unlock()

	var (
		hostVersion                string
		existingSecondaryIPConfigs map[string]cns.SecondaryIPConfig // uuid is key
		vfpUpdateComplete          bool
	)

	if service.state.ContainerStatus == nil {
		service.state.ContainerStatus = make(map[string]containerstatus)
	}

	existingNCStatus, ok := service.state.ContainerStatus[req.NetworkContainerid]
	if ok {
		hostVersion = existingNCStatus.HostVersion
		existingSecondaryIPConfigs = existingNCStatus.CreateNetworkContainerRequest.SecondaryIPConfigs
		vfpUpdateComplete = existingNCStatus.VfpUpdateComplete
	}

	if req.NetworkContainerType == cns.NodeSubnet {
		hostVersion = nodesubnet.NodeSubnetHostVersion
		vfpUpdateComplete = true
	}

	if hostVersion == "" {
		// Host version is the NC version from NMAgent, set it -1 to indicate no result from NMAgent yet.
		// TODO, query NMAgent and with aggresive time out and assign latest host version.
		hostVersion = "-1"
	}

	// Remove the auth token before saving the containerStatus to cns json file
	createNetworkContainerRequest := req
	createNetworkContainerRequest.AuthorizationToken = ""

	service.state.ContainerStatus[req.NetworkContainerid] = containerstatus{
		ID:                            req.NetworkContainerid,
		VMVersion:                     req.Version,
		CreateNetworkContainerRequest: createNetworkContainerRequest,
		HostVersion:                   hostVersion,
		VfpUpdateComplete:             vfpUpdateComplete,
	}

	switch req.NetworkContainerType {
	case cns.AzureContainerInstance:
		fallthrough
	case cns.Docker:
		fallthrough
	case cns.Kubernetes:
		fallthrough
	case cns.Basic:
		fallthrough
	case cns.JobObject:
		fallthrough
<<<<<<< HEAD
	case cns.COW, cns.BackendNICNC:
		fallthrough
	case cns.NodeSubnet:
		fallthrough
	case cns.WebApps:
=======
	case cns.COW, cns.BackendNICNC, cns.NodeSubnet, cns.WebApps:
>>>>>>> 3d0ba540
		switch service.state.OrchestratorType {
		case cns.Kubernetes:
			fallthrough
		case cns.ServiceFabric:
			fallthrough
		case cns.Batch:
			fallthrough
		case cns.DBforPostgreSQL:
			fallthrough
		case cns.AzureFirstParty:
			fallthrough
		case cns.WebApps, cns.BackendNICNC: // todo: Is WebApps an OrchastratorType or ContainerType?
			podInfo, err := cns.UnmarshalPodInfo(req.OrchestratorContext)
			if err != nil {
				errBuf := fmt.Sprintf("Unmarshalling %s failed with error %v", req.NetworkContainerType, err)
				return types.UnexpectedError, errBuf
			}

			orchestratorContext := podInfo.Name() + podInfo.Namespace()

			if service.state.ContainerIDByOrchestratorContext == nil {
				service.state.ContainerIDByOrchestratorContext = make(map[string]*ncList)
			}

			if _, ok := service.state.ContainerIDByOrchestratorContext[orchestratorContext]; !ok {
				service.state.ContainerIDByOrchestratorContext[orchestratorContext] = new(ncList)
			}

			ncs := service.state.ContainerIDByOrchestratorContext[orchestratorContext]
			ncs.Add(req.NetworkContainerid)

			logger.Printf("service.state.ContainerIDByOrchestratorContext[%s] is %+v", orchestratorContext, *service.state.ContainerIDByOrchestratorContext[orchestratorContext])

<<<<<<< HEAD
		case cns.KubernetesCRD:
			fallthrough
		case cns.KubernetesNodeSubnet:
=======
		case cns.KubernetesCRD, cns.KubernetesNodeSubnet:
>>>>>>> 3d0ba540
			// Validate and Update the SecondaryIpConfig state
			returnCode, returnMesage := service.updateIPConfigsStateUntransacted(req, existingSecondaryIPConfigs, hostVersion)
			if returnCode != 0 {
				return returnCode, returnMesage
			}
		default:
			errMsg := fmt.Sprintf("Unsupported orchestrator type: %s", service.state.OrchestratorType)
			logger.Errorf(errMsg)
			return types.UnsupportedOrchestratorType, errMsg
		}

	default:
		errMsg := fmt.Sprintf("Unsupported network container type %s", req.NetworkContainerType)
		logger.Errorf(errMsg)
		return types.UnsupportedNetworkContainerType, errMsg
	}

	service.saveState()
	return 0, ""
}

// This func will compute the deltaIpConfigState which needs to be updated (Added or Deleted) from the inmemory map
// Note: Also this func is an untransacted API as the caller will take a Service lock
func (service *HTTPRestService) updateIPConfigsStateUntransacted(
	req cns.CreateNetworkContainerRequest, existingSecondaryIPConfigs map[string]cns.SecondaryIPConfig, hostVersion string,
) (types.ResponseCode, string) {
	// parse the existingSecondaryIpConfigState to find the deleted Ips
	newIPConfigs := req.SecondaryIPConfigs
	tobeDeletedIPConfigs := make(map[string]cns.SecondaryIPConfig)

	// Populate the ToBeDeleted list, Secondary IPs which doesnt exist in New request anymore.
	// We will later remove them from the in-memory cache
	for secondaryIpId, existingIPConfig := range existingSecondaryIPConfigs {
		_, exists := newIPConfigs[secondaryIpId]
		if !exists {
			// IP got removed in the updated request, add it in tobeDeletedIps
			tobeDeletedIPConfigs[secondaryIpId] = existingIPConfig
		}
	}

	// Validate TobeDeletedIps are ready to be deleted.
	for ipID := range tobeDeletedIPConfigs {
		ipConfigStatus, exists := service.PodIPConfigState[ipID]
		if exists {
			// pod ip exists, validate if state is not assigned, else fail
			if ipConfigStatus.GetState() == types.Assigned {
				errMsg := fmt.Sprintf("Failed to delete an Assigned IP %v", ipConfigStatus)
				return types.InconsistentIPConfigState, errMsg
			}
		}
	}

	// now actually remove the deletedIPs
	for ipID := range tobeDeletedIPConfigs {
		returncode, errMsg := service.removeToBeDeletedIPStateUntransacted(ipID, true)
		if returncode != types.Success {
			return returncode, errMsg
		}
	}

	// Add new IPs
	// TODO, will udpate NC version related variable to int, change it from string to int is a pains
	var hostNCVersionInInt int
	var err error
	if hostNCVersionInInt, err = strconv.Atoi(hostVersion); err != nil {
		return types.UnsupportedNCVersion, fmt.Sprintf("Invalid hostVersion is %s, err:%s", hostVersion, err)
	}

	service.addIPConfigStateUntransacted(req.NetworkContainerid, hostNCVersionInInt, req.SecondaryIPConfigs,
		existingSecondaryIPConfigs)

	return 0, ""
}

// addIPConfigStateUntransacted adds the IPConfigs to the PodIpConfigState map with Available state
// If the IP is already added then it will be an idempotent call. Also note, caller will
// acquire/release the service lock.
func (service *HTTPRestService) addIPConfigStateUntransacted(ncID string, hostVersion int, ipconfigs,
	existingSecondaryIPConfigs map[string]cns.SecondaryIPConfig,
) {
	// add ipconfigs to state
	for ipID, ipconfig := range ipconfigs {
		// New secondary IP configs has new NC version however, CNS don't want to override existing IPs'with new
		// NC version. Set it back to previous NC version if IP already exist.
		if existingIPConfig, existsInPreviousIPConfig := existingSecondaryIPConfigs[ipID]; existsInPreviousIPConfig {
			ipconfig.NCVersion = existingIPConfig.NCVersion
			ipconfigs[ipID] = ipconfig
		}

		if ipState, exists := service.PodIPConfigState[ipID]; exists {
			logger.Printf("[Azure-Cns] Set ipId %s, IP %s version to %d, programmed host nc version is %d, "+
				"ipState: %s", ipID, ipconfig.IPAddress, ipconfig.NCVersion, hostVersion, ipState)
			continue
		}

		logger.Printf("[Azure-Cns] Set ipId %s, IP %s version to %d, programmed host nc version is %d",
			ipID, ipconfig.IPAddress, ipconfig.NCVersion, hostVersion)
		// Using the updated NC version attached with IP to compare with latest nmagent version and determine IP statues.
		// When reconcile, service.PodIPConfigState doens't exist, rebuild it with the help of NC version attached with IP.
		var newIPCNSStatus types.IPState
		if hostVersion < ipconfig.NCVersion {
			newIPCNSStatus = types.PendingProgramming
		} else {
			newIPCNSStatus = types.Available
		}
		// add the new State
		ipconfigStatus := cns.IPConfigurationStatus{
			NCID:      ncID,
			ID:        ipID,
			IPAddress: ipconfig.IPAddress,
			PodInfo:   nil,
		}
		ipconfigStatus.WithStateMiddleware(stateTransitionMiddleware)
		ipconfigStatus.SetState(newIPCNSStatus)
		logger.Printf("[Azure-Cns] Add IP %s as %s", ipconfig.IPAddress, newIPCNSStatus)

		service.PodIPConfigState[ipID] = ipconfigStatus

		// Todo Update batch API and maintain the count
	}
}

// Todo: call this when request is received
func validateIPSubnet(ipSubnet cns.IPSubnet) error {
	if ipSubnet.IPAddress == "" {
		return fmt.Errorf("Failed to add IPConfig to state: %+v, empty IPSubnet.IPAddress", ipSubnet)
	}
	if ipSubnet.PrefixLength == 0 {
		return fmt.Errorf("Failed to add IPConfig to state: %+v, empty IPSubnet.PrefixLength", ipSubnet)
	}
	return nil
}

// removeToBeDeletedIPStateUntransacted removes IPConfigs from the PodIpConfigState map
// Caller will acquire/release the service lock.
func (service *HTTPRestService) removeToBeDeletedIPStateUntransacted(
	ipID string, skipValidation bool,
) (types.ResponseCode, string) {
	// this is set if caller has already done the validation
	if !skipValidation {
		ipConfigStatus, exists := service.PodIPConfigState[ipID]
		if exists {
			// pod ip exists, validate if state is not assigned, else fail
			if ipConfigStatus.GetState() == types.Assigned {
				errMsg := fmt.Sprintf("Failed to delete an Assigned IP %v", ipConfigStatus)
				return types.InconsistentIPConfigState, errMsg
			}
		}
	}

	// Delete this ip from PODIpConfigState Map
	logger.Printf("[Azure-Cns] Delete the PodIpConfigState, IpId: %s, IPConfigStatus: %v",
		ipID,
		service.PodIPConfigState[ipID])
	delete(service.PodIPConfigState, ipID)
	return 0, ""
}

func (service *HTTPRestService) getAllNetworkContainerResponses(
	req cns.GetNetworkContainerRequest,
) []cns.GetNetworkContainerResponse {
	var (
		getNetworkContainerResponse cns.GetNetworkContainerResponse
		ncs                         []string
		skipNCVersionCheck          = false
	)

	service.Lock()
	defer service.Unlock()

	switch service.state.OrchestratorType {
	case cns.Kubernetes, cns.ServiceFabric, cns.Batch, cns.DBforPostgreSQL, cns.AzureFirstParty:
		podInfo, err := cns.UnmarshalPodInfo(req.OrchestratorContext)
		getNetworkContainersResponse := []cns.GetNetworkContainerResponse{}

		if err != nil {
			response := cns.Response{
				ReturnCode: types.UnexpectedError,
				Message:    fmt.Sprintf("Unmarshalling orchestrator context failed with error %v", err),
			}

			getNetworkContainerResponse.Response = response
			getNetworkContainersResponse = append(getNetworkContainersResponse, getNetworkContainerResponse)
			return getNetworkContainersResponse
		}

		// get networkContainerIDs as string, "nc1, nc2"
		orchestratorContext := podInfo.Name() + podInfo.Namespace()
		if service.state.ContainerIDByOrchestratorContext[orchestratorContext] != nil {
			ncs = strings.Split(string(*service.state.ContainerIDByOrchestratorContext[orchestratorContext]), ",")
		}

		// This indicates that there are no ncs for the given orchestrator context
		if len(ncs) == 0 {
			response := cns.Response{
				ReturnCode: types.UnknownContainerID,
				Message:    fmt.Sprintf("Failed to find networkContainerID for orchestratorContext %s", orchestratorContext),
			}

			getNetworkContainerResponse.Response = response
			getNetworkContainersResponse = append(getNetworkContainersResponse, getNetworkContainerResponse)
			return getNetworkContainersResponse
		}

		ctx, cancel := context.WithTimeout(context.Background(), nmaAPICallTimeout)
		defer cancel()
		ncVersionListResp, err := service.nma.GetNCVersionList(ctx)
		if err != nil {
			skipNCVersionCheck = true
			logger.Errorf("failed to get nc version list from nmagent")
			// TODO: Add telemetry as this has potential to have containers in the running state w/o datapath working
		}
		nmaNCs := map[string]string{}
		for _, nc := range ncVersionListResp.Containers {
			// store nmaNCID as lower case to allow case insensitive comparison with nc stored in CNS
			nmaNCs[strings.TrimPrefix(lowerCaseNCGuid(nc.NetworkContainerID), cns.SwiftPrefix)] = nc.Version
		}

		if !skipNCVersionCheck {
			for _, ncid := range ncs {
				waitingForUpdate := false
				// If the goal state is available with CNS, check if the NC is pending VFP programming
				waitingForUpdate, getNetworkContainerResponse.Response.ReturnCode, getNetworkContainerResponse.Response.Message = service.isNCWaitingForUpdate(service.state.ContainerStatus[ncid].CreateNetworkContainerRequest.Version, ncid, nmaNCs) //nolint:lll // bad code
				// If the return code is not success, return the error to the caller
				if getNetworkContainerResponse.Response.ReturnCode == types.NetworkContainerVfpProgramPending {
					logger.Errorf("[Azure-CNS] isNCWaitingForUpdate failed for NCID: %s", ncid)
				}

				vfpUpdateComplete := !waitingForUpdate
				ncstatus := service.state.ContainerStatus[ncid]
				// Update the container status if-
				// 1. VfpUpdateCompleted successfully
				// 2. VfpUpdateComplete changed to false
				if (getNetworkContainerResponse.Response.ReturnCode == types.NetworkContainerVfpProgramComplete &&
					vfpUpdateComplete && ncstatus.VfpUpdateComplete != vfpUpdateComplete) ||
					(!vfpUpdateComplete && ncstatus.VfpUpdateComplete != vfpUpdateComplete) {
					logger.Printf("[Azure-CNS] Setting VfpUpdateComplete to %t for NCID: %s", vfpUpdateComplete, ncid)
					ncstatus.VfpUpdateComplete = vfpUpdateComplete
					service.state.ContainerStatus[ncid] = ncstatus
					if err = service.saveState(); err != nil {
						logger.Errorf("Failed to save goal states for nc %+v due to %s", getNetworkContainerResponse, err)
					}
				}
			}
		}

		if service.ChannelMode == cns.Managed {
			// If the NC goal state doesn't exist in CNS running in managed mode, call DNC to retrieve the goal state
			var (
				dncEP     = service.GetOption(acn.OptPrivateEndpoint).(string)
				infraVnet = service.GetOption(acn.OptInfrastructureNetworkID).(string)
				nodeID    = service.GetOption(acn.OptNodeID).(string)
			)

			service.Unlock()
			getNetworkContainerResponse.Response.ReturnCode, getNetworkContainerResponse.Response.Message = service.SyncNodeStatus(dncEP, infraVnet, nodeID, req.OrchestratorContext)
			service.Lock()
			if getNetworkContainerResponse.Response.ReturnCode == types.NotFound {
				getNetworkContainersResponse = append(getNetworkContainersResponse, getNetworkContainerResponse)
				return getNetworkContainersResponse
			}
		}
	default:
		getNetworkContainersResponse := []cns.GetNetworkContainerResponse{}
		response := cns.Response{
			ReturnCode: types.UnsupportedOrchestratorType,
			Message:    fmt.Sprintf("Invalid orchestrator type %v", service.state.OrchestratorType),
		}

		getNetworkContainerResponse.Response = response
		getNetworkContainersResponse = append(getNetworkContainersResponse, getNetworkContainerResponse)
		return getNetworkContainersResponse
	}

	getNetworkContainersResponse := []cns.GetNetworkContainerResponse{}

	for _, ncid := range ncs {
		containerStatus := service.state.ContainerStatus
		containerDetails, ok := containerStatus[ncid]
		if !ok {
			response := cns.Response{
				ReturnCode: types.UnknownContainerID,
				Message:    "NetworkContainer doesn't exist.",
			}

			getNetworkContainerResponse.Response = response
			getNetworkContainersResponse = append(getNetworkContainersResponse, getNetworkContainerResponse)
			continue
		}

		savedReq := containerDetails.CreateNetworkContainerRequest
		getNetworkContainerResponse = cns.GetNetworkContainerResponse{
			NetworkContainerID:         savedReq.NetworkContainerid,
			IPConfiguration:            savedReq.IPConfiguration,
			Routes:                     savedReq.Routes,
			CnetAddressSpace:           savedReq.CnetAddressSpace,
			MultiTenancyInfo:           savedReq.MultiTenancyInfo,
			PrimaryInterfaceIdentifier: savedReq.PrimaryInterfaceIdentifier,
			LocalIPConfiguration:       savedReq.LocalIPConfiguration,
			AllowHostToNCCommunication: savedReq.AllowHostToNCCommunication,
			AllowNCToHostCommunication: savedReq.AllowNCToHostCommunication,
			NetworkInterfaceInfo:       savedReq.NetworkInterfaceInfo,
		}

		// If the NC version check wasn't skipped, take into account the VFP programming status when returning the response
		if !skipNCVersionCheck {
			if !containerDetails.VfpUpdateComplete {
				getNetworkContainerResponse.Response = cns.Response{
					ReturnCode: types.NetworkContainerVfpProgramPending,
					Message:    "NetworkContainer VFP programming is pending",
				}
			}
		}
		getNetworkContainersResponse = append(getNetworkContainersResponse, getNetworkContainerResponse)
	}

	logger.Printf("getNetworkContainersResponses are %+v", getNetworkContainersResponse)

	return getNetworkContainersResponse
}

// restoreNetworkState restores Network state that existed before reboot.
func (service *HTTPRestService) restoreNetworkState() error {
	logger.Printf("[Azure CNS] Enter Restoring Network State")

	if service.store == nil {
		logger.Printf("[Azure CNS] Store is not initialized, nothing to restore for network state.")
		return nil
	}

	if !service.store.Exists() {
		logger.Printf("[Azure CNS] Store does not exist, nothing to restore for network state.")
		return nil
	}

	rebooted := false
	modTime, err := service.store.GetModificationTime()

	if err == nil {
		logger.Printf("[Azure CNS] Store timestamp is %v.", modTime)
		p := platform.NewExecClient(nil)
		rebootTime, err := p.GetLastRebootTime()
		if err == nil && rebootTime.After(modTime) {
			logger.Printf("[Azure CNS] reboot time %v mod time %v", rebootTime, modTime)
			rebooted = true
		}
	}

	if rebooted {
		for _, nwInfo := range service.state.Networks {
			enableSnat := true

			logger.Printf("[Azure CNS] Restore nwinfo %v", nwInfo)

			if nwInfo.Options != nil {
				if _, ok := nwInfo.Options[dockerclient.OptDisableSnat]; ok {
					enableSnat = false
				}
			}

			if enableSnat {
				err := platform.SetOutboundSNAT(nwInfo.NicInfo.Subnet)
				if err != nil {
					logger.Printf("[Azure CNS] Error setting up SNAT outbound rule %v", err)
					return err
				}
			}
		}
	}

	return nil
}

func (service *HTTPRestService) attachOrDetachHelper(req cns.ConfigureContainerNetworkingRequest, operation, method string) cns.Response {
	if method != "POST" {
		return cns.Response{
			ReturnCode: types.InvalidParameter,
			Message:    "[Azure CNS] Error. " + operation + "ContainerToNetwork did not receive a POST.",
		}
	}
	if req.Containerid == "" {
		return cns.Response{
			ReturnCode: types.DockerContainerNotSpecified,
			Message:    "[Azure CNS] Error. Containerid is empty",
		}
	}
	if req.NetworkContainerid == "" {
		return cns.Response{
			ReturnCode: types.NetworkContainerNotSpecified,
			Message:    "[Azure CNS] Error. NetworkContainerid is empty",
		}
	}

	existing, ok := service.getNetworkContainerDetails(cns.SwiftPrefix + req.NetworkContainerid)
	if service.ChannelMode == cns.Managed && operation == attach {
		if ok {
			if !existing.VfpUpdateComplete {
				ctx, cancel := context.WithTimeout(context.Background(), nmaAPICallTimeout)
				defer cancel()
				ncVersionListResp, err := service.nma.GetNCVersionList(ctx)
				if err != nil {
					logger.Errorf("failed to get nc version list from nmagent")
					return cns.Response{
						ReturnCode: types.NmAgentInternalServerError,
						Message:    err.Error(),
					}
				}
				nmaNCs := map[string]string{}
				for _, nc := range ncVersionListResp.Containers {
					// store nmaNCID as lower case to allow case insensitive comparison with nc stored in CNS
					nmaNCs[strings.TrimPrefix(lowerCaseNCGuid(nc.NetworkContainerID), cns.SwiftPrefix)] = nc.Version
				}
				_, returnCode, message := service.isNCWaitingForUpdate(existing.CreateNetworkContainerRequest.Version, req.NetworkContainerid, nmaNCs)
				if returnCode == types.NetworkContainerVfpProgramPending {
					return cns.Response{
						ReturnCode: returnCode,
						Message:    message,
					}
				}
			}
		} else {
			var (
				dncEP     = service.GetOption(acn.OptPrivateEndpoint).(string)
				infraVnet = service.GetOption(acn.OptInfrastructureNetworkID).(string)
				nodeID    = service.GetOption(acn.OptNodeID).(string)
			)

			returnCode, msg := service.SyncNodeStatus(dncEP, infraVnet, nodeID, json.RawMessage{})
			if returnCode != types.Success {
				return cns.Response{
					ReturnCode: returnCode,
					Message:    msg,
				}
			}

			existing, _ = service.getNetworkContainerDetails(cns.SwiftPrefix + req.NetworkContainerid)
		}
	} else if !ok {
		return cns.Response{
			ReturnCode: types.NotFound,
			Message:    fmt.Sprintf("[Azure CNS] Error. Network Container %s does not exist.", req.NetworkContainerid),
		}
	}

	var returnCode types.ResponseCode
	var returnMessage string
	switch service.state.OrchestratorType {
	case cns.Batch:
		podInfo, err := cns.UnmarshalPodInfo(existing.CreateNetworkContainerRequest.OrchestratorContext)
		if err != nil {
			returnCode = types.UnexpectedError
			returnMessage = fmt.Sprintf("Unmarshalling orchestrator context failed with error %+v", err)
		} else {
			nc := service.networkContainer
			netPluginConfig := service.getNetPluginDetails()
			switch operation {
			case attach:
				err = nc.Attach(podInfo, req.Containerid, netPluginConfig)
			case detach:
				err = nc.Detach(podInfo, req.Containerid, netPluginConfig)
			}
			if err != nil {
				returnCode = types.UnexpectedError
				returnMessage = fmt.Sprintf("[Azure CNS] Error. "+operation+"ContainerToNetwork failed %+v", err.Error())
			}
		}

	default:
		returnMessage = fmt.Sprintf("[Azure CNS] Invalid orchestrator type %v", service.state.OrchestratorType)
		returnCode = types.UnsupportedOrchestratorType
	}

	return cns.Response{
		ReturnCode: returnCode,
		Message:    returnMessage,
	}
}

func (service *HTTPRestService) getNetPluginDetails() *networkcontainers.NetPluginConfiguration {
	pluginBinPath, _ := service.GetOption(acn.OptNetPluginPath).(string)
	configPath, _ := service.GetOption(acn.OptNetPluginConfigFile).(string)
	return networkcontainers.NewNetPluginConfiguration(pluginBinPath, configPath)
}

func (service *HTTPRestService) getNetworkContainerDetails(networkContainerID string) (containerstatus, bool) {
	service.RLock()
	defer service.RUnlock()
	containerDetails, containerExists := service.state.ContainerStatus[networkContainerID]
	return containerDetails, containerExists
}

// areNCsPresent returns true if NCs are present in CNS, false if no NCs are present
func (service *HTTPRestService) areNCsPresent() bool {
	if len(service.state.ContainerStatus) == 0 && len(service.state.ContainerIDByOrchestratorContext) == 0 {
		return false
	}
	return true
}

// Check if the network is joined
func (service *HTTPRestService) isNetworkJoined(networkID string) bool {
	namedLock.LockAcquire(stateJoinedNetworks)
	defer namedLock.LockRelease(stateJoinedNetworks)
	_, exists := service.state.joinedNetworks[networkID]
	return exists
}

// Set the network as joined
func (service *HTTPRestService) setNetworkStateJoined(networkID string) {
	namedLock.LockAcquire(stateJoinedNetworks)
	defer namedLock.LockRelease(stateJoinedNetworks)
	service.state.joinedNetworks[networkID] = struct{}{}
}

func logNCSnapshot(createNetworkContainerRequest cns.CreateNetworkContainerRequest) {
	aiEvent := aitelemetry.Event{
		EventName:  logger.CnsNCSnapshotEventStr,
		Properties: make(map[string]string),
		ResourceID: createNetworkContainerRequest.NetworkContainerid,
	}

	aiEvent.Properties[logger.IpConfigurationStr] = fmt.Sprintf("%+v", createNetworkContainerRequest.IPConfiguration)
	aiEvent.Properties[logger.LocalIPConfigurationStr] = fmt.Sprintf("%+v", createNetworkContainerRequest.LocalIPConfiguration)
	aiEvent.Properties[logger.PrimaryInterfaceIdentifierStr] = createNetworkContainerRequest.PrimaryInterfaceIdentifier
	aiEvent.Properties[logger.MultiTenancyInfoStr] = fmt.Sprintf("%+v", createNetworkContainerRequest.MultiTenancyInfo)
	aiEvent.Properties[logger.CnetAddressSpaceStr] = fmt.Sprintf("%+v", createNetworkContainerRequest.CnetAddressSpace)
	aiEvent.Properties[logger.AllowNCToHostCommunicationStr] = fmt.Sprintf("%t", createNetworkContainerRequest.AllowNCToHostCommunication)
	aiEvent.Properties[logger.AllowHostToNCCommunicationStr] = fmt.Sprintf("%t", createNetworkContainerRequest.AllowHostToNCCommunication)
	aiEvent.Properties[logger.NetworkContainerTypeStr] = createNetworkContainerRequest.NetworkContainerType
	aiEvent.Properties[logger.OrchestratorContextStr] = fmt.Sprintf("%s", createNetworkContainerRequest.OrchestratorContext)

	// TODO - Add for SecondaryIPs (Task: https://msazure.visualstudio.com/One/_workitems/edit/7711831)

	logger.LogEvent(aiEvent)
}

// Sends network container snapshots to App Insights telemetry.
func (service *HTTPRestService) logNCSnapshots() {
	for _, ncStatus := range service.state.ContainerStatus {
		logNCSnapshot(ncStatus.CreateNetworkContainerRequest)
	}

	logger.Printf("[Azure CNS] Logging periodic NC snapshots. NC Count %d", len(service.state.ContainerStatus))
}

// Sets up periodic timer for sending network container snapshots
func (service *HTTPRestService) SendNCSnapShotPeriodically(ctx context.Context, ncSnapshotIntervalInMinutes int) {
	// Emit snapshot on startup and then emit it periodically.
	service.logNCSnapshots()

	ticker := time.NewTicker(time.Minute * time.Duration(ncSnapshotIntervalInMinutes))
	defer ticker.Stop()
	for {
		select {
		case <-ctx.Done():
			return
		case <-ticker.C:
			service.logNCSnapshots()
		}
	}
}

func (service *HTTPRestService) validateIPConfigsRequest(ctx context.Context, ipConfigsRequest cns.IPConfigsRequest) (cns.PodInfo, types.ResponseCode, string) {
	if ipConfigsRequest.OrchestratorContext == nil {
		return nil, types.EmptyOrchestratorContext, fmt.Sprintf("OrchestratorContext is not set in the req: %+v", ipConfigsRequest)
	}

	// retrieve podinfo from orchestrator context
	podInfo, err := cns.NewPodInfoFromIPConfigsRequest(ipConfigsRequest)
	if err != nil {
		return podInfo, types.UnsupportedOrchestratorContext, err.Error()
	}
	return podInfo, types.Success, ""
}

// getPrimaryHostInterface returns the cached InterfaceInfo, if available, otherwise
// queries the IMDS to get the primary interface info and caches it in the server state
// before returning the result.
func (service *HTTPRestService) getPrimaryHostInterface(ctx context.Context) (*wireserver.InterfaceInfo, error) {
	if service.state.primaryInterface == nil {
		res, err := service.wscli.GetInterfaces(ctx)
		if err != nil {
			return nil, errors.Wrap(err, "failed to get interfaces from IMDS")
		}
		primary, err := wireserver.GetPrimaryInterfaceFromResult(res)
		if err != nil {
			return nil, errors.Wrap(err, "failed to get primary interface from IMDS response")
		}
		service.state.primaryInterface = primary
	}
	return service.state.primaryInterface, nil
}

//nolint:gocritic // ignore hugeParam pls
func (service *HTTPRestService) populateIPConfigInfoUntransacted(ipConfigStatus cns.IPConfigurationStatus, podIPInfo *cns.PodIpInfo) error {
	ncStatus, exists := service.state.ContainerStatus[ipConfigStatus.NCID]
	if !exists {
		return fmt.Errorf("Failed to get NC Configuration for NcId: %s", ipConfigStatus.NCID)
	}

	primaryIPCfg := ncStatus.CreateNetworkContainerRequest.IPConfiguration

	podIPInfo.PodIPConfig = cns.IPSubnet{
		IPAddress:    ipConfigStatus.IPAddress,
		PrefixLength: primaryIPCfg.IPSubnet.PrefixLength,
	}

	podIPInfo.NetworkContainerPrimaryIPConfig = primaryIPCfg
	primaryHostInterface, err := service.getPrimaryHostInterface(context.TODO())
	if err != nil {
		return err
	}

	podIPInfo.HostPrimaryIPInfo.PrimaryIP = primaryHostInterface.PrimaryIP
	podIPInfo.HostPrimaryIPInfo.Subnet = primaryHostInterface.Subnet
	podIPInfo.HostPrimaryIPInfo.Gateway = primaryHostInterface.Gateway
	podIPInfo.NICType = cns.InfraNIC

	return nil
}

// lowerCaseNCGuid() splits incoming NCID by "Swift_" and lowercase NC GUID; i.e,"Swift_ABCD-CD" -> "Swift_abcd-cd"
func lowerCaseNCGuid(ncid string) string {
	ncidHasSwiftPrefix := strings.HasPrefix(ncid, cns.SwiftPrefix)
	if ncidHasSwiftPrefix {
		return cns.SwiftPrefix + strings.ToLower(strings.TrimPrefix(ncid, cns.SwiftPrefix))
	}
	return strings.ToLower(ncid)
}

// isNCWaitingForUpdate :- Determine whether NC version on NMA matches programmed version
// Return error and waitingForUpdate as true only CNS gets response from NMAgent indicating
// the VFP programming is pending
// This returns success / waitingForUpdate as false in all other cases.
// V2 is using the nmagent get nc version list api v2 which doesn't need authentication token
func (service *HTTPRestService) isNCWaitingForUpdate(ncVersion, ncid string, ncVersionList map[string]string) (waitingForUpdate bool, returnCode types.ResponseCode, message string) {
	ncStatus, ok := service.state.ContainerStatus[ncid]
	if ok {
		if ncStatus.VfpUpdateComplete &&
			(ncStatus.CreateNetworkContainerRequest.Version == ncVersion) {
			logger.Printf("[Azure CNS] Network container: %s, version: %s has VFP programming already completed", ncid, ncVersion)
			return false, types.NetworkContainerVfpProgramCheckSkipped, ""
		}
	}

	ncTargetVersion, err := strconv.Atoi(ncVersion)
	if err != nil {
		// NMA doesn't have this NC version in string type, bail out
		logger.Printf("[Azure CNS] NC %s version %v from NMAgent NC version list is not string "+
			"Skipping GetNCVersionStatus check from NMAgent", ncVersion, ncid)
		return true, types.NetworkContainerVfpProgramPending, ""
	}

	// get the ncVersionList with nc GUID as lower case
	// when looking up if the ncid is present in ncVersionList, convert it to lowercase and then look up
	nmaProgrammedNCVersionStr, ok := ncVersionList[strings.TrimPrefix(lowerCaseNCGuid(ncid), cns.SwiftPrefix)]
	if !ok {
		// NMA doesn't have this NC that we need programmed yet, bail out
		logger.Printf("[Azure CNS] Failed to get NC %s doesn't exist in NMAgent NC version list "+
			"Skipping GetNCVersionStatus check from NMAgent", ncid)
		return true, types.NetworkContainerVfpProgramPending, ""
	}

	nmaProgrammedNCVersion, err := strconv.Atoi(nmaProgrammedNCVersionStr)
	if err != nil {
		// it's unclear whether or not this can actually happen. In the NMAgent
		// documentation, Version is described as a string, but in practice the
		// values appear to be exclusively integers. Nevertheless, NMAgent is
		// allowed to make this parameter anything (by contract), so we should
		// defend against it by erroring appropriately:
		logger.Printf("[Azure CNS] Failed to get NC version status from NMAgent with error: %+v. "+
			"Skipping GetNCVersionStatus check from NMAgent", err)
		return true, types.NetworkContainerVfpProgramCheckSkipped, ""
	}

	if ncTargetVersion > nmaProgrammedNCVersion {
		msg := fmt.Sprintf("Network container: %s version: %d is not yet programmed by NMAgent. Programmed version: %d",
			ncid, ncTargetVersion, nmaProgrammedNCVersion)
		return false, types.NetworkContainerVfpProgramPending, msg
	}

	msg := "Vfp programming complete"
	logger.Printf("[Azure CNS] Vfp programming complete for NC: %s with version: %d", ncid, ncTargetVersion)
	return false, types.NetworkContainerVfpProgramComplete, msg
}

// handleGetNetworkContainers returns all NCs in CNS
func (service *HTTPRestService) handleGetNetworkContainers(w http.ResponseWriter) {
	logger.Printf("[Azure CNS] handleGetNetworkContainers")
	service.RLock()
	networkContainers := make([]cns.GetNetworkContainerResponse, len(service.state.ContainerStatus))
	i := 0
	for ncID := range service.state.ContainerStatus {
		ncDetails := service.state.ContainerStatus[ncID]
		getNcResp := cns.GetNetworkContainerResponse{
			NetworkContainerID:         ncDetails.CreateNetworkContainerRequest.NetworkContainerid,
			IPConfiguration:            ncDetails.CreateNetworkContainerRequest.IPConfiguration,
			Routes:                     ncDetails.CreateNetworkContainerRequest.Routes,
			CnetAddressSpace:           ncDetails.CreateNetworkContainerRequest.CnetAddressSpace,
			MultiTenancyInfo:           ncDetails.CreateNetworkContainerRequest.MultiTenancyInfo,
			PrimaryInterfaceIdentifier: ncDetails.CreateNetworkContainerRequest.PrimaryInterfaceIdentifier,
			LocalIPConfiguration:       ncDetails.CreateNetworkContainerRequest.LocalIPConfiguration,
			AllowHostToNCCommunication: ncDetails.CreateNetworkContainerRequest.AllowHostToNCCommunication,
			AllowNCToHostCommunication: ncDetails.CreateNetworkContainerRequest.AllowNCToHostCommunication,
		}
		networkContainers[i] = getNcResp
		i++
	}
	service.RUnlock()

	response := cns.GetAllNetworkContainersResponse{
		NetworkContainers: networkContainers,
		Response: cns.Response{
			ReturnCode: types.Success,
		},
	}
	err := acn.Encode(w, &response)
	logger.Response(service.Name, response, response.Response.ReturnCode, err)
}

// handlePostNetworkContainers stores all the NCs (from the request that client sent) into CNS's state file
func (service *HTTPRestService) handlePostNetworkContainers(w http.ResponseWriter, r *http.Request) {
	logger.Printf("[Azure CNS] handlePostNetworkContainers")
	var req cns.PostNetworkContainersRequest
	err := acn.Decode(w, r, &req)
	logger.Request(service.Name, &req, err)
	if err != nil {
		response := cns.PostNetworkContainersResponse{
			Response: cns.Response{
				ReturnCode: types.InvalidRequest,
				Message:    fmt.Sprintf("[Azure CNS] handlePostNetworkContainers failed with error: %s", err.Error()),
			},
		}
		err = acn.Encode(w, &response)
		logger.Response(service.Name, response, response.Response.ReturnCode, err)
		return
	}
	if err := req.Validate(); err != nil { //nolint:govet // shadow okay
		logger.Errorf("[Azure CNS] handlePostNetworkContainers failed with error: %s", err.Error())
		w.WriteHeader(http.StatusBadRequest)
		return
	}

	createNCsResp := service.createNetworkContainers(req.CreateNetworkContainerRequests)
	response := cns.PostNetworkContainersResponse{
		Response: createNCsResp,
	}
	err = acn.Encode(w, &response)
	logger.Response(service.Name, response, response.Response.ReturnCode, err)
}

func (service *HTTPRestService) createNetworkContainers(createNetworkContainerRequests []cns.CreateNetworkContainerRequest) cns.Response {
	for i := 0; i < len(createNetworkContainerRequests); i++ {
		createNcReq := createNetworkContainerRequests[i]
		ncDetails, found := service.getNetworkContainerDetails(createNcReq.NetworkContainerid)
		// Create NC if it doesn't exist, or it exists and the requested version is different from the saved version
		if !found || (found && ncDetails.VMVersion != createNcReq.Version) {
			nc := service.networkContainer
			if err := nc.Create(createNcReq); err != nil {
				return cns.Response{
					ReturnCode: types.UnexpectedError,
					Message:    fmt.Sprintf("[Azure CNS] Create Network Containers failed with error: %s", err.Error()),
				}
			}
		}
		// Save NC Goal State details
		saveNcReturnCode, saveNcReturnMessage := service.saveNetworkContainerGoalState(createNcReq)
		// If NC was created successfully, log NC snapshot.
		if saveNcReturnCode != types.Success {
			return cns.Response{
				ReturnCode: saveNcReturnCode,
				Message:    saveNcReturnMessage,
			}
		}
		logNCSnapshot(createNcReq)
	}

	return cns.Response{
		ReturnCode: types.Success,
		Message:    "",
	}
}

// setResponse encodes the http response
func (service *HTTPRestService) setResponse(w http.ResponseWriter, returnCode types.ResponseCode, response interface{}) {
	serviceErr := acn.Encode(w, &response)
	logger.Response(service.Name, response, returnCode, serviceErr)
}

// ncList contains comma-separated list of unique NCs
type ncList string

// only add unique NC to ncList
func (n *ncList) Add(nc string) {
	var ncs []string
	if len(*n) > 0 {
		ncs = strings.Split(string(*n), ",")
	}
	for _, v := range ncs {
		// if NC is already present in ncList, do not add it
		if nc == v {
			return
		}
	}

	ncs = append(ncs, nc)
	*n = ncList(strings.Join(ncs, ","))
}

// delete nc from ncList
// split the slice around the index that contains the NC to delete so that neigher of two resulting nc slices cotnains this NC
// use append menthod to join the new NC slices
func (n *ncList) Delete(nc string) {
	ncs := strings.Split(string(*n), ",")
	for i, v := range ncs {
		if nc == v {
			ncs = append((ncs)[:i], (ncs)[i+1:]...)
			break
		}
	}
	*n = ncList(strings.Join(ncs, ","))
}

// check if ncList contains NC
func (n *ncList) Contains(nc string) bool {
	return strings.Contains(string(*n), nc)
}<|MERGE_RESOLUTION|>--- conflicted
+++ resolved
@@ -194,15 +194,7 @@
 		fallthrough
 	case cns.JobObject:
 		fallthrough
-<<<<<<< HEAD
-	case cns.COW, cns.BackendNICNC:
-		fallthrough
-	case cns.NodeSubnet:
-		fallthrough
-	case cns.WebApps:
-=======
 	case cns.COW, cns.BackendNICNC, cns.NodeSubnet, cns.WebApps:
->>>>>>> 3d0ba540
 		switch service.state.OrchestratorType {
 		case cns.Kubernetes:
 			fallthrough
@@ -236,13 +228,7 @@
 
 			logger.Printf("service.state.ContainerIDByOrchestratorContext[%s] is %+v", orchestratorContext, *service.state.ContainerIDByOrchestratorContext[orchestratorContext])
 
-<<<<<<< HEAD
-		case cns.KubernetesCRD:
-			fallthrough
-		case cns.KubernetesNodeSubnet:
-=======
 		case cns.KubernetesCRD, cns.KubernetesNodeSubnet:
->>>>>>> 3d0ba540
 			// Validate and Update the SecondaryIpConfig state
 			returnCode, returnMesage := service.updateIPConfigsStateUntransacted(req, existingSecondaryIPConfigs, hostVersion)
 			if returnCode != 0 {
