// Copyright 2017 Microsoft. All rights reserved.
// MIT License

package restserver

import (
	"context"
	"encoding/json"
	"fmt"
	"io/ioutil"
	"net/http"
	"strconv"
	"time"

	"github.com/Azure/azure-container-networking/aitelemetry"
	"github.com/Azure/azure-container-networking/cns"
	"github.com/Azure/azure-container-networking/cns/dockerclient"
	"github.com/Azure/azure-container-networking/cns/logger"
	"github.com/Azure/azure-container-networking/cns/networkcontainers"
	"github.com/Azure/azure-container-networking/cns/nmagentclient"
	"github.com/Azure/azure-container-networking/cns/types"
	acn "github.com/Azure/azure-container-networking/common"
	"github.com/Azure/azure-container-networking/platform"
	"github.com/Azure/azure-container-networking/store"
)

// This file contains the utility/helper functions called by either HTTP APIs or Exported/Internal APIs on HTTPRestService

// Get the network info from the service network state
func (service *HTTPRestService) getNetworkInfo(networkName string) (*networkInfo, bool) {
	service.RLock()
	defer service.RUnlock()
	networkInfo, found := service.state.Networks[networkName]

	return networkInfo, found
}

// Set the network info in the service network state
func (service *HTTPRestService) setNetworkInfo(networkName string, networkInfo *networkInfo) {
	service.Lock()
	defer service.Unlock()
	service.state.Networks[networkName] = networkInfo

	return
}

// Remove the network info from the service network state
func (service *HTTPRestService) removeNetworkInfo(networkName string) {
	service.Lock()
	defer service.Unlock()
	delete(service.state.Networks, networkName)

	return
}

// saveState writes CNS state to persistent store.
func (service *HTTPRestService) saveState() error {
	logger.Printf("[Azure CNS] saveState")

	// Skip if a store is not provided.
	if service.store == nil {
		logger.Printf("[Azure CNS]  store not initialized.")
		return nil
	}

	// Update time stamp.
	service.state.TimeStamp = time.Now()
	err := service.store.Write(storeKey, &service.state)
	if err == nil {
		logger.Printf("[Azure CNS]  State saved successfully.\n")
	} else {
		logger.Errorf("[Azure CNS]  Failed to save state., err:%v\n", err)
	}

	return err
}

// restoreState restores CNS state from persistent store.
func (service *HTTPRestService) restoreState() {
	logger.Printf("[Azure CNS] restoreState")

	// Skip if a store is not provided.
	if service.store == nil {
		logger.Printf("[Azure CNS]  store not initialized.")
		return
	}

	// Read any persisted state.
	err := service.store.Read(storeKey, &service.state)
	if err != nil {
		if err == store.ErrKeyNotFound {
			// Nothing to restore.
			logger.Printf("[Azure CNS]  No state to restore.\n")
		} else {
			logger.Errorf("[Azure CNS]  Failed to restore state, err:%v. Removing azure-cns.json", err)
			service.store.Remove()
		}

		return
	}

	logger.Printf("[Azure CNS]  Restored state, %+v\n", service.state)
	return
}

func (service *HTTPRestService) saveNetworkContainerGoalState(
	req cns.CreateNetworkContainerRequest,
) (types.ResponseCode, string) {
	// we don't want to overwrite what other calls may have written
	service.Lock()
	defer service.Unlock()

	var (
		hostVersion                string
		existingSecondaryIPConfigs map[string]cns.SecondaryIPConfig //uuid is key
		vfpUpdateComplete          bool
	)

	if service.state.ContainerStatus == nil {
		service.state.ContainerStatus = make(map[string]containerstatus)
	}

	existingNCStatus, ok := service.state.ContainerStatus[req.NetworkContainerid]
	if ok {
		hostVersion = existingNCStatus.HostVersion
		existingSecondaryIPConfigs = existingNCStatus.CreateNetworkContainerRequest.SecondaryIPConfigs
		vfpUpdateComplete = existingNCStatus.VfpUpdateComplete
	}
	if hostVersion == "" {
		// Host version is the NC version from NMAgent, set it -1 to indicate no result from NMAgent yet.
		// TODO, query NMAgent and with aggresive time out and assign latest host version.
		hostVersion = "-1"
	}

	// Remove the auth token before saving the containerStatus to cns json file
	createNetworkContainerRequest := req
	createNetworkContainerRequest.AuthorizationToken = ""

	service.state.ContainerStatus[req.NetworkContainerid] =
		containerstatus{
			ID:                            req.NetworkContainerid,
			VMVersion:                     req.Version,
			CreateNetworkContainerRequest: createNetworkContainerRequest,
			HostVersion:                   hostVersion,
			VfpUpdateComplete:             vfpUpdateComplete}

	switch req.NetworkContainerType {
	case cns.AzureContainerInstance:
		fallthrough
	case cns.Docker:
		fallthrough
	case cns.Kubernetes:
		fallthrough
	case cns.Basic:
		fallthrough
	case cns.JobObject:
		fallthrough
	case cns.COW:
		fallthrough
	case cns.WebApps:
		switch service.state.OrchestratorType {
		case cns.Kubernetes:
			fallthrough
		case cns.ServiceFabric:
			fallthrough
		case cns.Batch:
			fallthrough
		case cns.DBforPostgreSQL:
			fallthrough
		case cns.AzureFirstParty:
			fallthrough
		case cns.WebApps: // todo: Is WebApps an OrchastratorType or ContainerType?
			podInfo, err := cns.UnmarshalPodInfo(req.OrchestratorContext)
			if err != nil {
				errBuf := fmt.Sprintf("Unmarshalling %s failed with error %v", req.NetworkContainerType, err)
				return types.UnexpectedError, errBuf
			}

			logger.Printf("Pod info %v", podInfo)

			if service.state.ContainerIDByOrchestratorContext == nil {
				service.state.ContainerIDByOrchestratorContext = make(map[string]string)
			}

			service.state.ContainerIDByOrchestratorContext[podInfo.Name()+podInfo.Namespace()] = req.NetworkContainerid

		case cns.KubernetesCRD:
			// Validate and Update the SecondaryIpConfig state
			returnCode, returnMesage := service.updateIPConfigsStateUntransacted(req, existingSecondaryIPConfigs, hostVersion)
			if returnCode != 0 {
				return returnCode, returnMesage
			}
		default:
			errMsg := fmt.Sprintf("Unsupported orchestrator type: %s", service.state.OrchestratorType)
			logger.Errorf(errMsg)
			return types.UnsupportedOrchestratorType, errMsg
		}

	default:
		errMsg := fmt.Sprintf("Unsupported network container type %s", req.NetworkContainerType)
		logger.Errorf(errMsg)
		return types.UnsupportedNetworkContainerType, errMsg
	}

	service.saveState()
	return 0, ""
}

// This func will compute the deltaIpConfigState which needs to be updated (Added or Deleted) from the inmemory map
// Note: Also this func is an untransacted API as the caller will take a Service lock
func (service *HTTPRestService) updateIPConfigsStateUntransacted(
	req cns.CreateNetworkContainerRequest, existingSecondaryIPConfigs map[string]cns.SecondaryIPConfig, hostVersion string,
) (types.ResponseCode, string) {
	// parse the existingSecondaryIpConfigState to find the deleted Ips
	newIPConfigs := req.SecondaryIPConfigs
	var tobeDeletedIpConfigs = make(map[string]cns.SecondaryIPConfig)

	// Populate the ToBeDeleted list, Secondary IPs which doesnt exist in New request anymore.
	// We will later remove them from the in-memory cache
	for secondaryIpId, existingIPConfig := range existingSecondaryIPConfigs {
		_, exists := newIPConfigs[secondaryIpId]
		if !exists {
			// IP got removed in the updated request, add it in tobeDeletedIps
			tobeDeletedIpConfigs[secondaryIpId] = existingIPConfig
		}
	}

	// Validate TobeDeletedIps are ready to be deleted.
	for ipId := range tobeDeletedIpConfigs {
		ipConfigStatus, exists := service.PodIPConfigState[ipId]
		if exists {
			// pod ip exists, validate if state is not allocated, else fail
			if ipConfigStatus.State == cns.Allocated {
				errMsg := fmt.Sprintf("Failed to delete an Allocated IP %v", ipConfigStatus)
				return types.InconsistentIPConfigState, errMsg
			}
		}
	}

	// now actually remove the deletedIPs
<<<<<<< HEAD
	for ipId := range tobeDeletedIpConfigs {
		returncode, errMsg := service.removeToBeDeletedIpsStateUntransacted(ipId, true)
		if returncode != Success {
=======
	for ipId, _ := range tobeDeletedIpConfigs {
		returncode, errMsg := service.removeToBeDeletedIPStateUntransacted(ipId, true)
		if returncode != types.Success {
>>>>>>> 35630c26
			return returncode, errMsg
		}
	}

	// Add new IPs
	// TODO, will udpate NC version related variable to int, change it from string to int is a pains
	var hostNCVersionInInt int
	var err error
	if hostNCVersionInInt, err = strconv.Atoi(hostVersion); err != nil {
		return types.UnsupportedNCVersion, fmt.Sprintf("Invalid hostVersion is %s, err:%s", hostVersion, err)
	}
	service.addIPConfigStateUntransacted(req.NetworkContainerid, hostNCVersionInInt, req.SecondaryIPConfigs,
		existingSecondaryIPConfigs)

	return 0, ""
}

// addIPConfigStateUntransacted adds the IPConfigs to the PodIpConfigState map with Available state
// If the IP is already added then it will be an idempotent call. Also note, caller will
// acquire/release the service lock.
func (service *HTTPRestService) addIPConfigStateUntransacted(ncId string, hostVersion int, ipconfigs,
	existingSecondaryIPConfigs map[string]cns.SecondaryIPConfig) {
	// add ipconfigs to state
	for ipID, ipconfig := range ipconfigs {
		// New secondary IP configs has new NC version however, CNS don't want to override existing IPs'with new
		//NC version
		// Set it back to previous NC version if IP already exist.
		if existingIPConfig, existsInPreviousIPConfig := existingSecondaryIPConfigs[ipID]; existsInPreviousIPConfig {
			ipconfig.NCVersion = existingIPConfig.NCVersion
			ipconfigs[ipID] = ipconfig
		}

		if ipState, exists := service.PodIPConfigState[ipID]; exists {
			logger.Printf("[Azure-Cns] Set ipId %s, IP %s version to %d, programmed host nc version is %d, "+
				"ipState: %+v", ipID, ipconfig.IPAddress, ipconfig.NCVersion, hostVersion, ipState)
			continue
		}

		logger.Printf("[Azure-Cns] Set ipId %s, IP %s version to %d, programmed host nc version is %d",
			ipID, ipconfig.IPAddress, ipconfig.NCVersion, hostVersion)
		// Using the updated NC version attached with IP to compare with latest nmagent version and determine IP statues.
		// When reconcile, service.PodIPConfigState doens't exist, rebuild it with the help of NC version attached with IP.
		var newIPCNSStatus string
		if hostVersion < ipconfig.NCVersion {
			newIPCNSStatus = cns.PendingProgramming
		} else {
			newIPCNSStatus = cns.Available
		}
		// add the new State
		ipconfigStatus := cns.IPConfigurationStatus{
			NCID:      ncId,
			ID:        ipID,
			IPAddress: ipconfig.IPAddress,
			State:     newIPCNSStatus,
			PodInfo:   nil,
		}
		logger.Printf("[Azure-Cns] Add IP %s as %s", ipconfig.IPAddress, newIPCNSStatus)

		service.PodIPConfigState[ipID] = ipconfigStatus

		// Todo Update batch API and maintain the count
	}
}

// Todo: call this when request is received
func validateIPSubnet(ipSubnet cns.IPSubnet) error {
	if ipSubnet.IPAddress == "" {
		return fmt.Errorf("Failed to add IPConfig to state: %+v, empty IPSubnet.IPAddress", ipSubnet)
	}
	if ipSubnet.PrefixLength == 0 {
		return fmt.Errorf("Failed to add IPConfig to state: %+v, empty IPSubnet.PrefixLength", ipSubnet)
	}
	return nil
}

// removeToBeDeletedIPStateUntransacted removes IPConfigs from the PodIpConfigState map
// Caller will acquire/release the service lock.
func (service *HTTPRestService) removeToBeDeletedIPStateUntransacted(
	ipID string, skipValidation bool,
) (types.ResponseCode, string) {

	// this is set if caller has already done the validation
	if !skipValidation {
		ipConfigStatus, exists := service.PodIPConfigState[ipID]
		if exists {
			// pod ip exists, validate if state is not allocated, else fail
			if ipConfigStatus.State == cns.Allocated {
				errMsg := fmt.Sprintf("Failed to delete an Allocated IP %v", ipConfigStatus)
				return types.InconsistentIPConfigState, errMsg
			}
		}
	}

	// Delete this ip from PODIpConfigState Map
	logger.Printf("[Azure-Cns] Delete the PodIpConfigState, IpId: %s, IPConfigStatus: %v",
		ipID,
		service.PodIPConfigState[ipID])
	delete(service.PodIPConfigState, ipID)
	return 0, ""
}

func (service *HTTPRestService) getNetworkContainerResponse(
	req cns.GetNetworkContainerRequest,
) cns.GetNetworkContainerResponse {
	var (
		containerID                 string
		getNetworkContainerResponse cns.GetNetworkContainerResponse
		exists                      bool
		waitingForUpdate            bool
	)

	service.Lock()
	defer service.Unlock()

	switch service.state.OrchestratorType {
	case cns.Kubernetes:
		fallthrough
	case cns.ServiceFabric:
		fallthrough
	case cns.Batch:
		fallthrough
	case cns.DBforPostgreSQL:
		fallthrough
	case cns.AzureFirstParty:
		podInfo, err := cns.UnmarshalPodInfo(req.OrchestratorContext)
		if err != nil {
			getNetworkContainerResponse.Response.ReturnCode = types.UnexpectedError
			getNetworkContainerResponse.Response.Message = fmt.Sprintf("Unmarshalling orchestrator context failed with error %v", err)
			return getNetworkContainerResponse
		}

		logger.Printf("pod info %+v", podInfo)

		containerID, exists = service.state.ContainerIDByOrchestratorContext[podInfo.Name()+podInfo.Namespace()]

		if exists {
			// If the goal state is available with CNS, check if the NC is pending VFP programming
			waitingForUpdate, getNetworkContainerResponse.Response.ReturnCode, getNetworkContainerResponse.Response.Message =
				service.isNCWaitingForUpdate(service.state.ContainerStatus[containerID].CreateNetworkContainerRequest.Version, containerID)
			// If the return code is not success, return the error to the caller
			if getNetworkContainerResponse.Response.ReturnCode == types.NetworkContainerVfpProgramPending {
				logger.Errorf("[Azure-CNS] isNCWaitingForUpdate failed for NC: %s with error: %s",
					containerID, getNetworkContainerResponse.Response.Message)
				return getNetworkContainerResponse
			}

			vfpUpdateComplete := !waitingForUpdate
			ncstatus, _ := service.state.ContainerStatus[containerID]
			// Update the container status if-
			// 1. VfpUpdateCompleted successfully
			// 2. VfpUpdateComplete changed to false
			if (getNetworkContainerResponse.Response.ReturnCode == types.NetworkContainerVfpProgramComplete &&
				vfpUpdateComplete == true && ncstatus.VfpUpdateComplete != vfpUpdateComplete) ||
				(vfpUpdateComplete == false && ncstatus.VfpUpdateComplete != vfpUpdateComplete) {
				logger.Printf("[Azure-CNS] Setting VfpUpdateComplete to %t for NC: %s", vfpUpdateComplete, containerID)
				ncstatus.VfpUpdateComplete = vfpUpdateComplete
				service.state.ContainerStatus[containerID] = ncstatus
				service.saveState()
			}

		} else if service.ChannelMode == cns.Managed {
			// If the NC goal state doesn't exist in CNS running in managed mode, call DNC to retrieve the goal state
			var (
				dncEP     = service.GetOption(acn.OptPrivateEndpoint).(string)
				infraVnet = service.GetOption(acn.OptInfrastructureNetworkID).(string)
				nodeID    = service.GetOption(acn.OptNodeID).(string)
			)

			service.Unlock()
			getNetworkContainerResponse.Response.ReturnCode, getNetworkContainerResponse.Response.Message = service.SyncNodeStatus(dncEP, infraVnet, nodeID, req.OrchestratorContext)
			service.Lock()
			if getNetworkContainerResponse.Response.ReturnCode == types.NotFound {
				return getNetworkContainerResponse
			}

			containerID = service.state.ContainerIDByOrchestratorContext[podInfo.Name()+podInfo.Namespace()]
		}

		logger.Printf("containerid %v", containerID)
		break

	default:
		getNetworkContainerResponse.Response.ReturnCode = types.UnsupportedOrchestratorType
		getNetworkContainerResponse.Response.Message = fmt.Sprintf("Invalid orchestrator type %v", service.state.OrchestratorType)
		return getNetworkContainerResponse
	}

	containerStatus := service.state.ContainerStatus
	containerDetails, ok := containerStatus[containerID]
	if !ok {
		getNetworkContainerResponse.Response.ReturnCode = types.UnknownContainerID
		getNetworkContainerResponse.Response.Message = "NetworkContainer doesn't exist."
		return getNetworkContainerResponse
	}

	savedReq := containerDetails.CreateNetworkContainerRequest
	getNetworkContainerResponse = cns.GetNetworkContainerResponse{
		NetworkContainerID:         savedReq.NetworkContainerid,
		IPConfiguration:            savedReq.IPConfiguration,
		Routes:                     savedReq.Routes,
		CnetAddressSpace:           savedReq.CnetAddressSpace,
		MultiTenancyInfo:           savedReq.MultiTenancyInfo,
		PrimaryInterfaceIdentifier: savedReq.PrimaryInterfaceIdentifier,
		LocalIPConfiguration:       savedReq.LocalIPConfiguration,
		AllowHostToNCCommunication: savedReq.AllowHostToNCCommunication,
		AllowNCToHostCommunication: savedReq.AllowNCToHostCommunication,
	}

	return getNetworkContainerResponse
}

// restoreNetworkState restores Network state that existed before reboot.
func (service *HTTPRestService) restoreNetworkState() error {
	logger.Printf("[Azure CNS] Enter Restoring Network State")

	if service.store == nil {
		logger.Printf("[Azure CNS] Store is not initialized, nothing to restore for network state.")
		return nil
	}

	rebooted := false
	modTime, err := service.store.GetModificationTime()

	if err == nil {
		logger.Printf("[Azure CNS] Store timestamp is %v.", modTime)

		rebootTime, err := platform.GetLastRebootTime()
		if err == nil && rebootTime.After(modTime) {
			logger.Printf("[Azure CNS] reboot time %v mod time %v", rebootTime, modTime)
			rebooted = true
		}
	}

	if rebooted {
		for _, nwInfo := range service.state.Networks {
			enableSnat := true

			logger.Printf("[Azure CNS] Restore nwinfo %v", nwInfo)

			if nwInfo.Options != nil {
				if _, ok := nwInfo.Options[dockerclient.OptDisableSnat]; ok {
					enableSnat = false
				}
			}

			if enableSnat {
				err := platform.SetOutboundSNAT(nwInfo.NicInfo.Subnet)
				if err != nil {
					logger.Printf("[Azure CNS] Error setting up SNAT outbound rule %v", err)
					return err
				}
			}
		}
	}

	return nil
}

func (service *HTTPRestService) attachOrDetachHelper(req cns.ConfigureContainerNetworkingRequest, operation, method string) cns.Response {
	if method != "POST" {
		return cns.Response{
			ReturnCode: types.InvalidParameter,
			Message:    "[Azure CNS] Error. " + operation + "ContainerToNetwork did not receive a POST."}
	}
	if req.Containerid == "" {
		return cns.Response{
			ReturnCode: types.DockerContainerNotSpecified,
			Message:    "[Azure CNS] Error. Containerid is empty"}
	}
	if req.NetworkContainerid == "" {
		return cns.Response{
			ReturnCode: types.NetworkContainerNotSpecified,
			Message:    "[Azure CNS] Error. NetworkContainerid is empty"}
	}

	existing, ok := service.getNetworkContainerDetails(cns.SwiftPrefix + req.NetworkContainerid)
	if service.ChannelMode == cns.Managed && operation == attach {
		if ok {
			if !existing.VfpUpdateComplete {
				_, returnCode, message := service.isNCWaitingForUpdate(existing.CreateNetworkContainerRequest.Version, req.NetworkContainerid)
				if returnCode == types.NetworkContainerVfpProgramPending {
					return cns.Response{
						ReturnCode: returnCode,
						Message:    message}
				}
			}
		} else {
			var (
				dncEP     = service.GetOption(acn.OptPrivateEndpoint).(string)
				infraVnet = service.GetOption(acn.OptInfrastructureNetworkID).(string)
				nodeID    = service.GetOption(acn.OptNodeID).(string)
			)

			returnCode, msg := service.SyncNodeStatus(dncEP, infraVnet, nodeID, json.RawMessage{})
			if returnCode != types.Success {
				return cns.Response{
					ReturnCode: returnCode,
					Message:    msg}
			}

			existing, _ = service.getNetworkContainerDetails(cns.SwiftPrefix + req.NetworkContainerid)
		}
	} else if !ok {
		return cns.Response{
			ReturnCode: types.NotFound,
			Message:    fmt.Sprintf("[Azure CNS] Error. Network Container %s does not exist.", req.NetworkContainerid)}
	}

	var returnCode types.ResponseCode
	var returnMessage string
	switch service.state.OrchestratorType {
	case cns.Batch:
		podInfo, err := cns.UnmarshalPodInfo(existing.CreateNetworkContainerRequest.OrchestratorContext)
		if err != nil {
			returnCode = types.UnexpectedError
			returnMessage = fmt.Sprintf("Unmarshalling orchestrator context failed with error %+v", err)
		} else {
			nc := service.networkContainer
			netPluginConfig := service.getNetPluginDetails()
			switch operation {
			case attach:
				err = nc.Attach(podInfo, req.Containerid, netPluginConfig)
			case detach:
				err = nc.Detach(podInfo, req.Containerid, netPluginConfig)
			}
			if err != nil {
				returnCode = types.UnexpectedError
				returnMessage = fmt.Sprintf("[Azure CNS] Error. "+operation+"ContainerToNetwork failed %+v", err.Error())
			}
		}

	default:
		returnMessage = fmt.Sprintf("[Azure CNS] Invalid orchestrator type %v", service.state.OrchestratorType)
		returnCode = types.UnsupportedOrchestratorType
	}

	return cns.Response{
		ReturnCode: returnCode,
		Message:    returnMessage}
}

func (service *HTTPRestService) getNetPluginDetails() *networkcontainers.NetPluginConfiguration {
	pluginBinPath, _ := service.GetOption(acn.OptNetPluginPath).(string)
	configPath, _ := service.GetOption(acn.OptNetPluginConfigFile).(string)
	return networkcontainers.NewNetPluginConfiguration(pluginBinPath, configPath)
}

func (service *HTTPRestService) getNetworkContainerDetails(networkContainerID string) (containerstatus, bool) {
	service.RLock()
	defer service.RUnlock()

	containerDetails, containerExists := service.state.ContainerStatus[networkContainerID]

	return containerDetails, containerExists
}

// Check if the network is joined
func (service *HTTPRestService) isNetworkJoined(networkID string) bool {
	namedLock.LockAcquire(stateJoinedNetworks)
	defer namedLock.LockRelease(stateJoinedNetworks)

	_, exists := service.state.joinedNetworks[networkID]

	return exists
}

// Set the network as joined
func (service *HTTPRestService) setNetworkStateJoined(networkID string) {
	namedLock.LockAcquire(stateJoinedNetworks)
	defer namedLock.LockRelease(stateJoinedNetworks)

	service.state.joinedNetworks[networkID] = struct{}{}
}

// Join Network by calling nmagent
func (service *HTTPRestService) joinNetwork(
	networkID string,
	joinNetworkURL string) (*http.Response, error, error) {
	var err error
	joinResponse, joinErr := nmagentclient.JoinNetwork(
		networkID,
		joinNetworkURL)

	if joinErr == nil && joinResponse.StatusCode == http.StatusOK {
		// Network joined successfully
		service.setNetworkStateJoined(networkID)
		logger.Printf("[Azure-CNS] setNetworkStateJoined for network: %s", networkID)
	} else {
		err = fmt.Errorf("Failed to join network: %s", networkID)
	}

	return joinResponse, joinErr, err
}

func logNCSnapshot(createNetworkContainerRequest cns.CreateNetworkContainerRequest) {
	var aiEvent = aitelemetry.Event{
		EventName:  logger.CnsNCSnapshotEventStr,
		Properties: make(map[string]string),
		ResourceID: createNetworkContainerRequest.NetworkContainerid,
	}

	aiEvent.Properties[logger.IpConfigurationStr] = fmt.Sprintf("%+v", createNetworkContainerRequest.IPConfiguration)
	aiEvent.Properties[logger.LocalIPConfigurationStr] = fmt.Sprintf("%+v", createNetworkContainerRequest.LocalIPConfiguration)
	aiEvent.Properties[logger.PrimaryInterfaceIdentifierStr] = createNetworkContainerRequest.PrimaryInterfaceIdentifier
	aiEvent.Properties[logger.MultiTenancyInfoStr] = fmt.Sprintf("%+v", createNetworkContainerRequest.MultiTenancyInfo)
	aiEvent.Properties[logger.CnetAddressSpaceStr] = fmt.Sprintf("%+v", createNetworkContainerRequest.CnetAddressSpace)
	aiEvent.Properties[logger.AllowNCToHostCommunicationStr] = fmt.Sprintf("%t", createNetworkContainerRequest.AllowNCToHostCommunication)
	aiEvent.Properties[logger.AllowHostToNCCommunicationStr] = fmt.Sprintf("%t", createNetworkContainerRequest.AllowHostToNCCommunication)
	aiEvent.Properties[logger.NetworkContainerTypeStr] = createNetworkContainerRequest.NetworkContainerType
	aiEvent.Properties[logger.OrchestratorContextStr] = fmt.Sprintf("%s", createNetworkContainerRequest.OrchestratorContext)

	// TODO - Add for SecondaryIPs (Task: https://msazure.visualstudio.com/One/_workitems/edit/7711831)

	logger.LogEvent(aiEvent)
}

// Sends network container snapshots to App Insights telemetry.
func (service *HTTPRestService) logNCSnapshots() {

	for _, ncStatus := range service.state.ContainerStatus {
		logNCSnapshot(ncStatus.CreateNetworkContainerRequest)
	}

	logger.Printf("[Azure CNS] Logging periodic NC snapshots. NC Count %d", len(service.state.ContainerStatus))
}

// Sets up periodic timer for sending network container snapshots
func (service *HTTPRestService) SendNCSnapShotPeriodically(ctx context.Context, ncSnapshotIntervalInMinutes int) {
	// Emit snapshot on startup and then emit it periodically.
	service.logNCSnapshots()

	ticker := time.NewTicker(time.Minute * time.Duration(ncSnapshotIntervalInMinutes))
	defer ticker.Stop()
	for {
		select {
		case <-ctx.Done():
			return
		case <-ticker.C:
			service.logNCSnapshots()
		}
	}
}

func (service *HTTPRestService) validateIPConfigRequest(
	ipConfigRequest cns.IPConfigRequest,
) (cns.PodInfo, types.ResponseCode, string) {
	if service.state.OrchestratorType != cns.KubernetesCRD && service.state.OrchestratorType != cns.Kubernetes {
		return nil, types.UnsupportedOrchestratorType, "ReleaseIPConfig API supported only for kubernetes orchestrator"
	}

	if ipConfigRequest.OrchestratorContext == nil {
		return nil,
			types.EmptyOrchestratorContext,
			fmt.Sprintf("OrchastratorContext is not set in the req: %+v", ipConfigRequest)
	}

	// retrieve podinfo from orchestrator context
	podInfo, err := cns.NewPodInfoFromIPConfigRequest(ipConfigRequest)
	if err != nil {
		return podInfo, types.UnsupportedOrchestratorContext, err.Error()
	}
	return podInfo, types.Success, ""
}

func (service *HTTPRestService) populateIpConfigInfoUntransacted(ipConfigStatus cns.IPConfigurationStatus, podIpInfo *cns.PodIpInfo) error {
	var (
		ncStatus               containerstatus
		exists                 bool
		primaryIpConfiguration cns.IPConfiguration
	)

	if ncStatus, exists = service.state.ContainerStatus[ipConfigStatus.NCID]; !exists {
		return fmt.Errorf("Failed to get NC Configuration for NcId: %s", ipConfigStatus.NCID)
	}

	primaryIpConfiguration = ncStatus.CreateNetworkContainerRequest.IPConfiguration

	podIpInfo.PodIPConfig = cns.IPSubnet{
		IPAddress:    ipConfigStatus.IPAddress,
		PrefixLength: primaryIpConfiguration.IPSubnet.PrefixLength,
	}

	podIpInfo.NetworkContainerPrimaryIPConfig = primaryIpConfiguration

	hostInterfaceInfo, err := service.imdsClient.GetPrimaryInterfaceInfoFromMemory()
	if err != nil {
		return fmt.Errorf("Failed to get the HostInterfaceInfo %s", err)
	}

	podIpInfo.HostPrimaryIPInfo.PrimaryIP = hostInterfaceInfo.PrimaryIP
	podIpInfo.HostPrimaryIPInfo.Subnet = hostInterfaceInfo.Subnet
	podIpInfo.HostPrimaryIPInfo.Gateway = hostInterfaceInfo.Gateway

	return nil
}

// isNCWaitingForUpdate :- Determine whether NC version on NMA matches programmed version
// Return error and waitingForUpdate as true only CNS gets response from NMAgent indicating
// the VFP programming is pending
// This returns success / waitingForUpdate as false in all other cases.
func (service *HTTPRestService) isNCWaitingForUpdate(
	ncVersion, ncid string,
) (waitingForUpdate bool, returnCode types.ResponseCode, message string) {
	waitingForUpdate = true
	ncStatus, ok := service.state.ContainerStatus[ncid]
	if ok {
		if ncStatus.VfpUpdateComplete &&
			(ncStatus.CreateNetworkContainerRequest.Version == ncVersion) {
			logger.Printf("[Azure CNS] Network container: %s, version: %s has VFP programming already completed", ncid, ncVersion)
			returnCode = types.NetworkContainerVfpProgramCheckSkipped
			waitingForUpdate = false
			return
		}
	}

	getNCVersionURL, ok := ncVersionURLs.Load(ncid)
	if !ok {
		logger.Printf("[Azure CNS] getNCVersionURL for Network container %s not found. Skipping GetNCVersionStatus check from NMAgent",
			ncid)
		returnCode = types.NetworkContainerVfpProgramCheckSkipped
		return
	}

	resp, err := nmagentclient.GetNetworkContainerVersion(ncid, getNCVersionURL.(string))
	if err != nil {
		logger.Printf("[Azure CNS] Failed to get NC version status from NMAgent with error: %+v. "+
			"Skipping GetNCVersionStatus check from NMAgent", err)
		returnCode = types.NetworkContainerVfpProgramCheckSkipped
		return
	}
	defer resp.Body.Close()

	if resp.StatusCode != http.StatusOK {
		logger.Printf("[Azure CNS] Failed to get NC version status from NMAgent with http status %d. "+
			"Skipping GetNCVersionStatus check from NMAgent", resp.StatusCode)
		returnCode = types.NetworkContainerVfpProgramCheckSkipped
		return
	}

	var versionResponse nmagentclient.NMANetworkContainerResponse
	rBytes, _ := ioutil.ReadAll(resp.Body)
	json.Unmarshal(rBytes, &versionResponse)
	if versionResponse.ResponseCode != "200" {
		returnCode = types.NetworkContainerVfpProgramPending
		message = fmt.Sprintf("Failed to get NC version status from NMAgent. NC: %s, Response %s", ncid, rBytes)
		return
	}

	ncTargetVersion, _ := strconv.Atoi(ncVersion)
	nmaProgrammedNCVersion, _ := strconv.Atoi(versionResponse.Version)
	if ncTargetVersion > nmaProgrammedNCVersion {
		returnCode = types.NetworkContainerVfpProgramPending
		message = fmt.Sprintf("Network container: %s version: %d is not yet programmed by NMAgent. Programmed version: %d",
			ncid, ncTargetVersion, nmaProgrammedNCVersion)
	} else {
		returnCode = types.NetworkContainerVfpProgramComplete
		waitingForUpdate = false
		message = fmt.Sprintf("Vfp programming complete")
		logger.Printf("[Azure CNS] Vfp programming complete for NC: %s with version: %d", ncid, ncTargetVersion)
	}
	return
}<|MERGE_RESOLUTION|>--- conflicted
+++ resolved
@@ -238,15 +238,9 @@
 	}
 
 	// now actually remove the deletedIPs
-<<<<<<< HEAD
-	for ipId := range tobeDeletedIpConfigs {
-		returncode, errMsg := service.removeToBeDeletedIpsStateUntransacted(ipId, true)
-		if returncode != Success {
-=======
 	for ipId, _ := range tobeDeletedIpConfigs {
 		returncode, errMsg := service.removeToBeDeletedIPStateUntransacted(ipId, true)
 		if returncode != types.Success {
->>>>>>> 35630c26
 			return returncode, errMsg
 		}
 	}
