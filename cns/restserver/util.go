--- conflicted
+++ resolved
@@ -105,15 +105,11 @@
 	service.Lock()
 	defer service.Unlock()
 
-<<<<<<< HEAD
 	if service.state.ContainerStatus == nil {
 		service.state.ContainerStatus = make(map[string]containerstatus)
 	}
 
-	existing, ok := service.state.ContainerStatus[req.NetworkContainerid]
-=======
 	existingNCStatus, ok := service.state.ContainerStatus[req.NetworkContainerid]
->>>>>>> 5b437b12
 	var hostVersion string
 	var existingSecondaryIPConfigs map[string]cns.SecondaryIPConfig //uuid is key
 	if ok {
@@ -121,18 +117,12 @@
 		existingSecondaryIPConfigs = existingNCStatus.CreateNetworkContainerRequest.SecondaryIPConfigs
 	}
 
-<<<<<<< HEAD
 	service.state.ContainerStatus[req.NetworkContainerid] =
 		containerstatus{
 			ID:                            req.NetworkContainerid,
 			VMVersion:                     req.Version,
 			CreateNetworkContainerRequest: req,
 			HostVersion:                   hostVersion}
-=======
-	if service.state.ContainerStatus == nil {
-		service.state.ContainerStatus = make(map[string]containerstatus)
-	}
->>>>>>> 5b437b12
 
 	switch req.NetworkContainerType {
 	case cns.AzureContainerInstance:
