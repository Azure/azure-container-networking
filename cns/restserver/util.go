--- conflicted
+++ resolved
@@ -394,14 +394,11 @@
 				Message:    fmt.Sprintf("Failed to find networkID for orchestratorContext %s", orchestratorContext),
 			}
 
-<<<<<<< HEAD
 			getNetworkContainerResponse.Response = response
 			getNetworkContainersResponse = append(getNetworkContainersResponse, getNetworkContainerResponse)
 			return getNetworkContainersResponse
 		}
 
-=======
->>>>>>> e8d91c9e
 		skipNCVersionCheck := false
 		ctx, cancel := context.WithTimeout(context.Background(), nmaAPICallTimeout)
 		defer cancel()
@@ -415,7 +412,6 @@
 			nmaNCs[nc.NetworkContainerID] = nc.Version
 		}
 
-<<<<<<< HEAD
 		if !skipNCVersionCheck {
 			for _, ncid := range ncList {
 				waitingForUpdate := false
@@ -443,17 +439,6 @@
 						logger.Errorf("Failed to save goal states for nc %+v due to %s", getNetworkContainerResponse, err)
 					}
 				}
-=======
-		if exists && !skipNCVersionCheck {
-			// If the goal state is available with CNS, check if the NC is pending VFP programming
-			waitingForUpdate, getNetworkContainerResponse.Response.ReturnCode, getNetworkContainerResponse.Response.Message = service.isNCWaitingForUpdate(
-				service.state.ContainerStatus[containerID].CreateNetworkContainerRequest.Version, containerID, nmaNCs)
-			// If the return code is not success, return the error to the caller
-			if getNetworkContainerResponse.Response.ReturnCode == types.NetworkContainerVfpProgramPending {
-				logger.Errorf("[Azure-CNS] isNCWaitingForUpdate failed for NC: %s with error: %s",
-					containerID, getNetworkContainerResponse.Response.Message)
-				return getNetworkContainerResponse
->>>>>>> e8d91c9e
 			}
 		}
 
