// Copyright 2017 Microsoft. All rights reserved.
// MIT License

package restserver

// Container Network Service remote API Contract.
const (
<<<<<<< HEAD
	Success                                 = 0
	UnsupportedNetworkType                  = 1
	InvalidParameter                        = 2
	UnsupportedEnvironment                  = 3
	UnreachableHost                         = 4
	ReservationNotFound                     = 5
	MalformedSubnet                         = 8
	UnreachableDockerDaemon                 = 9
	UnspecifiedNetworkName                  = 10
	NotFound                                = 14
	AddressUnavailable                      = 15
	NetworkContainerNotSpecified            = 16
	CallToHostFailed                        = 17
	UnknownContainerID                      = 18
	UnsupportedOrchestratorType             = 19
	DockerContainerNotSpecified             = 20
	UnsupportedVerb                         = 21
	UnsupportedNetworkContainerType         = 22
	InvalidRequest                          = 23
	NetworkJoinFailed                       = 24
	NetworkContainerPublishFailed           = 25
	NetworkContainerUnpublishFailed         = 26
	NetworkContainerPendingStatePropagation = 27
	UnexpectedError                         = 99
=======
	Success                         = 0
	UnsupportedNetworkType          = 1
	InvalidParameter                = 2
	UnsupportedEnvironment          = 3
	UnreachableHost                 = 4
	ReservationNotFound             = 5
	MalformedSubnet                 = 8
	UnreachableDockerDaemon         = 9
	UnspecifiedNetworkName          = 10
	NotFound                        = 14
	AddressUnavailable              = 15
	NetworkContainerNotSpecified    = 16
	CallToHostFailed                = 17
	UnknownContainerID              = 18
	UnsupportedOrchestratorType     = 19
	DockerContainerNotSpecified     = 20
	UnsupportedVerb                 = 21
	UnsupportedNetworkContainerType = 22
	InvalidRequest                  = 23
	NetworkJoinFailed               = 24
	NetworkContainerPublishFailed   = 25
	NetworkContainerUnpublishFailed = 26
	InvalidPrimaryIPConfig          = 27
	PrimaryCANotSame                = 28
	InconsistentIPConfigState       = 29
	InvalidSecondaryIPConfig        = 30
	UnexpectedError                 = 99
>>>>>>> 5b437b12
)

const (
	// Key against which CNS state is persisted.
	storeKey        = "ContainerNetworkService"
	swiftAPIVersion = "1"
	attach          = "Attach"
	detach          = "Detach"
	// Rest service state identifier for named lock
	stateJoinedNetworks = "JoinedNetworks"
	dncApiVersion       = "?api-version=2018-03-01"
)<|MERGE_RESOLUTION|>--- conflicted
+++ resolved
@@ -5,7 +5,6 @@
 
 // Container Network Service remote API Contract.
 const (
-<<<<<<< HEAD
 	Success                                 = 0
 	UnsupportedNetworkType                  = 1
 	InvalidParameter                        = 2
@@ -28,37 +27,12 @@
 	NetworkJoinFailed                       = 24
 	NetworkContainerPublishFailed           = 25
 	NetworkContainerUnpublishFailed         = 26
-	NetworkContainerPendingStatePropagation = 27
+	InvalidPrimaryIPConfig                  = 27
+	PrimaryCANotSame                        = 28
+	InconsistentIPConfigState               = 29
+	InvalidSecondaryIPConfig                = 30
+	NetworkContainerPendingStatePropagation = 31
 	UnexpectedError                         = 99
-=======
-	Success                         = 0
-	UnsupportedNetworkType          = 1
-	InvalidParameter                = 2
-	UnsupportedEnvironment          = 3
-	UnreachableHost                 = 4
-	ReservationNotFound             = 5
-	MalformedSubnet                 = 8
-	UnreachableDockerDaemon         = 9
-	UnspecifiedNetworkName          = 10
-	NotFound                        = 14
-	AddressUnavailable              = 15
-	NetworkContainerNotSpecified    = 16
-	CallToHostFailed                = 17
-	UnknownContainerID              = 18
-	UnsupportedOrchestratorType     = 19
-	DockerContainerNotSpecified     = 20
-	UnsupportedVerb                 = 21
-	UnsupportedNetworkContainerType = 22
-	InvalidRequest                  = 23
-	NetworkJoinFailed               = 24
-	NetworkContainerPublishFailed   = 25
-	NetworkContainerUnpublishFailed = 26
-	InvalidPrimaryIPConfig          = 27
-	PrimaryCANotSame                = 28
-	InconsistentIPConfigState       = 29
-	InvalidSecondaryIPConfig        = 30
-	UnexpectedError                 = 99
->>>>>>> 5b437b12
 )
 
 const (
