--- conflicted
+++ resolved
@@ -291,12 +291,8 @@
 		}
 	}
 
-<<<<<<< HEAD
-	logger.Printf("Saved NC")
-=======
 	logger.Debugf("ncReqs created successfully, now save IPs")
 
->>>>>>> 3d0ba540
 	// index all the secondary IP configs for all the nc reqs, for easier lookup later on.
 	allSecIPsIdx := make(map[string]*cns.CreateNetworkContainerRequest)
 	for i := range ncReqs {
@@ -304,8 +300,6 @@
 			allSecIPsIdx[secIPConfig.IPAddress] = ncReqs[i]
 		}
 	}
-
-	logger.Printf("0")
 
 	// we now need to reconcile IP assignment.
 	// considering that a single pod may have multiple ips (such as in dual stack scenarios)
@@ -335,10 +329,7 @@
 		return types.UnexpectedError
 	}
 
-	logger.Printf("1")
-
 	for podKey, podIPs := range podKeyToPodIPs {
-		logger.Printf("Pod is %s", podKey)
 		var (
 			desiredIPs []string
 			ncIDs      []string
