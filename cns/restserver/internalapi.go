--- conflicted
+++ resolved
@@ -4,23 +4,17 @@
 package restserver
 
 import (
-<<<<<<< HEAD
 	"bytes"
 	"encoding/json"
 	"fmt"
 	"net/http"
 	"net/http/httptest"
+	"reflect"
 
 	"github.com/Azure/azure-container-networking/cns"
 	"github.com/Azure/azure-container-networking/cns/logger"
 	"github.com/Azure/azure-container-networking/cns/nmagentclient"
 	"github.com/Azure/azure-container-networking/common"
-=======
-	"reflect"
-
-	"github.com/Azure/azure-container-networking/cns"
-	"github.com/Azure/azure-container-networking/cns/logger"
->>>>>>> 5b437b12
 )
 
 // This file contains the internal functions called by either HTTP APIs (api.go) or
@@ -35,7 +29,6 @@
 	return
 }
 
-<<<<<<< HEAD
 // SetNodeOrchestrator :- Set node orchestrator after registering with mDNC
 func (service *HTTPRestService) SetNodeOrchestrator(r *cns.SetOrchestratorTypeRequest) {
 	body, _ := json.Marshal(r)
@@ -154,7 +147,8 @@
 	}
 
 	return
-=======
+}
+
 // This API will be called by CNS RequestController on CRD update.
 func (service *HTTPRestService) CreateOrUpdateNetworkContainerInternal(req cns.CreateNetworkContainerRequest) int {
 	if req.NetworkContainerid == "" {
@@ -208,5 +202,4 @@
 	}
 
 	return returnCode
->>>>>>> 5b437b12
 }