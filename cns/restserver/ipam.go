--- conflicted
+++ resolved
@@ -114,13 +114,6 @@
 	for i := range podIPInfo {
 		if endpointInfo, ok := service.EndpointState[ipconfigRequest.InfraContainerID]; ok {
 			logger.Warnf("[updateEndpointState] Found existing endpoint state for infra container %s", ipconfigRequest.InfraContainerID)
-<<<<<<< HEAD
-			ip := net.ParseIP(podIPInfo[i].PodIPConfig.IPAddress)
-			if ip == nil {
-				logger.Errorf("failed to parse pod ip address %s", podIPInfo[i].PodIPConfig.IPAddress)
-				return errParsePodIPFailed
-			}
-=======
 			JsonData, err := json.Marshal(&podIPInfo[i])
 			if err != nil {
 				return err
@@ -131,7 +124,6 @@
 				logger.Errorf("failed to parse pod ip address %s", podIPInfo[i].PodIPConfig.IPAddress)
 				return errParsePodIPFailed
 			}
->>>>>>> c0dca811
 			if ip.To4() == nil { // is an ipv6 address
 				ipconfig := net.IPNet{IP: ip, Mask: net.CIDRMask(int(podIPInfo[i].PodIPConfig.PrefixLength), 128)} // nolint
 				for _, ipconf := range endpointInfo.IfnameToIPMap[ipconfigRequest.Ifname].IPv6 {
@@ -157,14 +149,11 @@
 		} else {
 			endpointInfo := &EndpointInfo{PodName: podInfo.Name(), PodNamespace: podInfo.Namespace(), IfnameToIPMap: make(map[string]*IPInfo)}
 			ip := net.ParseIP(podIPInfo[i].PodIPConfig.IPAddress)
-<<<<<<< HEAD
-=======
 			JsonData, err := json.Marshal(&podIPInfo[i])
 			if err != nil {
 				return err
 			}
 			logger.Warnf(string(JsonData))
->>>>>>> c0dca811
 			if ip == nil {
 				logger.Errorf("failed to parse pod ip address %s", podIPInfo[i].PodIPConfig.IPAddress)
 				return errParsePodIPFailed
@@ -519,21 +508,12 @@
 	service.RLock()
 	defer service.RUnlock()
 
-<<<<<<< HEAD
-	ipID := service.PodIPIDByPodInterfaceKey[podInfo.Key()]
-	if ipID != "" {
-		if ipState, isExist := service.PodIPConfigState[ipID]; isExist {
-			err := service.populateIPConfigInfoUntransacted(ipState, &podIpInfo[0])
-			return podIpInfo, isExist, err
-		}
-=======
 	for _, ipID := range service.PodIPIDByPodInterfaceKey[podInfo.Key()] {
 		if ipID != "" {
 			if ipState, isExist := service.PodIPConfigState[ipID]; isExist {
 				err := service.populateIPConfigInfoUntransacted(ipState, &podIpInfo[0])
 				return podIpInfo, isExist, err
 			}
->>>>>>> c0dca811
 
 			logger.Errorf("Failed to get existing ipconfig. Pod to IPID exists, but IPID to IPConfig doesn't exist, CNS State potentially corrupt")
 			return podIpInfo, isExist, fmt.Errorf("Failed to get existing ipconfig. Pod to IPID exists, but IPID to IPConfig doesn't exist, CNS State potentially corrupt")
@@ -545,10 +525,7 @@
 
 func (service *HTTPRestService) AssignDesiredIPConfig(podInfo cns.PodInfo, desiredIPAddress string) ([]cns.PodIpInfo, error) {
 	var podIpInfo []cns.PodIpInfo
-<<<<<<< HEAD
-=======
 	podIpInfo = make([]cns.PodIpInfo, 2)
->>>>>>> c0dca811
 	service.Lock()
 	defer service.Unlock()
 
@@ -586,8 +563,6 @@
 	var podIpInfo []cns.PodIpInfo
 	podIpInfo = make([]cns.PodIpInfo, 2)
 
-	var podIPInfo []cns.PodIpInfo
-
 	for _, ipState := range service.PodIPConfigState {
 		address, err := netip.ParseAddr(ipState.IPAddress)
 		if err != nil {
@@ -596,32 +571,9 @@
 		if ipState.GetState() == types.Available && address.Is4() {
 			if err := service.assignIPConfig(ipState, podInfo); err != nil {
 				return []cns.PodIpInfo{}, err
-<<<<<<< HEAD
-			}
-			if err := service.populateIPConfigInfoUntransacted(ipState, &podIPInfo[0]); err != nil {
-				return []cns.PodIpInfo{}, err
-=======
->>>>>>> c0dca811
-			}
-			break
-		}
-	}
-
-<<<<<<< HEAD
-	// going to change this to be a helper method that passes in Ip rules based on labels, hard coding to test
-	for _, ipState := range service.PodIPConfigState {
-		address, err := netip.ParseAddr(ipState.IPAddress)
-		if err != nil {
-			return []cns.PodIpInfo{}, err
-		}
-		if ipState.GetState() == types.Available && address.Is6() {
-			if err := service.assignIPConfig(ipState, podInfo); err != nil {
-				return []cns.PodIpInfo{}, err
-			}
-			if err := service.populateIPConfigInfoUntransacted(ipState, &podIPInfo[1]); err != nil {
-=======
+			}
+
 			if err := service.populateIPConfigInfoUntransacted(ipState, &podIpInfo[0]); err != nil {
->>>>>>> c0dca811
 				return []cns.PodIpInfo{}, err
 			}
 			break
