--- conflicted
+++ resolved
@@ -54,28 +54,18 @@
 	networkContainer             *networkcontainers.NetworkContainers
 	PodIPIDByOrchestratorContext map[string]string                      // OrchestratorContext is key and value is Pod IP uuid.
 	PodIPConfigState             map[string]*cns.ContainerIPConfigState // seondaryipid(uuid) is key
-<<<<<<< HEAD
-	AllocatedIPCount             map[string]struct{ int }               // key - ncid
+	AllocatedIPCount             map[string]allocatedIPCount            // key - ncid
 	ContainerStatus              map[string]containerstatus
 	ReadyToIPAM                  bool
 	routingTable                 *routes.RoutingTable
 	store                        store.KeyValueStore
 	state                        *httpRestServiceState
-	sync.Mutex
-	dncPartitionKey string
-=======
-	AllocatedIPCount             map[string]allocatedIPCount            // key - ncid
-	ContainerStatus              map[string]containerstatus
-	routingTable                 *routes.RoutingTable
-	store                        store.KeyValueStore
-	state                        *httpRestServiceState
 	sync.RWMutex
 	dncPartitionKey string
 }
 
 type allocatedIPCount struct {
 	Count int
->>>>>>> af41c5ae
 }
 
 // containerstatus is used to save status of an existing container
@@ -139,11 +129,7 @@
 
 	podIPIDByOrchestratorContext := make(map[string]string)
 	podIPConfigState := make(map[string]*cns.ContainerIPConfigState)
-<<<<<<< HEAD
-	allocatedIPCount := make(map[string]struct{ int }) // key - ncid
-=======
 	allocatedIPCount := make(map[string]allocatedIPCount) // key - ncid
->>>>>>> af41c5ae
 
 	return &HTTPRestService{
 		Service:                      service,
