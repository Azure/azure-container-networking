--- conflicted
+++ resolved
@@ -36,16 +36,9 @@
 	imdsClient                   *imdsclient.ImdsClient
 	ipamClient                   *ipamclient.IpamClient
 	networkContainer             *networkcontainers.NetworkContainers
-<<<<<<< HEAD
-	PodIPIDByOrchestratorContext map[string]string                      // OrchestratorContext is key and value is Pod IP uuid.
-	PodIPConfigState             map[string]*cns.ContainerIPConfigState // seondaryipid(uuid) is key
-	AllocatedIPCount             map[string]allocatedIPCount            // key - ncid
-	ReadyToIPAM                  bool
-=======
 	PodIPIDByOrchestratorContext map[string]string                     // OrchestratorContext is key and value is Pod IP uuid.
 	PodIPConfigState             map[string]cns.ContainerIPConfigState // seondaryipid(uuid) is key
 	AllocatedIPCount             map[string]allocatedIPCount           // key - ncid
->>>>>>> 4a90d009
 	routingTable                 *routes.RoutingTable
 	store                        store.KeyValueStore
 	state                        *httpRestServiceState
