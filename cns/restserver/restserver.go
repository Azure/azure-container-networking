// Copyright 2017 Microsoft. All rights reserved.
// MIT License

package restserver

import (
	"encoding/json"
	"fmt"
	"net"
	"net/http"
	"sync"
	"time"

	"github.com/Azure/azure-container-networking/cns"
	"github.com/Azure/azure-container-networking/cns/common"
	"github.com/Azure/azure-container-networking/cns/dockerclient"
	"github.com/Azure/azure-container-networking/cns/imdsclient"
	"github.com/Azure/azure-container-networking/cns/ipamclient"
	"github.com/Azure/azure-container-networking/cns/networkcontainers"
	"github.com/Azure/azure-container-networking/cns/routes"
	"github.com/Azure/azure-container-networking/log"
	"github.com/Azure/azure-container-networking/platform"
	"github.com/Azure/azure-container-networking/store"
)

const (
	// Key against which CNS state is persisted.
	storeKey        = "ContainerNetworkService"
	swiftAPIVersion = "1"
)

// httpRestService represents http listener for CNS - Container Networking Service.
type httpRestService struct {
	*cns.Service
	dockerClient     *dockerclient.DockerClient
	imdsClient       *imdsclient.ImdsClient
	ipamClient       *ipamclient.IpamClient
	networkContainer *networkcontainers.NetworkContainers
	routingTable     *routes.RoutingTable
	store            store.KeyValueStore
	state            *httpRestServiceState
	lock             sync.Mutex
}

// containerstatus is used to save status of an existing container
type containerstatus struct {
	ID                            string
	VMVersion                     string
	HostVersion                   string
	CreateNetworkContainerRequest cns.CreateNetworkContainerRequest
}

// httpRestServiceState contains the state we would like to persist.
type httpRestServiceState struct {
<<<<<<< HEAD
	Location                      string
	NetworkType                   string
	Initialized                   bool
	ContainerIDByOrchestratorInfo map[string]string
	ContainerStatus               map[string]containerstatus
	Networks                      map[string]*networkInfo
	TimeStamp                     time.Time
=======
	Location         string
	NetworkType      string
	OrchestratorType string
	Initialized      bool
	ContainerStatus  map[string]containerstatus
	Networks         map[string]*networkInfo
	TimeStamp        time.Time
>>>>>>> 9a210557
}

type networkInfo struct {
	NetworkName string
	NicInfo     *imdsclient.InterfaceInfo
	Options     map[string]interface{}
}

// HTTPService describes the min API interface that every service should have.
type HTTPService interface {
	common.ServiceAPI
}

// NewHTTPRestService creates a new HTTP Service object.
func NewHTTPRestService(config *common.ServiceConfig) (HTTPService, error) {
	service, err := cns.NewService(config.Name, config.Version, config.Store)
	if err != nil {
		return nil, err
	}

	imdsClient := &imdsclient.ImdsClient{}
	routingTable := &routes.RoutingTable{}
	nc := &networkcontainers.NetworkContainers{}
	dc, err := dockerclient.NewDefaultDockerClient(imdsClient)

	if err != nil {
		return nil, err
	}

	ic, err := ipamclient.NewIpamClient("")
	if err != nil {
		return nil, err
	}

	serviceState := &httpRestServiceState{}
	serviceState.Networks = make(map[string]*networkInfo)
	serviceState.ContainerIDByOrchestratorInfo = make(map[string]string)

	return &httpRestService{
		Service:          service,
		store:            service.Service.Store,
		dockerClient:     dc,
		imdsClient:       imdsClient,
		ipamClient:       ic,
		networkContainer: nc,
		routingTable:     routingTable,
		state:            serviceState,
	}, nil

}

// Start starts the CNS listener.
func (service *httpRestService) Start(config *common.ServiceConfig) error {

	err := service.Initialize(config)
	if err != nil {
		log.Printf("[Azure CNS]  Failed to initialize base service, err:%v.", err)
		return err
	}

	err = service.restoreState()
	if err != nil {
		log.Printf("[Azure CNS]  Failed to restore service state, err:%v.", err)
		return err
	}

	err = service.restoreNetworkState()
	if err != nil {
		log.Printf("[Azure CNS]  Failed to restore network state, err:%v.", err)
		return err
	}

	// Add handlers.
	listener := service.Listener
	// default handlers
	listener.AddHandler(cns.SetEnvironmentPath, service.setEnvironment)
	listener.AddHandler(cns.CreateNetworkPath, service.createNetwork)
	listener.AddHandler(cns.DeleteNetworkPath, service.deleteNetwork)
	listener.AddHandler(cns.ReserveIPAddressPath, service.reserveIPAddress)
	listener.AddHandler(cns.ReleaseIPAddressPath, service.releaseIPAddress)
	listener.AddHandler(cns.GetHostLocalIPPath, service.getHostLocalIP)
	listener.AddHandler(cns.GetIPAddressUtilizationPath, service.getIPAddressUtilization)
	listener.AddHandler(cns.GetUnhealthyIPAddressesPath, service.getUnhealthyIPAddresses)
	listener.AddHandler(cns.CreateOrUpdateNetworkContainer, service.createOrUpdateNetworkContainer)
	listener.AddHandler(cns.DeleteNetworkContainer, service.deleteNetworkContainer)
	listener.AddHandler(cns.GetNetworkContainerStatus, service.getNetworkContainerStatus)
	listener.AddHandler(cns.GetInterfaceForContainer, service.getInterfaceForContainer)
<<<<<<< HEAD
	listener.AddHandler(cns.GetNetworkConfigByOrchestratorInfo, service.getNetworkConfigByOrchestratorInfo)
=======
	listener.AddHandler(cns.SetOrchestratorType, service.setOrchestratorType)
>>>>>>> 9a210557

	// handlers for v0.2
	listener.AddHandler(cns.V2Prefix+cns.SetEnvironmentPath, service.setEnvironment)
	listener.AddHandler(cns.V2Prefix+cns.CreateNetworkPath, service.createNetwork)
	listener.AddHandler(cns.V2Prefix+cns.DeleteNetworkPath, service.deleteNetwork)
	listener.AddHandler(cns.V2Prefix+cns.ReserveIPAddressPath, service.reserveIPAddress)
	listener.AddHandler(cns.V2Prefix+cns.ReleaseIPAddressPath, service.releaseIPAddress)
	listener.AddHandler(cns.V2Prefix+cns.GetHostLocalIPPath, service.getHostLocalIP)
	listener.AddHandler(cns.V2Prefix+cns.GetIPAddressUtilizationPath, service.getIPAddressUtilization)
	listener.AddHandler(cns.V2Prefix+cns.GetUnhealthyIPAddressesPath, service.getUnhealthyIPAddresses)
	listener.AddHandler(cns.V2Prefix+cns.CreateOrUpdateNetworkContainer, service.createOrUpdateNetworkContainer)
	listener.AddHandler(cns.V2Prefix+cns.DeleteNetworkContainer, service.deleteNetworkContainer)
	listener.AddHandler(cns.V2Prefix+cns.GetNetworkContainerStatus, service.getNetworkContainerStatus)
	listener.AddHandler(cns.V2Prefix+cns.GetInterfaceForContainer, service.getInterfaceForContainer)
<<<<<<< HEAD
	listener.AddHandler(cns.V2Prefix+cns.GetNetworkConfigByOrchestratorInfo, service.getNetworkConfigByOrchestratorInfo)
=======
	listener.AddHandler(cns.V2Prefix+cns.SetOrchestratorType, service.setOrchestratorType)
>>>>>>> 9a210557

	log.Printf("[Azure CNS]  Listening.")
	return nil
}

// Stop stops the CNS.
func (service *httpRestService) Stop() {
	service.Uninitialize()
	log.Printf("[Azure CNS]  Service stopped.")
}

// Handles requests to set the environment type.
func (service *httpRestService) setEnvironment(w http.ResponseWriter, r *http.Request) {
	log.Printf("[Azure CNS] setEnvironment")

	var req cns.SetEnvironmentRequest
	err := service.Listener.Decode(w, r, &req)
	log.Request(service.Name, &req, err)

	if err != nil {
		return
	}

	switch r.Method {
	case "POST":
		log.Printf("[Azure CNS]  POST received for SetEnvironment.")
		service.state.Location = req.Location
		service.state.NetworkType = req.NetworkType
		service.state.Initialized = true
		service.saveState()
	default:
	}

	resp := &cns.Response{ReturnCode: 0}
	err = service.Listener.Encode(w, &resp)

	log.Response(service.Name, resp, err)
}

// Handles CreateNetwork requests.
func (service *httpRestService) createNetwork(w http.ResponseWriter, r *http.Request) {
	log.Printf("[Azure CNS] createNetwork")

	var err error
	returnCode := 0
	returnMessage := ""

	if service.state.Initialized {
		var req cns.CreateNetworkRequest
		err = service.Listener.Decode(w, r, &req)
		log.Request(service.Name, &req, err)

		if err != nil {
			returnMessage = fmt.Sprintf("[Azure CNS] Error. Unable to decode input request.")
			returnCode = InvalidParameter
		} else {
			switch r.Method {
			case "POST":
				dc := service.dockerClient
				rt := service.routingTable
				err = dc.NetworkExists(req.NetworkName)

				// Network does not exist.
				if err != nil {
					switch service.state.NetworkType {
					case "Underlay":
						switch service.state.Location {
						case "Azure":
							log.Printf("[Azure CNS] Goign to create network with name %v.", req.NetworkName)

							err = rt.GetRoutingTable()
							if err != nil {
								// We should not fail the call to create network for this.
								// This is because restoring routes is a fallback mechanism in case
								// network driver is not behaving as expected.
								// The responsibility to restore routes is with network driver.
								log.Printf("[Azure CNS] Unable to get routing table from node, %+v.", err.Error())
							}

							nicInfo, err := service.imdsClient.GetPrimaryInterfaceInfoFromHost()
							if err != nil {
								returnMessage = fmt.Sprintf("[Azure CNS] Error. GetPrimaryInterfaceInfoFromHost failed %v.", err.Error())
								returnCode = UnexpectedError
								break
							}

							err = dc.CreateNetwork(req.NetworkName, nicInfo, req.Options)
							if err != nil {
								returnMessage = fmt.Sprintf("[Azure CNS] Error. CreateNetwork failed %v.", err.Error())
								returnCode = UnexpectedError
							}

							err = rt.RestoreRoutingTable()
							if err != nil {
								log.Printf("[Azure CNS] Unable to restore routing table on node, %+v.", err.Error())
							}

							networkInfo := &networkInfo{
								NetworkName: req.NetworkName,
								NicInfo:     nicInfo,
								Options:     req.Options,
							}

							service.state.Networks[req.NetworkName] = networkInfo

						case "StandAlone":
							returnMessage = fmt.Sprintf("[Azure CNS] Error. Underlay network is not supported in StandAlone environment. %v.", err.Error())
							returnCode = UnsupportedEnvironment
						}
					case "Overlay":
						returnMessage = fmt.Sprintf("[Azure CNS] Error. Overlay support not yet available. %v.", err.Error())
						returnCode = UnsupportedEnvironment
					}
				} else {
					returnMessage = fmt.Sprintf("[Azure CNS] Received a request to create an already existing network %v", req.NetworkName)
					log.Printf(returnMessage)
				}

			default:
				returnMessage = "[Azure CNS] Error. CreateNetwork did not receive a POST."
				returnCode = InvalidParameter
			}
		}

	} else {
		returnMessage = fmt.Sprintf("[Azure CNS] Error. CNS is not yet initialized with environment.")
		returnCode = UnsupportedEnvironment
	}

	resp := &cns.Response{
		ReturnCode: returnCode,
		Message:    returnMessage,
	}

	err = service.Listener.Encode(w, &resp)

	if returnCode == 0 {
		service.saveState()
	}

	log.Response(service.Name, resp, err)
}

// Handles DeleteNetwork requests.
func (service *httpRestService) deleteNetwork(w http.ResponseWriter, r *http.Request) {
	log.Printf("[Azure CNS] deleteNetwork")

	var req cns.DeleteNetworkRequest
	returnCode := 0
	returnMessage := ""
	err := service.Listener.Decode(w, r, &req)
	log.Request(service.Name, &req, err)

	if err != nil {
		return
	}

	switch r.Method {
	case "POST":
		dc := service.dockerClient
		err := dc.NetworkExists(req.NetworkName)

		// Network does exist
		if err == nil {
			log.Printf("[Azure CNS] Goign to delete network with name %v.", req.NetworkName)
			err := dc.DeleteNetwork(req.NetworkName)
			if err != nil {
				returnMessage = fmt.Sprintf("[Azure CNS] Error. DeleteNetwork failed %v.", err.Error())
				returnCode = UnexpectedError
			}
		} else {
			if err == fmt.Errorf("Network not found") {
				log.Printf("[Azure CNS] Received a request to delete network that does not exist: %v.", req.NetworkName)
			} else {
				returnCode = UnexpectedError
				returnMessage = err.Error()
			}
		}

	default:
		returnMessage = "[Azure CNS] Error. DeleteNetwork did not receive a POST."
		returnCode = InvalidParameter
	}

	resp := &cns.Response{
		ReturnCode: returnCode,
		Message:    returnMessage,
	}

	err = service.Listener.Encode(w, &resp)

	if returnCode == 0 {
		delete(service.state.Networks, req.NetworkName)
		service.saveState()
	}

	log.Response(service.Name, resp, err)
}

// Handles ip reservation requests.
func (service *httpRestService) reserveIPAddress(w http.ResponseWriter, r *http.Request) {
	log.Printf("[Azure CNS] reserveIPAddress")

	var req cns.ReserveIPAddressRequest
	returnMessage := ""
	returnCode := 0
	addr := ""
	address := ""
	err := service.Listener.Decode(w, r, &req)

	log.Request(service.Name, &req, err)

	if err != nil {
		return
	}

	if req.ReservationID == "" {
		returnCode = ReservationNotFound
		returnMessage = fmt.Sprintf("[Azure CNS] Error. ReservationId is empty")
	}

	switch r.Method {
	case "POST":
		ic := service.ipamClient

		ifInfo, err := service.imdsClient.GetPrimaryInterfaceInfoFromMemory()
		if err != nil {
			returnMessage = fmt.Sprintf("[Azure CNS] Error. GetPrimaryIfaceInfo failed %v", err.Error())
			returnCode = UnexpectedError
			break
		}

		asID, err := ic.GetAddressSpace()
		if err != nil {
			returnMessage = fmt.Sprintf("[Azure CNS] Error. GetAddressSpace failed %v", err.Error())
			returnCode = UnexpectedError
			break
		}

		poolID, err := ic.GetPoolID(asID, ifInfo.Subnet)
		if err != nil {
			returnMessage = fmt.Sprintf("[Azure CNS] Error. GetPoolID failed %v", err.Error())
			returnCode = UnexpectedError
			break
		}

		addr, err = ic.ReserveIPAddress(poolID, req.ReservationID)
		if err != nil {
			returnMessage = fmt.Sprintf("[Azure CNS] ReserveIpAddress failed with %+v", err.Error())
			returnCode = AddressUnavailable
			break
		}

		addressIP, _, err := net.ParseCIDR(addr)
		if err != nil {
			returnMessage = fmt.Sprintf("[Azure CNS] ParseCIDR failed with %+v", err.Error())
			returnCode = UnexpectedError
			break
		}
		address = addressIP.String()

	default:
		returnMessage = "[Azure CNS] Error. ReserveIP did not receive a POST."
		returnCode = InvalidParameter

	}

	resp := cns.Response{
		ReturnCode: returnCode,
		Message:    returnMessage,
	}
	reserveResp := &cns.ReserveIPAddressResponse{Response: resp, IPAddress: address}
	err = service.Listener.Encode(w, &reserveResp)

	log.Response(service.Name, reserveResp, err)
}

// Handles release ip reservation requests.
func (service *httpRestService) releaseIPAddress(w http.ResponseWriter, r *http.Request) {
	log.Printf("[Azure CNS] releaseIPAddress")

	var req cns.ReleaseIPAddressRequest
	returnMessage := ""
	returnCode := 0

	err := service.Listener.Decode(w, r, &req)
	log.Request(service.Name, &req, err)

	if err != nil {
		return
	}

	if req.ReservationID == "" {
		returnCode = ReservationNotFound
		returnMessage = fmt.Sprintf("[Azure CNS] Error. ReservationId is empty")
	}

	switch r.Method {
	case "POST":
		ic := service.ipamClient

		ifInfo, err := service.imdsClient.GetPrimaryInterfaceInfoFromMemory()
		if err != nil {
			returnMessage = fmt.Sprintf("[Azure CNS] Error. GetPrimaryIfaceInfo failed %v", err.Error())
			returnCode = UnexpectedError
			break
		}

		asID, err := ic.GetAddressSpace()
		if err != nil {
			returnMessage = fmt.Sprintf("[Azure CNS] Error. GetAddressSpace failed %v", err.Error())
			returnCode = UnexpectedError
			break
		}

		poolID, err := ic.GetPoolID(asID, ifInfo.Subnet)
		if err != nil {
			returnMessage = fmt.Sprintf("[Azure CNS] Error. GetPoolID failed %v", err.Error())
			returnCode = UnexpectedError
			break
		}

		err = ic.ReleaseIPAddress(poolID, req.ReservationID)
		if err != nil {
			returnMessage = fmt.Sprintf("[Azure CNS] ReleaseIpAddress failed with %+v", err.Error())
			returnCode = ReservationNotFound
		}

	default:
		returnMessage = "[Azure CNS] Error. ReleaseIP did not receive a POST."
		returnCode = InvalidParameter
	}

	resp := cns.Response{
		ReturnCode: returnCode,
		Message:    returnMessage,
	}

	err = service.Listener.Encode(w, &resp)

	log.Response(service.Name, resp, err)
}

// Retrieves the host local ip address. Containers can talk to host using this IP address.
func (service *httpRestService) getHostLocalIP(w http.ResponseWriter, r *http.Request) {
	log.Printf("[Azure CNS] getHostLocalIP")
	log.Request(service.Name, "getHostLocalIP", nil)

	var found bool
	var errmsg string
	hostLocalIP := "0.0.0.0"

	if service.state.Initialized {
		switch r.Method {
		case "GET":
			switch service.state.NetworkType {
			case "Underlay":
				if service.imdsClient != nil {
					piface, err := service.imdsClient.GetPrimaryInterfaceInfoFromMemory()
					if err == nil {
						hostLocalIP = piface.PrimaryIP
						found = true
					} else {
						log.Printf("[Azure-CNS] Received error from GetPrimaryInterfaceInfoFromMemory. err: %v", err.Error())
					}
				}

			case "Overlay":
				errmsg = "[Azure-CNS] Overlay is not yet supported."
			}

		default:
			errmsg = "[Azure-CNS] GetHostLocalIP API expects a GET."
		}
	}

	returnCode := 0
	if !found {
		returnCode = NotFound
		if errmsg == "" {
			errmsg = "[Azure-CNS] Unable to get host local ip. Check if environment is initialized.."
		}
	}

	resp := cns.Response{ReturnCode: returnCode, Message: errmsg}
	hostLocalIPResponse := &cns.HostLocalIPAddressResponse{
		Response:  resp,
		IPAddress: hostLocalIP,
	}

	err := service.Listener.Encode(w, &hostLocalIPResponse)

	log.Response(service.Name, hostLocalIPResponse, err)
}

// Handles ip address utilization requests.
func (service *httpRestService) getIPAddressUtilization(w http.ResponseWriter, r *http.Request) {
	log.Printf("[Azure CNS] getIPAddressUtilization")
	log.Request(service.Name, "getIPAddressUtilization", nil)

	returnMessage := ""
	returnCode := 0
	capacity := 0
	available := 0
	var unhealthyAddrs []string

	switch r.Method {
	case "GET":
		ic := service.ipamClient

		ifInfo, err := service.imdsClient.GetPrimaryInterfaceInfoFromMemory()
		if err != nil {
			returnMessage = fmt.Sprintf("[Azure CNS] Error. GetPrimaryIfaceInfo failed %v", err.Error())
			returnCode = UnexpectedError
			break
		}

		asID, err := ic.GetAddressSpace()
		if err != nil {
			returnMessage = fmt.Sprintf("[Azure CNS] Error. GetAddressSpace failed %v", err.Error())
			returnCode = UnexpectedError
			break
		}

		poolID, err := ic.GetPoolID(asID, ifInfo.Subnet)
		if err != nil {
			returnMessage = fmt.Sprintf("[Azure CNS] Error. GetPoolID failed %v", err.Error())
			returnCode = UnexpectedError
			break
		}

		capacity, available, unhealthyAddrs, err = ic.GetIPAddressUtilization(poolID)
		if err != nil {
			returnMessage = fmt.Sprintf("[Azure CNS] Error. GetIPUtilization failed %v", err.Error())
			returnCode = UnexpectedError
			break
		}
		log.Printf("[Azure CNS] Capacity %v Available %v UnhealthyAddrs %v", capacity, available, unhealthyAddrs)

	default:
		returnMessage = "[Azure CNS] Error. GetIPUtilization did not receive a GET."
		returnCode = InvalidParameter
	}

	resp := cns.Response{
		ReturnCode: returnCode,
		Message:    returnMessage,
	}

	utilResponse := &cns.IPAddressesUtilizationResponse{
		Response:  resp,
		Available: available,
		Reserved:  capacity - available,
		Unhealthy: len(unhealthyAddrs),
	}

	err := service.Listener.Encode(w, &utilResponse)

	log.Response(service.Name, utilResponse, err)
}

// Handles retrieval of ip addresses that are available to be reserved from ipam driver.
func (service *httpRestService) getAvailableIPAddresses(w http.ResponseWriter, r *http.Request) {
	log.Printf("[Azure CNS] getAvailableIPAddresses")
	log.Request(service.Name, "getAvailableIPAddresses", nil)

	switch r.Method {
	case "GET":
	default:
	}

	resp := cns.Response{ReturnCode: 0}
	ipResp := &cns.GetIPAddressesResponse{Response: resp}
	err := service.Listener.Encode(w, &ipResp)

	log.Response(service.Name, ipResp, err)
}

// Handles retrieval of reserved ip addresses from ipam driver.
func (service *httpRestService) getReservedIPAddresses(w http.ResponseWriter, r *http.Request) {
	log.Printf("[Azure CNS] getReservedIPAddresses")
	log.Request(service.Name, "getReservedIPAddresses", nil)

	switch r.Method {
	case "GET":
	default:
	}

	resp := cns.Response{ReturnCode: 0}
	ipResp := &cns.GetIPAddressesResponse{Response: resp}
	err := service.Listener.Encode(w, &ipResp)

	log.Response(service.Name, ipResp, err)
}

// Handles retrieval of ghost ip addresses from ipam driver.
func (service *httpRestService) getUnhealthyIPAddresses(w http.ResponseWriter, r *http.Request) {
	log.Printf("[Azure CNS] getUnhealthyIPAddresses")
	log.Request(service.Name, "getUnhealthyIPAddresses", nil)

	returnMessage := ""
	returnCode := 0
	capacity := 0
	available := 0
	var unhealthyAddrs []string

	switch r.Method {
	case "GET":
		ic := service.ipamClient

		ifInfo, err := service.imdsClient.GetPrimaryInterfaceInfoFromMemory()
		if err != nil {
			returnMessage = fmt.Sprintf("[Azure CNS] Error. GetPrimaryIfaceInfo failed %v", err.Error())
			returnCode = UnexpectedError
			break
		}

		asID, err := ic.GetAddressSpace()
		if err != nil {
			returnMessage = fmt.Sprintf("[Azure CNS] Error. GetAddressSpace failed %v", err.Error())
			returnCode = UnexpectedError
			break
		}

		poolID, err := ic.GetPoolID(asID, ifInfo.Subnet)
		if err != nil {
			returnMessage = fmt.Sprintf("[Azure CNS] Error. GetPoolID failed %v", err.Error())
			returnCode = UnexpectedError
			break
		}

		capacity, available, unhealthyAddrs, err = ic.GetIPAddressUtilization(poolID)
		if err != nil {
			returnMessage = fmt.Sprintf("[Azure CNS] Error. GetIPUtilization failed %v", err.Error())
			returnCode = UnexpectedError
			break
		}
		log.Printf("[Azure CNS] Capacity %v Available %v UnhealthyAddrs %v", capacity, available, unhealthyAddrs)

	default:
		returnMessage = "[Azure CNS] Error. GetUnhealthyIP did not receive a POST."
		returnCode = InvalidParameter
	}

	resp := cns.Response{
		ReturnCode: returnCode,
		Message:    returnMessage,
	}

	ipResp := &cns.GetIPAddressesResponse{
		Response:    resp,
		IPAddresses: unhealthyAddrs,
	}

	err := service.Listener.Encode(w, &ipResp)

	log.Response(service.Name, ipResp, err)
}

// getAllIPAddresses retrieves all ip addresses from ipam driver.
func (service *httpRestService) getAllIPAddresses(w http.ResponseWriter, r *http.Request) {
	log.Printf("[Azure CNS] getAllIPAddresses")
	log.Request(service.Name, "getAllIPAddresses", nil)

	switch r.Method {
	case "GET":
	default:
	}

	resp := cns.Response{ReturnCode: 0}
	ipResp := &cns.GetIPAddressesResponse{Response: resp}
	err := service.Listener.Encode(w, &ipResp)

	log.Response(service.Name, ipResp, err)
}

// Handles health report requests.
func (service *httpRestService) getHealthReport(w http.ResponseWriter, r *http.Request) {
	log.Printf("[Azure CNS] getHealthReport")
	log.Request(service.Name, "getHealthReport", nil)

	switch r.Method {
	case "GET":
	default:
	}

	resp := &cns.Response{ReturnCode: 0}
	err := service.Listener.Encode(w, &resp)

	log.Response(service.Name, resp, err)
}

// saveState writes CNS state to persistent store.
func (service *httpRestService) saveState() error {
	log.Printf("[Azure CNS] saveState")

	// Skip if a store is not provided.
	if service.store == nil {
		log.Printf("[Azure CNS]  store not initialized.")
		return nil
	}

	// Update time stamp.
	service.state.TimeStamp = time.Now()
	err := service.store.Write(storeKey, &service.state)
	if err == nil {
		log.Printf("[Azure CNS]  State saved successfully.\n")
	} else {
		log.Printf("[Azure CNS]  Failed to save state., err:%v\n", err)
	}

	return err
}

// restoreState restores CNS state from persistent store.
func (service *httpRestService) restoreState() error {
	log.Printf("[Azure CNS] restoreState")

	// Skip if a store is not provided.
	if service.store == nil {
		log.Printf("[Azure CNS]  store not initialized.")
		return nil
	}

	// Read any persisted state.
	err := service.store.Read(storeKey, &service.state)
	if err != nil {
		if err == store.ErrKeyNotFound {
			// Nothing to restore.
			log.Printf("[Azure CNS]  No state to restore.\n")
			return nil
		}

		log.Printf("[Azure CNS]  Failed to restore state, err:%v\n", err)
		return err
	}

	log.Printf("[Azure CNS]  Restored state, %+v\n", service.state)
	return nil
}

func (service *httpRestService) setOrchestratorType(w http.ResponseWriter, r *http.Request) {
	log.Printf("[Azure CNS] setOrchestratorType")

	var req cns.SetOrchestratorTypeRequest
	returnMessage := ""
	returnCode := 0

	err := service.Listener.Decode(w, r, &req)
	if err != nil {
		return
	}

	switch req.OrchestratorType {
	case cns.Kubernetes:
		service.state.OrchestratorType = cns.Kubernetes
		service.saveState()
		break
	default:
		returnMessage = fmt.Sprintf("Invalid Orchestrator type %v", req.OrchestratorType)
		returnCode = UnsupportedOrchestratorType
	}

	resp := cns.Response{
		ReturnCode: returnCode,
		Message:    returnMessage,
	}

	err = service.Listener.Encode(w, &resp)
	log.Response(service.Name, resp, err)
}

func (service *httpRestService) createOrUpdateNetworkContainer(w http.ResponseWriter, r *http.Request) {
	log.Printf("[Azure CNS] createOrUpdateNetworkContainer")

	var req cns.CreateNetworkContainerRequest
	returnMessage := ""
	returnCode := 0

	err := service.Listener.Decode(w, r, &req)
	log.Request(service.Name, &req, err)
	if err != nil {
		return
	}

	if req.NetworkContainerid == "" {
		returnCode = NetworkContainerNotSpecified
		returnMessage = fmt.Sprintf("[Azure CNS] Error. NetworkContainerid is empty")
	}

	switch r.Method {
	case "POST":
		nc := service.networkContainer
		err := nc.Create(req)

		if err != nil {
			returnMessage = fmt.Sprintf("[Azure CNS] Error. CreateOrUpdateNetworkContainer failed %v", err.Error())
			returnCode = UnexpectedError
			break
		}

		// we don't want to overwrite what other calls may have written
		service.lock.Lock()
		defer service.lock.Unlock()

		existing, ok := service.state.ContainerStatus[req.NetworkContainerid]
		var hostVersion string
		if ok {
			hostVersion = existing.HostVersion
		}

		if service.state.ContainerStatus == nil {
			service.state.ContainerStatus = make(map[string]containerstatus)
		}

		service.state.ContainerStatus[req.NetworkContainerid] =
			containerstatus{
				ID:                            req.NetworkContainerid,
				VMVersion:                     req.Version,
				CreateNetworkContainerRequest: req,
				HostVersion:                   hostVersion}

		if req.NetworkContainerType == cns.AzureContainerInstance {
			orchInfo := req.OrchestratorInfo
			switch orchInfo.OrchestratorType {
			case cns.Kubernetes:
				var podInfo cns.KubernetesPodInfo
				err = json.Unmarshal(req.OrchestratorInfo.OrchestratorContext, &podInfo)
				if err != nil {
					log.Printf("Unmarshalling AzureContainerInstanceInfo failed with error %v", err)
					return
				}

				log.Printf("Azure container instance info %v", podInfo)
				service.state.ContainerIDByOrchestratorInfo[podInfo.PodName+podInfo.PodNamespace] = req.NetworkContainerid
				break

			default:
				log.Printf("Invalid orchestrator type %v", orchInfo.OrchestratorType)
			}
		}

		service.saveState()

	default:
		returnMessage = "[Azure CNS] Error. CreateOrUpdateNetworkContainer did not receive a POST."
		returnCode = InvalidParameter

	}

	resp := cns.Response{
		ReturnCode: returnCode,
		Message:    returnMessage,
	}

	reserveResp := &cns.CreateNetworkContainerResponse{Response: resp}
	err = service.Listener.Encode(w, &reserveResp)

	log.Response(service.Name, reserveResp, err)
}

func (service *httpRestService) getNetworkContainer(w http.ResponseWriter, r *http.Request) {
	log.Printf("[Azure CNS] getNetworkContainer")

	var req cns.GetNetworkContainerRequest
	returnMessage := ""
	returnCode := 0

	err := service.Listener.Decode(w, r, &req)
	log.Request(service.Name, &req, err)
	if err != nil {
		return
	}

	resp := cns.Response{
		ReturnCode: returnCode,
		Message:    returnMessage,
	}

	reserveResp := &cns.GetNetworkContainerResponse{Response: resp}
	err = service.Listener.Encode(w, &reserveResp)

	log.Response(service.Name, reserveResp, err)

}

func (service *httpRestService) deleteNetworkContainer(w http.ResponseWriter, r *http.Request) {
	log.Printf("[Azure CNS] deleteNetworkContainer")

	var req cns.DeleteNetworkContainerRequest
	returnMessage := ""
	returnCode := 0

	err := service.Listener.Decode(w, r, &req)
	log.Request(service.Name, &req, err)
	if err != nil {
		return
	}

	if req.NetworkContainerid == "" {
		returnCode = NetworkContainerNotSpecified
		returnMessage = fmt.Sprintf("[Azure CNS] Error. NetworkContainerid is empty")
	}

	switch r.Method {
	case "POST":
		nc := service.networkContainer
		err := nc.Delete(req.NetworkContainerid)

		if err != nil {
			returnMessage = fmt.Sprintf("[Azure CNS] Error. DeleteNetworkContainer failed %v", err.Error())
			returnCode = UnexpectedError
			break
		} else {
			service.lock.Lock()
			if service.state.ContainerStatus != nil {
				delete(service.state.ContainerStatus, req.NetworkContainerid)
			}
			service.lock.Unlock()
		}
		break
	default:
		returnMessage = "[Azure CNS] Error. DeleteNetworkContainer did not receive a POST."
		returnCode = InvalidParameter
	}

	resp := cns.Response{
		ReturnCode: returnCode,
		Message:    returnMessage,
	}

	reserveResp := &cns.DeleteNetworkContainerResponse{Response: resp}
	err = service.Listener.Encode(w, &reserveResp)

	log.Response(service.Name, reserveResp, err)
}

func (service *httpRestService) getNetworkContainerStatus(w http.ResponseWriter, r *http.Request) {
	log.Printf("[Azure CNS] getNetworkContainerStatus")

	var req cns.GetNetworkContainerStatusRequest
	returnMessage := ""
	returnCode := 0

	err := service.Listener.Decode(w, r, &req)
	log.Request(service.Name, &req, err)
	if err != nil {
		return
	}

	service.lock.Lock()
	defer service.lock.Unlock()
	var ok bool
	var containerDetails containerstatus

	containerInfo := service.state.ContainerStatus
	if containerInfo != nil {
		containerDetails, ok = containerInfo[req.NetworkContainerid]
	} else {
		ok = false
	}

	var hostVersion string
	var vmVersion string

	if ok {
		savedReq := containerDetails.CreateNetworkContainerRequest
		containerVersion, err := service.imdsClient.GetNetworkContainerInfoFromHost(
			req.NetworkContainerid,
			savedReq.PrimaryInterfaceIdentifier,
			savedReq.AuthorizationToken, swiftAPIVersion)

		if err != nil {
			returnCode = CallToHostFailed
			returnMessage = err.Error()
		} else {
			hostVersion = containerVersion.ProgrammedVersion
		}
	} else {
		returnMessage = "[Azure CNS] Never received call to create this container."
		returnCode = UnknownContainerID
	}

	resp := cns.Response{
		ReturnCode: returnCode,
		Message:    returnMessage,
	}

	networkContainerStatusReponse := cns.GetNetworkContainerStatusResponse{
		Response:           resp,
		NetworkContainerid: req.NetworkContainerid,
		AzureHostVersion:   hostVersion,
		Version:            vmVersion,
	}

	err = service.Listener.Encode(w, &networkContainerStatusReponse)

	log.Response(service.Name, networkContainerStatusReponse, err)
}

func (service *httpRestService) getInterfaceForContainer(w http.ResponseWriter, r *http.Request) {
	log.Printf("[Azure CNS] getInterfaceForContainer")

	var req cns.GetInterfaceForContainerRequest
	returnMessage := ""
	returnCode := 0

	err := service.Listener.Decode(w, r, &req)
	log.Request(service.Name, &req, err)
	if err != nil {
		return
	}

	containerInfo := service.state.ContainerStatus
	containerDetails, ok := containerInfo[req.NetworkContainerID]
	var interfaceName string
	var ipaddress string
	var vnetSpace []cns.IPSubnet

	if ok {
		savedReq := containerDetails.CreateNetworkContainerRequest
		interfaceName = savedReq.NetworkContainerid
		vnetSpace = savedReq.VnetAddressSpace
		ipaddress = savedReq.IPConfiguration.IPSubnet.IPAddress // it has to exist
	} else {
		returnMessage = "[Azure CNS] Never received call to create this container."
		returnCode = UnknownContainerID
		interfaceName = ""
		ipaddress = ""
	}

	resp := cns.Response{
		ReturnCode: returnCode,
		Message:    returnMessage,
	}

	getInterfaceForContainerResponse := cns.GetInterfaceForContainerResponse{
		Response:         resp,
		NetworkInterface: cns.NetworkInterface{Name: interfaceName, IPAddress: ipaddress},
		VnetAddressSpace: vnetSpace,
	}

	err = service.Listener.Encode(w, &getInterfaceForContainerResponse)

	log.Response(service.Name, getInterfaceForContainerResponse, err)
}

func (service *httpRestService) getNetworkConfigByOrchestratorInfo(w http.ResponseWriter, r *http.Request) {
	log.Printf("[Azure CNS] getNetworkConfigForContainer")

	var req cns.GetNetworkConfigRequest
	var containerID string
	returnMessage := ""
	returnCode := 0

	err := service.Listener.Decode(w, r, &req)
	log.Request(service.Name, &req, err)
	if err != nil {
		log.Printf("Decoding failed")
		return
	}

	orchInfo := req.OrchestratorInfo

	switch orchInfo.OrchestratorType {
	case cns.AzureContainerInstance:
		var podInfo cns.KubernetesPodInfo
		err = json.Unmarshal(req.OrchestratorInfo.OrchestratorContext, &podInfo)
		if err != nil {
			log.Printf("Unmarshalling AzureContainerInstanceInfo failed with error %v", err)
			return
		}

		log.Printf("azure container instance info %+v", podInfo)
		containerID = service.state.ContainerIDByOrchestratorInfo[podInfo.PodName+podInfo.PodNamespace]
		log.Printf("containerid %v", containerID)
		break
	default:
		log.Printf("Invalid Orchestrator type %v", orchInfo.OrchestratorType)
	}

	var ipconfig cns.IPConfiguration
	var routes []cns.Route
	var route cns.Route
	var encapInfo cns.MultiTenancyInfo

	/*	containerInfo := service.state.ContainerStatus
		containerDetails, ok := containerInfo[containerID]
		if ok {
			savedReq := containerDetails.CreateNetworkContainerRequest
			ipconfig = savedReq.IPConfiguration
			routes = savedReq.Routes
			encapInfo = savedReq.MultiTenancyInfo
		} else {
			returnMessage = "[Azure CNS] Never received call to create this container."
			returnCode = UnknownContainerID
		}
	*/
	ipconfig.IPSubnet.IPAddress = "10.2.0.13"
	ipconfig.IPSubnet.PrefixLength = 24
	ipconfig.GatewayIPAddress = "10.2.0.1"
	ipconfig.DNSServers = append(ipconfig.DNSServers, "168.63.129.16")
	route.IPAddress = "10.2.0.0/16"
	route.GatewayIPAddress = "10.2.0.1"
	routes = append(routes, route)
	encapInfo.ID = 100
	resp := cns.Response{
		ReturnCode: returnCode,
		Message:    returnMessage,
	}

	getNetworkConfigResponse := cns.GetNetworkConfigResponse{
		Response:         resp,
		IPConfiguration:  ipconfig,
		Routes:           routes,
		MultiTenancyInfo: encapInfo,
	}

	log.Printf("Send networkconfig response")
	err = service.Listener.Encode(w, &getNetworkConfigResponse)

	log.Response(service.Name, getNetworkConfigResponse, err)
}

// restoreNetworkState restores Network state that existed before reboot.
func (service *httpRestService) restoreNetworkState() error {
	log.Printf("[Azure CNS] Enter Restoring Network State")

	if service.store == nil {
		log.Printf("[Azure CNS] Store is not initialized, nothing to restore for network state.")
		return nil
	}

	rebooted := false
	modTime, err := service.store.GetModificationTime()

	if err == nil {
		log.Printf("[Azure CNS] Store timestamp is %v.", modTime)

		rebootTime, err := platform.GetLastRebootTime()
		if err == nil && rebootTime.After(modTime) {
			log.Printf("[Azure CNS] reboot time %v mod time %v", rebootTime, modTime)
			rebooted = true
		}
	}

	if rebooted {
		for _, nwInfo := range service.state.Networks {
			enableSnat := true

			log.Printf("[Azure CNS] Restore nwinfo %v", nwInfo)

			if nwInfo.Options != nil {
				if _, ok := nwInfo.Options[dockerclient.OptDisableSnat]; ok {
					enableSnat = false
				}
			}

			if enableSnat {
				err := common.SetOutboundSNAT(nwInfo.NicInfo.Subnet)
				if err != nil {
					log.Printf("[Azure CNS] Error setting up SNAT outbound rule %v", err)
					return err
				}
			}
		}
	}

	return nil
}<|MERGE_RESOLUTION|>--- conflicted
+++ resolved
@@ -52,23 +52,14 @@
 
 // httpRestServiceState contains the state we would like to persist.
 type httpRestServiceState struct {
-<<<<<<< HEAD
-	Location                      string
-	NetworkType                   string
-	Initialized                   bool
-	ContainerIDByOrchestratorInfo map[string]string
-	ContainerStatus               map[string]containerstatus
-	Networks                      map[string]*networkInfo
-	TimeStamp                     time.Time
-=======
 	Location         string
 	NetworkType      string
 	OrchestratorType string
 	Initialized      bool
+	ContainerIDByOrchestratorInfo map[string]string
 	ContainerStatus  map[string]containerstatus
 	Networks         map[string]*networkInfo
 	TimeStamp        time.Time
->>>>>>> 9a210557
 }
 
 type networkInfo struct {
@@ -156,11 +147,8 @@
 	listener.AddHandler(cns.DeleteNetworkContainer, service.deleteNetworkContainer)
 	listener.AddHandler(cns.GetNetworkContainerStatus, service.getNetworkContainerStatus)
 	listener.AddHandler(cns.GetInterfaceForContainer, service.getInterfaceForContainer)
-<<<<<<< HEAD
+	listener.AddHandler(cns.SetOrchestratorType, service.setOrchestratorType)
 	listener.AddHandler(cns.GetNetworkConfigByOrchestratorInfo, service.getNetworkConfigByOrchestratorInfo)
-=======
-	listener.AddHandler(cns.SetOrchestratorType, service.setOrchestratorType)
->>>>>>> 9a210557
 
 	// handlers for v0.2
 	listener.AddHandler(cns.V2Prefix+cns.SetEnvironmentPath, service.setEnvironment)
@@ -175,11 +163,8 @@
 	listener.AddHandler(cns.V2Prefix+cns.DeleteNetworkContainer, service.deleteNetworkContainer)
 	listener.AddHandler(cns.V2Prefix+cns.GetNetworkContainerStatus, service.getNetworkContainerStatus)
 	listener.AddHandler(cns.V2Prefix+cns.GetInterfaceForContainer, service.getInterfaceForContainer)
-<<<<<<< HEAD
+	listener.AddHandler(cns.V2Prefix+cns.SetOrchestratorType, service.setOrchestratorType)
 	listener.AddHandler(cns.V2Prefix+cns.GetNetworkConfigByOrchestratorInfo, service.getNetworkConfigByOrchestratorInfo)
-=======
-	listener.AddHandler(cns.V2Prefix+cns.SetOrchestratorType, service.setOrchestratorType)
->>>>>>> 9a210557
 
 	log.Printf("[Azure CNS]  Listening.")
 	return nil
