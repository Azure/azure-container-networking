--- conflicted
+++ resolved
@@ -44,11 +44,8 @@
 	StatusUnauthorized                     ResponseCode = 42
 	UnsupportedAPI                         ResponseCode = 43
 	FailedToAllocateBackendConfig          ResponseCode = 44
-<<<<<<< HEAD
-	NodeSubnetSecondaryIPChange            ResponseCode = 45
-=======
 	ConnectionError                        ResponseCode = 45
->>>>>>> 720358b1
+	NodeSubnetSecondaryIPChange            ResponseCode = 46
 	UnexpectedError                        ResponseCode = 99
 )
 
