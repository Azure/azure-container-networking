package httpapi

import (
	"github.com/Azure/azure-container-networking/cns"
	"github.com/Azure/azure-container-networking/cns/restserver"
)

// Client implements APIClient interface. Used to update CNS state
type Client struct {
	RestService *restserver.HTTPRestService
}

<<<<<<< HEAD
// UpdateCNSState updates cns state
func (client *Client) UpdateCNSState(ipConfigs []*cns.ContainerIPConfigState) error {
	var (
		ipConfigsToAdd []*cns.ContainerIPConfigState
	)

	//Lock to read ipconfigs
	client.RestService.Lock()

	//Only add ipconfigs that don't exist in cns state already
	for _, ipConfig := range ipConfigs {
		if _, ok := client.RestService.PodIPConfigState[ipConfig.ID]; !ok {
			ipConfig.State = cns.Available
			ipConfigsToAdd = append(ipConfigsToAdd, ipConfig)
		}
	}

	client.RestService.Unlock()

	return client.RestService.AddIPConfigsToState(ipConfigsToAdd)
}

// InitCNSState initializes cns state
func (client *Client) InitCNSState(ipConfigs []*cns.ContainerIPConfigState) error {
	client.RestService.Lock()
	client.RestService.ReadyToIPAM = true
	client.RestService.Unlock()

	return client.RestService.AddIPConfigsToState(ipConfigs)
}

// ReadyToIPAM tells the caller if CNS is ready to act as an IPAM for CNI
func (client *Client) ReadyToIPAM() bool {
	var (
		ready bool
	)

	client.RestService.Lock()
	ready = client.RestService.ReadyToIPAM
	client.RestService.Unlock()

	return ready
=======
// CreateOrUpdateNC updates cns state
func (client *Client) CreateOrUpdateNC(ncRequest *cns.CreateNetworkContainerRequest) error {
	// var (
	// 	ipConfigsToAdd []*cns.ContainerIPConfigState
	// )

	// //Lock to read ipconfigs
	// client.RestService.Lock()

	// //Only add ipconfigs that don't exist in cns state already
	// for _, ipConfig := range ipConfigs {
	// 	if _, ok := client.RestService.PodIPConfigState[ipConfig.ID]; !ok {
	// 		ipConfig.State = cns.Available
	// 		ipConfigsToAdd = append(ipConfigsToAdd, ipConfig)
	// 	}
	// }

	// client.RestService.Unlock()
	// leave empty
	return nil //client.RestService.AddIPConfigsToState(ipConfigsToAdd)
}

// InitCNSState initializes cns state
func (client *Client) InitCNSState(ncRequest *cns.CreateNetworkContainerRequest, podInfoByIP map[string]*cns.KubernetesPodInfo) error {
	// client.RestService.Lock()
	// client.RestService.ReadyToIPAM = true
	// client.RestService.Unlock()

	// return client.RestService.AddIPConfigsToState(ipConfigs)
	return nil
>>>>>>> 4a90d009
}<|MERGE_RESOLUTION|>--- conflicted
+++ resolved
@@ -10,50 +10,6 @@
 	RestService *restserver.HTTPRestService
 }
 
-<<<<<<< HEAD
-// UpdateCNSState updates cns state
-func (client *Client) UpdateCNSState(ipConfigs []*cns.ContainerIPConfigState) error {
-	var (
-		ipConfigsToAdd []*cns.ContainerIPConfigState
-	)
-
-	//Lock to read ipconfigs
-	client.RestService.Lock()
-
-	//Only add ipconfigs that don't exist in cns state already
-	for _, ipConfig := range ipConfigs {
-		if _, ok := client.RestService.PodIPConfigState[ipConfig.ID]; !ok {
-			ipConfig.State = cns.Available
-			ipConfigsToAdd = append(ipConfigsToAdd, ipConfig)
-		}
-	}
-
-	client.RestService.Unlock()
-
-	return client.RestService.AddIPConfigsToState(ipConfigsToAdd)
-}
-
-// InitCNSState initializes cns state
-func (client *Client) InitCNSState(ipConfigs []*cns.ContainerIPConfigState) error {
-	client.RestService.Lock()
-	client.RestService.ReadyToIPAM = true
-	client.RestService.Unlock()
-
-	return client.RestService.AddIPConfigsToState(ipConfigs)
-}
-
-// ReadyToIPAM tells the caller if CNS is ready to act as an IPAM for CNI
-func (client *Client) ReadyToIPAM() bool {
-	var (
-		ready bool
-	)
-
-	client.RestService.Lock()
-	ready = client.RestService.ReadyToIPAM
-	client.RestService.Unlock()
-
-	return ready
-=======
 // CreateOrUpdateNC updates cns state
 func (client *Client) CreateOrUpdateNC(ncRequest *cns.CreateNetworkContainerRequest) error {
 	// var (
@@ -84,5 +40,4 @@
 
 	// return client.RestService.AddIPConfigsToState(ipConfigs)
 	return nil
->>>>>>> 4a90d009
 }