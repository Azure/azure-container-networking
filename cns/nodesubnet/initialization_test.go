package nodesubnet_test

import (
	"context"
	"net"
	"testing"

	"github.com/Azure/azure-container-networking/cns"
	"github.com/Azure/azure-container-networking/cns/cnireconciler"
	"github.com/Azure/azure-container-networking/cns/logger"
	"github.com/Azure/azure-container-networking/cns/nodesubnet"
	"github.com/Azure/azure-container-networking/cns/restserver"
	"github.com/Azure/azure-container-networking/cns/types"
	"github.com/Azure/azure-container-networking/store"
)

func getMockStore() store.KeyValueStore {
	mockStore := store.NewMockStore("")
	endpointState := map[string]*restserver.EndpointInfo{
		"12e65d89e58cb23c784e97840cf76866bfc9902089bdc8e87e9f64032e312b0b": {
			PodName:      "coredns-54b69f46b8-ldmwr",
			PodNamespace: "kube-system",
			IfnameToIPMap: map[string]*restserver.IPInfo{
				"eth0": {
					IPv4: []net.IPNet{
						{
							IP:   net.IPv4(10, 10, 0, 52),
							Mask: net.CIDRMask(24, 32),
						},
					},
				},
			},
		},
		"1fc5176913a3a1a7facfb823dde3b4ded404041134fef4f4a0c8bba140fc0413": {
			PodName:      "load-test-7f7d49687d-wxc9p",
			PodNamespace: "load-test",
			IfnameToIPMap: map[string]*restserver.IPInfo{
				"eth0": {
					IPv4: []net.IPNet{
						{
							IP:   net.IPv4(10, 10, 0, 63),
							Mask: net.CIDRMask(24, 32),
						},
					},
				},
			},
		},
	}

	err := mockStore.Write(restserver.EndpointStoreKey, endpointState)
	if err != nil {
		return nil
	}
	return mockStore
}

type MockIpamStateReconciler struct{}

func (m *MockIpamStateReconciler) ReconcileIPAMStateForNodeSubnet(ncRequests []*cns.CreateNetworkContainerRequest, podInfoByIP map[string]cns.PodInfo) types.ResponseCode {
	if len(ncRequests) == 1 && len(ncRequests[0].SecondaryIPConfigs) == len(podInfoByIP) {
		return types.Success
	}

	return types.UnexpectedError
}

func TestNewCNSPodInfoProvider(t *testing.T) {
	tests := []struct {
		name       string
		store      store.KeyValueStore
		wantErr    bool
		reconciler *MockIpamStateReconciler
		exp        int
	}{
		{
			name:       "happy_path",
			store:      getMockStore(),
			wantErr:    false,
			reconciler: &MockIpamStateReconciler{},
			exp:        2,
		},
	}

	for _, tt := range tests {
		tt := tt

		t.Run(tt.name, func(t *testing.T) {
			ctx, cancel := testContext(t)
			defer cancel()

			podInfoByIPProvider, err := cnireconciler.NewCNSPodInfoProvider(tt.store)
			checkErr(t, err, false)

			got, err := nodesubnet.ReconcileInitialCNSState(ctx, tt.reconciler, podInfoByIPProvider)
			checkErr(t, err, tt.wantErr)
			if got != tt.exp {
				t.Errorf("got %d IPs reconciled, expected %d", got, tt.exp)
			}
		})
	}
}

<<<<<<< HEAD
func testContext(t *testing.T) (context.Context, context.CancelFunc) {
	ctx := context.Background()
	if deadline, ok := t.Deadline(); ok {
		return context.WithDeadline(ctx, deadline)
	}
	return context.WithCancel(ctx)
=======
// testContext creates a context from the provided testing.T that will be
// canceled if the test suite is terminated.
func testContext(t *testing.T) (context.Context, context.CancelFunc) {
	if deadline, ok := t.Deadline(); ok {
		return context.WithDeadline(context.Background(), deadline)
	}
	return context.WithCancel(context.Background())
}

func init() {
	logger.InitLogger("testlogs", 0, 0, "./")
>>>>>>> 2a39f9ef
}<|MERGE_RESOLUTION|>--- conflicted
+++ resolved
@@ -100,14 +100,6 @@
 	}
 }
 
-<<<<<<< HEAD
-func testContext(t *testing.T) (context.Context, context.CancelFunc) {
-	ctx := context.Background()
-	if deadline, ok := t.Deadline(); ok {
-		return context.WithDeadline(ctx, deadline)
-	}
-	return context.WithCancel(ctx)
-=======
 // testContext creates a context from the provided testing.T that will be
 // canceled if the test suite is terminated.
 func testContext(t *testing.T) (context.Context, context.CancelFunc) {
@@ -119,5 +111,4 @@
 
 func init() {
 	logger.InitLogger("testlogs", 0, 0, "./")
->>>>>>> 2a39f9ef
 }