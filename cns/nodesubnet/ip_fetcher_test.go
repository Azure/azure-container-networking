--- conflicted
+++ resolved
@@ -12,50 +12,29 @@
 
 // Mock client that simply consumes fetched IPs
 type TestConsumer struct {
-<<<<<<< HEAD
-	consumeCount     int32
-	secondaryIPCount int32
-}
-
-// FetchConsumeCount atomically fetches the consume count
-func (c *TestConsumer) FetchConsumeCount() int32 {
-=======
 	consumeCount     int
 	secondaryIPCount int
 }
 
 // FetchConsumeCount atomically fetches the consume count
 func (c *TestConsumer) FetchConsumeCount() int {
->>>>>>> 2a39f9ef
 	return c.consumeCount
 }
 
 // FetchSecondaryIPCount atomically fetches the last IP count
-<<<<<<< HEAD
-func (c *TestConsumer) FetchSecondaryIPCount() int32 {
-=======
 func (c *TestConsumer) FetchSecondaryIPCount() int {
->>>>>>> 2a39f9ef
 	return c.consumeCount
 }
 
 // UpdateConsumeCount atomically updates the consume count
-<<<<<<< HEAD
-func (c *TestConsumer) updateCounts(ipCount int32) {
-=======
 func (c *TestConsumer) updateCounts(ipCount int) {
->>>>>>> 2a39f9ef
 	c.consumeCount++
 	c.secondaryIPCount = ipCount
 }
 
 // Mock IP update
 func (c *TestConsumer) UpdateIPsForNodeSubnet(ips []netip.Addr) error {
-<<<<<<< HEAD
-	c.updateCounts(int32(len(ips)))
-=======
 	c.updateCounts(len(ips))
->>>>>>> 2a39f9ef
 	return nil
 }
 
