--- conflicted
+++ resolved
@@ -36,11 +36,7 @@
 	EnableIPAMv2                bool
 	EnablePprof                 bool
 	EnableSubnetScarcity        bool
-<<<<<<< HEAD
 	SWIFTV2Mode                 SWIFTV2Mode
-=======
-	EnableSwiftV2               bool
->>>>>>> fea43a3a
 	InitializeFromCNI           bool
 	KeyVaultSettings            KeyVaultSettings
 	MSISettings                 MSISettings
