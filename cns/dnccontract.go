package cns

import "encoding/json"

// Container Network Service DNC Contract
const (
	CreateOrUpdateNetworkContainer     = "/network/createorupdatenetworkcontainer"
	DeleteNetworkContainer             = "/network/deletenetworkcontainer"
	GetNetworkContainerStatus          = "/network/getnetworkcontainerstatus"
	GetInterfaceForContainer           = "/network/getinterfaceforcontainer"
	GetNetworkConfigByOrchestratorInfo = "/network/getnetworkconfigbyorchestratorinfo"
)

<<<<<<< HEAD
// Network Container Types
=======
// NetworkContainer Types
>>>>>>> 5a2ece73
const (
	AzureContainerInstance = "AzureContainerInstance"
)

// Orchestrator Types
const (
	Kubernetes = "Kubernetes"
)

// CreateNetworkContainerRequest specifies request to create a network container or network isolation boundary.
type CreateNetworkContainerRequest struct {
	Version                    string
	NetworkContainerType       string
	NetworkContainerid         string // Mandatory input.
	PrimaryInterfaceIdentifier string // Primary CA.
	AuthorizationToken         string
	OrchestratorInfo           OrchestratorInfo
	IPConfiguration            IPConfiguration
	MultiTenancyInfo           MultiTenancyInfo
	VnetAddressSpace           []IPSubnet // To setup SNAT (should include service endpoint vips).
	Routes                     []Route
}

// OrchestratorInfo contains orchestrator type which is used to cast OrchestratorContext.
type OrchestratorInfo struct {
	OrchestratorType    string
	OrchestratorContext json.RawMessage
}

<<<<<<< HEAD
// KubernetesInfo is an OrchestratorContext that holds PodName and PodNamespace.
type KubernetesInfo struct {
=======
// KubernetesPodInfo is an OrchestratorContext that holds PodName and PodNamespace.
type KubernetesPodInfo struct {
>>>>>>> 5a2ece73
	PodName      string
	PodNamespace string
}

// MultiTenancyInfo contains encap type and id.
type MultiTenancyInfo struct {
	EncapType string
	ID        int // This can be vlanid, vxlanid, gre-key etc. (depends on EnacapType).
}

// IPConfiguration contains details about ip config to provision in the VM.
type IPConfiguration struct {
	IPSubnet         IPSubnet
	DNSServers       []string
	GatewayIPAddress string
}

// IPSubnet contains ip subnet.
type IPSubnet struct {
	IPAddress    string
	PrefixLength uint8
}

// Route describes an entry in routing table.
type Route struct {
	IPAddress        string
	GatewayIPAddress string
	InterfaceToUse   string
}

// CreateNetworkContainerResponse specifies response of creating a network container.
type CreateNetworkContainerResponse struct {
	Response Response
}

// GetNetworkContainerStatusRequest specifies the details about the request to retrieve status of a specifc network container.
type GetNetworkContainerStatusRequest struct {
	NetworkContainerid string
}

// GetNetworkContainerStatusResponse specifies response of retriving a network container status.
type GetNetworkContainerStatusResponse struct {
	NetworkContainerid string
	Version            string
	AzureHostVersion   string
	Response           Response
}

// GetNetworkContainerRequest specifies the details about the request to retrieve a specifc network container.
type GetNetworkContainerRequest struct {
}

// GetNetworkContainerResponse describes the response to retrieve a specifc network container.
type GetNetworkContainerResponse struct {
	Response Response
}

// DeleteNetworkContainerRequest specifies the details about the request to delete a specifc network container.
type DeleteNetworkContainerRequest struct {
	NetworkContainerid string
}

// DeleteNetworkContainerResponse describes the response to delete a specifc network container.
type DeleteNetworkContainerResponse struct {
	Response Response
}

// GetInterfaceForContainerRequest specifies the container ID for which interface needs to be identified.
type GetInterfaceForContainerRequest struct {
	NetworkContainerID string
}

// GetInterfaceForContainerResponse specifies the interface for a given container ID.
type GetInterfaceForContainerResponse struct {
	NetworkInterface NetworkInterface
	VnetAddressSpace []IPSubnet
	Response         Response
}

// NetworkInterface specifies the information that can be used to unquely identify an interface.
type NetworkInterface struct {
	Name      string
	IPAddress string
}

// GetInterfaceForContainerResponse specifies the network config for a given Networkcontainerid/NetworkContainerOrchestratorInfo.
type GetNetworkConfigRequest struct {
	NetworkcontainerID string
	OrchestratorInfo   OrchestratorInfo
}

type GetNetworkConfigResponse struct {
	IPConfiguration  IPConfiguration
	Routes           []Route
	MultiTenancyInfo MultiTenancyInfo
	Response         Response
}<|MERGE_RESOLUTION|>--- conflicted
+++ resolved
@@ -11,11 +11,7 @@
 	GetNetworkConfigByOrchestratorInfo = "/network/getnetworkconfigbyorchestratorinfo"
 )
 
-<<<<<<< HEAD
-// Network Container Types
-=======
 // NetworkContainer Types
->>>>>>> 5a2ece73
 const (
 	AzureContainerInstance = "AzureContainerInstance"
 )
@@ -32,26 +28,15 @@
 	NetworkContainerid         string // Mandatory input.
 	PrimaryInterfaceIdentifier string // Primary CA.
 	AuthorizationToken         string
-	OrchestratorInfo           OrchestratorInfo
+	OrchestratorContext        json.RawMessage
 	IPConfiguration            IPConfiguration
 	MultiTenancyInfo           MultiTenancyInfo
 	VnetAddressSpace           []IPSubnet // To setup SNAT (should include service endpoint vips).
 	Routes                     []Route
 }
 
-// OrchestratorInfo contains orchestrator type which is used to cast OrchestratorContext.
-type OrchestratorInfo struct {
-	OrchestratorType    string
-	OrchestratorContext json.RawMessage
-}
-
-<<<<<<< HEAD
-// KubernetesInfo is an OrchestratorContext that holds PodName and PodNamespace.
-type KubernetesInfo struct {
-=======
 // KubernetesPodInfo is an OrchestratorContext that holds PodName and PodNamespace.
 type KubernetesPodInfo struct {
->>>>>>> 5a2ece73
 	PodName      string
 	PodNamespace string
 }
@@ -137,10 +122,10 @@
 	IPAddress string
 }
 
-// GetInterfaceForContainerResponse specifies the network config for a given Networkcontainerid/NetworkContainerOrchestratorInfo.
+// GetNetworkConfigRequest specifies the network config for a given Networkcontainerid/OrchestratorContext.
 type GetNetworkConfigRequest struct {
-	NetworkcontainerID string
-	OrchestratorInfo   OrchestratorInfo
+	NetworkcontainerID  string
+	OrchestratorContext json.RawMessage
 }
 
 type GetNetworkConfigResponse struct {
