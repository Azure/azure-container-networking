package cns

import "encoding/json"

// Container Network Service DNC Contract
const (
<<<<<<< HEAD
	CreateOrUpdateNetworkContainer     = "/network/createorupdatenetworkcontainer"
	DeleteNetworkContainer             = "/network/deletenetworkcontainer"
	GetNetworkContainerStatus          = "/network/getnetworkcontainerstatus"
	GetInterfaceForContainer           = "/network/getinterfaceforcontainer"
	GetNetworkConfigByOrchestratorInfo = "/network/getnetworkconfigbyorchestratorinfo"
=======
	SetOrchestratorType            = "/network/setorchestratortype"
	CreateOrUpdateNetworkContainer = "/network/createorupdatenetworkcontainer"
	DeleteNetworkContainer         = "/network/deletenetworkcontainer"
	GetNetworkContainerStatus      = "/network/getnetworkcontainerstatus"
	GetInterfaceForContainer       = "/network/getinterfaceforcontainer"
>>>>>>> 9a210557
)

// NetworkContainer Types
const (
	AzureContainerInstance = "AzureContainerInstance"
)

// Orchestrator Types
const (
	Kubernetes = "Kubernetes"
)

// CreateNetworkContainerRequest specifies request to create a network container or network isolation boundary.
type CreateNetworkContainerRequest struct {
	Version                    string
	NetworkContainerType       string
	NetworkContainerid         string // Mandatory input.
	PrimaryInterfaceIdentifier string // Primary CA.
	AuthorizationToken         string
	OrchestratorContext        json.RawMessage
	IPConfiguration            IPConfiguration
	MultiTenancyInfo           MultiTenancyInfo
	VnetAddressSpace           []IPSubnet // To setup SNAT (should include service endpoint vips).
	Routes                     []Route
}

// KubernetesPodInfo is an OrchestratorContext that holds PodName and PodNamespace.
type KubernetesPodInfo struct {
	PodName      string
	PodNamespace string
}

// MultiTenancyInfo contains encap type and id.
type MultiTenancyInfo struct {
	EncapType string
	ID        int // This can be vlanid, vxlanid, gre-key etc. (depends on EnacapType).
}

// IPConfiguration contains details about ip config to provision in the VM.
type IPConfiguration struct {
	IPSubnet         IPSubnet
	DNSServers       []string
	GatewayIPAddress string
}

// IPSubnet contains ip subnet.
type IPSubnet struct {
	IPAddress    string
	PrefixLength uint8
}

// Route describes an entry in routing table.
type Route struct {
	IPAddress        string
	GatewayIPAddress string
	InterfaceToUse   string
}

// SetOrchestratorTypeRequest specifies the orchestrator type for the node.
type SetOrchestratorTypeRequest struct {
	OrchestratorType string
}

// CreateNetworkContainerResponse specifies response of creating a network container.
type CreateNetworkContainerResponse struct {
	Response Response
}

// GetNetworkContainerStatusRequest specifies the details about the request to retrieve status of a specifc network container.
type GetNetworkContainerStatusRequest struct {
	NetworkContainerid string
}

// GetNetworkContainerStatusResponse specifies response of retriving a network container status.
type GetNetworkContainerStatusResponse struct {
	NetworkContainerid string
	Version            string
	AzureHostVersion   string
	Response           Response
}

// GetNetworkContainerRequest specifies the details about the request to retrieve a specifc network container.
type GetNetworkContainerRequest struct {
}

// GetNetworkContainerResponse describes the response to retrieve a specifc network container.
type GetNetworkContainerResponse struct {
	Response Response
}

// DeleteNetworkContainerRequest specifies the details about the request to delete a specifc network container.
type DeleteNetworkContainerRequest struct {
	NetworkContainerid string
}

// DeleteNetworkContainerResponse describes the response to delete a specifc network container.
type DeleteNetworkContainerResponse struct {
	Response Response
}

// GetInterfaceForContainerRequest specifies the container ID for which interface needs to be identified.
type GetInterfaceForContainerRequest struct {
	NetworkContainerID string
}

// GetInterfaceForContainerResponse specifies the interface for a given container ID.
type GetInterfaceForContainerResponse struct {
	NetworkInterface NetworkInterface
	VnetAddressSpace []IPSubnet
	Response         Response
}

// NetworkInterface specifies the information that can be used to unquely identify an interface.
type NetworkInterface struct {
	Name      string
	IPAddress string
}

// GetNetworkConfigRequest specifies the network config for a given Networkcontainerid/OrchestratorContext.
type GetNetworkConfigRequest struct {
	NetworkcontainerID  string
	OrchestratorContext json.RawMessage
}

type GetNetworkConfigResponse struct {
	IPConfiguration  IPConfiguration
	Routes           []Route
	MultiTenancyInfo MultiTenancyInfo
	Response         Response
}<|MERGE_RESOLUTION|>--- conflicted
+++ resolved
@@ -4,19 +4,11 @@
 
 // Container Network Service DNC Contract
 const (
-<<<<<<< HEAD
 	CreateOrUpdateNetworkContainer     = "/network/createorupdatenetworkcontainer"
 	DeleteNetworkContainer             = "/network/deletenetworkcontainer"
 	GetNetworkContainerStatus          = "/network/getnetworkcontainerstatus"
 	GetInterfaceForContainer           = "/network/getinterfaceforcontainer"
 	GetNetworkConfigByOrchestratorInfo = "/network/getnetworkconfigbyorchestratorinfo"
-=======
-	SetOrchestratorType            = "/network/setorchestratortype"
-	CreateOrUpdateNetworkContainer = "/network/createorupdatenetworkcontainer"
-	DeleteNetworkContainer         = "/network/deletenetworkcontainer"
-	GetNetworkContainerStatus      = "/network/getnetworkcontainerstatus"
-	GetInterfaceForContainer       = "/network/getinterfaceforcontainer"
->>>>>>> 9a210557
 )
 
 // NetworkContainer Types
