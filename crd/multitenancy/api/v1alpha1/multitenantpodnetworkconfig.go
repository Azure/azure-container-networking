--- conflicted
+++ resolved
@@ -121,15 +121,12 @@
 	// DefaultDenyACL bool indicates whether default deny policy will be present on the pods upon pod creation
 	// +kubebuilder:validation:Optional
 	DefaultDenyACL bool `json:"defaultDenyACL"`
-<<<<<<< HEAD
+	// NodeName is the name of the node where the pod is scheduled
+	// +kubebuilder:validation:Optional
+	NodeName string `json:"nodeName,omitempty"`
 	// Status represents the overall status of the MTPNC
 	// +kubebuilder:validation:Optional
 	Status MTPNCStatus `json:"status,omitempty"`
-=======
-	// NodeName is the name of the node where the pod is scheduled
-	// +kubebuilder:validation:Optional
-	NodeName string `json:"nodeName,omitempty"`
->>>>>>> 73f67339
 }
 
 func init() {
