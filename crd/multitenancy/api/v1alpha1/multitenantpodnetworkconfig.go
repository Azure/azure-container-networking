//go:build !ignore_uncovered
// +build !ignore_uncovered

package v1alpha1

import (
	"github.com/Azure/azure-container-networking/cns"
	metav1 "k8s.io/apimachinery/pkg/apis/meta/v1"
)

// Important: Run "make" to regenerate code after modifying this file

// +kubebuilder:object:root=true

// MultitenantPodNetworkConfig is the Schema for the multitenantpodnetworkconfigs API
// +kubebuilder:resource:shortName=mtpnc,scope=Namespaced
// +kubebuilder:subresource:status
// +kubebuilder:metadata:labels=managed=
// +kubebuilder:metadata:labels=owner=
// +kubebuilder:printcolumn:name="PodNetworkInstance",type=string,JSONPath=`.spec.podNetworkInstance`
// +kubebuilder:printcolumn:name="PodNetwork",type=string,JSONPath=`.spec.podNetwork`
// +kubebuilder:printcolumn:name="PodName",type=string,JSONPath=`.spec.podName`
type MultitenantPodNetworkConfig struct {
	metav1.TypeMeta   `json:",inline"`
	metav1.ObjectMeta `json:"metadata,omitempty"`

	Spec   MultitenantPodNetworkConfigSpec   `json:"spec,omitempty"`
	Status MultitenantPodNetworkConfigStatus `json:"status,omitempty"`
}

// +kubebuilder:object:root=true

// MultitenantPodNetworkConfigList contains a list of PodNetworkConfig
type MultitenantPodNetworkConfigList struct {
	metav1.TypeMeta `json:",inline"`
	metav1.ListMeta `json:"metadata,omitempty"`
	Items           []MultitenantPodNetworkConfig `json:"items"`
}

// MultitenantPodNetworkConfigSpec defines the desired state of PodNetworkConfig
type MultitenantPodNetworkConfigSpec struct {
	// name of PNI object from requesting cx pod
	// +kubebuilder:validation:Optional
	PodNetworkInstance string `json:"podNetworkInstance,omitempty"`
	// name of PN object from requesting cx pod
	PodNetwork string `json:"podNetwork"`
	// name of the requesting cx pod
	PodName string `json:"podName,omitempty"`
}

type InterfaceInfo struct {
	// NCID is the network container id
	NCID string `json:"ncID,omitempty"`
	// PrimaryIP is the ip allocated to the network container
	// +kubebuilder:validation:Optional
	PrimaryIP string `json:"primaryIP,omitempty"`
	// MacAddress is the MAC Address of the VM's NIC which this network container was created for
	MacAddress string `json:"macAddress,omitempty"`
	// GatewayIP is the gateway ip of the injected subnet
	// +kubebuilder:validation:Optional
	GatewayIP string `json:"gatewayIP,omitempty"`
	// DeviceType is the device type that this NC was created for
	DeviceType DeviceType `json:"deviceType,omitempty"`
<<<<<<< HEAD
	// NICType specifies the type of NIC to enable appropriate programming by CNS/CNI
	NICType cns.NICType `json:"NICType,omitempty"`
=======
	// AccelnetEnabled determines if the CNI will provision the NIC with accelerated networking enabled
	// +kubebuilder:validation:Optional
	AccelnetEnabled bool `json:"accelnetEnabled,omitempty"`
>>>>>>> 8653b039
}

// MultitenantPodNetworkConfigStatus defines the observed state of PodNetworkConfig
type MultitenantPodNetworkConfigStatus struct {
	// Deprecated - use InterfaceInfos
	// +kubebuilder:validation:Optional
	NCID string `json:"ncID,omitempty"`
	// Deprecated - use InterfaceInfos
	// +kubebuilder:validation:Optional
	PrimaryIP string `json:"primaryIP,omitempty"`
	// Deprecated - use InterfaceInfos
	// +kubebuilder:validation:Optional
	MacAddress string `json:"macAddress,omitempty"`
	// Deprecated - use InterfaceInfos
	// +kubebuilder:validation:Optional
	GatewayIP string `json:"gatewayIP,omitempty"`
	// InterfaceInfos describes all the network container goal state for this Pod
	// +kubebuilder:validation:Optional
	InterfaceInfos []InterfaceInfo `json:"interfaceInfos,omitempty"`
}

func init() {
	SchemeBuilder.Register(&MultitenantPodNetworkConfig{}, &MultitenantPodNetworkConfigList{})
}<|MERGE_RESOLUTION|>--- conflicted
+++ resolved
@@ -4,7 +4,6 @@
 package v1alpha1
 
 import (
-	"github.com/Azure/azure-container-networking/cns"
 	metav1 "k8s.io/apimachinery/pkg/apis/meta/v1"
 )
 
@@ -61,14 +60,9 @@
 	GatewayIP string `json:"gatewayIP,omitempty"`
 	// DeviceType is the device type that this NC was created for
 	DeviceType DeviceType `json:"deviceType,omitempty"`
-<<<<<<< HEAD
-	// NICType specifies the type of NIC to enable appropriate programming by CNS/CNI
-	NICType cns.NICType `json:"NICType,omitempty"`
-=======
 	// AccelnetEnabled determines if the CNI will provision the NIC with accelerated networking enabled
 	// +kubebuilder:validation:Optional
 	AccelnetEnabled bool `json:"accelnetEnabled,omitempty"`
->>>>>>> 8653b039
 }
 
 // MultitenantPodNetworkConfigStatus defines the observed state of PodNetworkConfig
