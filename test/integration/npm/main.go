package main

import (
	"fmt"
	"time"

	"github.com/Azure/azure-container-networking/common"
	"github.com/Azure/azure-container-networking/npm/pkg/dataplane"
	"github.com/Azure/azure-container-networking/npm/pkg/dataplane/ipsets"
	"github.com/Azure/azure-container-networking/npm/pkg/dataplane/policies"
	"github.com/Azure/azure-container-networking/npm/util"
)

const MaxSleepTime = 15

type testSet struct {
	metadata   *ipsets.IPSetMetadata
	hashedName string
}

func createTestSet(name string, setType ipsets.SetType) *testSet {
	set := &testSet{
		metadata: &ipsets.IPSetMetadata{
			Name: name,
			Type: setType,
		},
	}
	set.hashedName = util.GetHashedName(set.metadata.GetPrefixName())
	return set
}

var (
	nodeName            = "testNode"
	testNSSet           = createTestSet("test-ns-set", ipsets.Namespace)
	testKeyPodSet       = createTestSet("test-keyPod-set", ipsets.KeyLabelOfPod)
	testKVPodSet        = createTestSet("test-kvPod-set", ipsets.KeyValueLabelOfPod)
	testNamedportSet    = createTestSet("test-namedport-set", ipsets.NamedPorts)
	testCIDRSet         = createTestSet("test-cidr-set", ipsets.CIDRBlocks)
	testKeyNSList       = createTestSet("test-keyNS-list", ipsets.KeyLabelOfNamespace)
	testKVNSList        = createTestSet("test-kvNS-list", ipsets.KeyValueLabelOfNamespace)
	testNestedLabelList = createTestSet("test-nestedlabel-list", ipsets.NestedLabelOfPod)
	testNetPol          = &policies.NPMNetworkPolicy{
		Name: "test/test-netpol",
		PodSelectorIPSets: []*ipsets.TranslatedIPSet{
			{
				Metadata: testNSSet.metadata,
			},
			{
				Metadata: testKeyPodSet.metadata,
			},
		},
		RuleIPSets: []*ipsets.TranslatedIPSet{
			{
				Metadata: testNSSet.metadata,
			},
			{
				Metadata: testKeyPodSet.metadata,
			},
		},
		ACLs: []*policies.ACLPolicy{
			{
				PolicyID:  "azure-acl-123",
				Target:    policies.Dropped,
				Direction: policies.Ingress,
			},
			{
				PolicyID:  "azure-acl-234",
				Target:    policies.Allowed,
				Direction: policies.Ingress,
				SrcList: []policies.SetInfo{
					{
						IPSet:     testNSSet.metadata,
						Included:  true,
						MatchType: "src",
					},
					{
						IPSet:     testKeyPodSet.metadata,
						Included:  true,
						MatchType: "src",
					},
				},
			},
		},
	}
	// testKeyNSList       = createTestSet("test-keyNS-list", ipsets.KeyLabelOfNameSpace)
	// testKVNSList        = createTestSet("test-kvNS-list", ipsets.KeyValueLabelOfNameSpace)
	// testNestedLabelList = createTestSet("test-nestedlabel-list", ipsets.NestedLabelOfPod)

	testNetworkPolicies = policies.GetTestNetworkPolicies()
)

func main() {
	dp, err := dataplane.NewDataPlane(nodeName, common.NewIOShim())
	if err != nil {
		panic(err)
	}
	printAndWait()

	podMetadata := &dataplane.PodMetadata{
		PodKey:   "a",
		PodIP:    "10.0.0.0",
		NodeName: "",
	}

	// add all types of ipsets, some with members added
	if err := dp.AddToSets([]*ipsets.IPSetMetadata{testNSSet.metadata}, podMetadata); err != nil {
		panic(err)
	}
	podMetadataB := &dataplane.PodMetadata{
		PodKey:   "b",
		PodIP:    "10.0.0.1",
		NodeName: "",
	}
	if err := dp.AddToSets([]*ipsets.IPSetMetadata{testNSSet.metadata}, podMetadataB); err != nil {
		panic(err)
	}
	podMetadataC := &dataplane.PodMetadata{
		PodKey:   "c",
		PodIP:    "10.240.0.24",
		NodeName: nodeName,
	}
	if err := dp.AddToSets([]*ipsets.IPSetMetadata{testKeyPodSet.metadata, testNSSet.metadata}, podMetadataC); err != nil {
		panic(err)
	}
	dp.CreateIPSets([]*ipsets.IPSetMetadata{testKVPodSet.metadata, testNamedportSet.metadata, testCIDRSet.metadata})

	// can't do lists on my computer

	if err := dp.ApplyDataPlane(); err != nil {
		panic(err)
	}

	printAndWait()

	if err := dp.AddToLists([]*ipsets.IPSetMetadata{testKeyNSList.metadata, testKVNSList.metadata}, []*ipsets.IPSetMetadata{testNSSet.metadata}); err != nil {
		panic(err)
	}

	if err := dp.AddToLists([]*ipsets.IPSetMetadata{testNestedLabelList.metadata}, []*ipsets.IPSetMetadata{testKVPodSet.metadata, testKeyPodSet.metadata}); err != nil {
		panic(err)
	}

	// remove members from some sets and delete some sets
	if err := dp.RemoveFromSets([]*ipsets.IPSetMetadata{testNSSet.metadata}, podMetadataB); err != nil {
		panic(err)
	}
	dp.DeleteIPSet(testKVPodSet.metadata)
	if err := dp.ApplyDataPlane(); err != nil {
		panic(err)
	}

<<<<<<< HEAD
	testPolicyManager()
}

func testPolicyManager() {
	pMgr := policies.NewPolicyManager(common.NewIOShim())

	panicOnError(pMgr.Reset())
	// printAndWait()

	panicOnError(pMgr.AddPolicy(testNetworkPolicies[0], nil))
	// printAndWait()

	panicOnError(pMgr.AddPolicy(testNetworkPolicies[1], nil))
	// printAndWait()

	// remove something that doesn't exist
	panicOnError(pMgr.RemovePolicy(testNetworkPolicies[2].Name, nil))
	// printAndWait()

	panicOnError(pMgr.AddPolicy(testNetworkPolicies[2], nil))
	// printAndWait()

	// remove something that exists
	panicOnError(pMgr.RemovePolicy(testNetworkPolicies[1].Name, nil))
}

func panicOnError(err error) {
	if err != nil {
		panic(err)
	}
}
=======
	printAndWait()
	if err := dp.RemoveFromSets([]*ipsets.IPSetMetadata{testNSSet.metadata}, podMetadata); err != nil {
		panic(err)
	}
	dp.DeleteIPSet(testNSSet.metadata)
	if err := dp.ApplyDataPlane(); err != nil {
		panic(err)
	}
	printAndWait()

	if err := dp.AddPolicy(testNetPol); err != nil {
		panic(err)
	}
}

func printAndWait() {
	fmt.Printf("#####################\nCompleted running, please check relevant commands, script will resume in %d secs\n#############\n", MaxSleepTime)
	for i := 0; i < MaxSleepTime; i++ {
		fmt.Print(".")
		time.Sleep(time.Second)
	}
}

// NOTE for Linux
/*
	ipset test SETNAME ENTRYNAME:
		Warning: 10.0.0.5 is in set azure-npm-2031808719.
		10.0.0.4 is NOT in set azure-npm-2031808719.

	ipset list (references are from setlist or iptables):
		Name: azure-npm-3382169694
		Type: hash:net
		Revision: 6
		Header: family inet hashsize 1024 maxelem 65536
		Size in memory: 512
		References: 0
		Number of entries: 1
		Members:
		10.0.0.0

		Name: azure-npm-2031808719
		Type: hash:net
		Revision: 6
		Header: family inet hashsize 1024 maxelem 65536
		Size in memory: 512
		References: 0
		Number of entries: 1
		Members:
		10.0.0.5

		Name: azure-npm-164288419
		Type: hash:ip,port
		Revision: 5
		Header: family inet hashsize 1024 maxelem 65536
		Size in memory: 192
		References: 0
		Number of entries: 0
		Members:

		Name: azure-npm-3216600258
		Type: hash:net
		Revision: 6
		Header: family inet hashsize 1024 maxelem 4294967295
		Size in memory: 448
		References: 0
		Number of entries: 0
		Members:
*/
>>>>>>> 9850758e
<|MERGE_RESOLUTION|>--- conflicted
+++ resolved
@@ -8,53 +8,28 @@
 	"github.com/Azure/azure-container-networking/npm/pkg/dataplane"
 	"github.com/Azure/azure-container-networking/npm/pkg/dataplane/ipsets"
 	"github.com/Azure/azure-container-networking/npm/pkg/dataplane/policies"
-	"github.com/Azure/azure-container-networking/npm/util"
 )
 
 const MaxSleepTime = 15
 
-type testSet struct {
-	metadata   *ipsets.IPSetMetadata
-	hashedName string
-}
-
-func createTestSet(name string, setType ipsets.SetType) *testSet {
-	set := &testSet{
-		metadata: &ipsets.IPSetMetadata{
-			Name: name,
-			Type: setType,
-		},
-	}
-	set.hashedName = util.GetHashedName(set.metadata.GetPrefixName())
-	return set
-}
-
 var (
-	nodeName            = "testNode"
-	testNSSet           = createTestSet("test-ns-set", ipsets.Namespace)
-	testKeyPodSet       = createTestSet("test-keyPod-set", ipsets.KeyLabelOfPod)
-	testKVPodSet        = createTestSet("test-kvPod-set", ipsets.KeyValueLabelOfPod)
-	testNamedportSet    = createTestSet("test-namedport-set", ipsets.NamedPorts)
-	testCIDRSet         = createTestSet("test-cidr-set", ipsets.CIDRBlocks)
-	testKeyNSList       = createTestSet("test-keyNS-list", ipsets.KeyLabelOfNamespace)
-	testKVNSList        = createTestSet("test-kvNS-list", ipsets.KeyValueLabelOfNamespace)
-	testNestedLabelList = createTestSet("test-nestedlabel-list", ipsets.NestedLabelOfPod)
-	testNetPol          = &policies.NPMNetworkPolicy{
+	nodeName   = "testNode"
+	testNetPol = &policies.NPMNetworkPolicy{
 		Name: "test/test-netpol",
 		PodSelectorIPSets: []*ipsets.TranslatedIPSet{
 			{
-				Metadata: testNSSet.metadata,
+				Metadata: ipsets.TestNSSet.Metadata,
 			},
 			{
-				Metadata: testKeyPodSet.metadata,
+				Metadata: ipsets.TestKeyPodSet.Metadata,
 			},
 		},
 		RuleIPSets: []*ipsets.TranslatedIPSet{
 			{
-				Metadata: testNSSet.metadata,
+				Metadata: ipsets.TestNSSet.Metadata,
 			},
 			{
-				Metadata: testKeyPodSet.metadata,
+				Metadata: ipsets.TestKeyPodSet.Metadata,
 			},
 		},
 		ACLs: []*policies.ACLPolicy{
@@ -69,22 +44,19 @@
 				Direction: policies.Ingress,
 				SrcList: []policies.SetInfo{
 					{
-						IPSet:     testNSSet.metadata,
+						IPSet:     ipsets.TestNSSet.Metadata,
 						Included:  true,
-						MatchType: "src",
+						MatchType: policies.SrcMatch,
 					},
 					{
-						IPSet:     testKeyPodSet.metadata,
+						IPSet:     ipsets.TestKeyPodSet.Metadata,
 						Included:  true,
-						MatchType: "src",
+						MatchType: policies.SrcMatch,
 					},
 				},
 			},
 		},
 	}
-	// testKeyNSList       = createTestSet("test-keyNS-list", ipsets.KeyLabelOfNameSpace)
-	// testKVNSList        = createTestSet("test-kvNS-list", ipsets.KeyValueLabelOfNameSpace)
-	// testNestedLabelList = createTestSet("test-nestedlabel-list", ipsets.NestedLabelOfPod)
 
 	testNetworkPolicies = policies.GetTestNetworkPolicies()
 )
@@ -103,53 +75,45 @@
 	}
 
 	// add all types of ipsets, some with members added
-	if err := dp.AddToSets([]*ipsets.IPSetMetadata{testNSSet.metadata}, podMetadata); err != nil {
-		panic(err)
-	}
+	panicOnError(dp.AddToSets([]*ipsets.IPSetMetadata{ipsets.TestNSSet.Metadata}, podMetadata))
 	podMetadataB := &dataplane.PodMetadata{
 		PodKey:   "b",
 		PodIP:    "10.0.0.1",
 		NodeName: "",
 	}
-	if err := dp.AddToSets([]*ipsets.IPSetMetadata{testNSSet.metadata}, podMetadataB); err != nil {
-		panic(err)
-	}
+	panicOnError(dp.AddToSets([]*ipsets.IPSetMetadata{ipsets.TestNSSet.Metadata}, podMetadataB))
 	podMetadataC := &dataplane.PodMetadata{
 		PodKey:   "c",
 		PodIP:    "10.240.0.24",
 		NodeName: nodeName,
 	}
-	if err := dp.AddToSets([]*ipsets.IPSetMetadata{testKeyPodSet.metadata, testNSSet.metadata}, podMetadataC); err != nil {
-		panic(err)
-	}
-	dp.CreateIPSets([]*ipsets.IPSetMetadata{testKVPodSet.metadata, testNamedportSet.metadata, testCIDRSet.metadata})
+	panicOnError(dp.AddToSets([]*ipsets.IPSetMetadata{ipsets.TestKeyPodSet.Metadata, ipsets.TestNSSet.Metadata}, podMetadataC))
+	dp.CreateIPSets([]*ipsets.IPSetMetadata{ipsets.TestKVPodSet.Metadata, ipsets.TestNamedportSet.Metadata, ipsets.TestCIDRSet.Metadata})
 
 	// can't do lists on my computer
 
-	if err := dp.ApplyDataPlane(); err != nil {
-		panic(err)
-	}
+	panicOnError(dp.ApplyDataPlane())
 
 	printAndWait()
 
-	if err := dp.AddToLists([]*ipsets.IPSetMetadata{testKeyNSList.metadata, testKVNSList.metadata}, []*ipsets.IPSetMetadata{testNSSet.metadata}); err != nil {
-		panic(err)
-	}
+	panicOnError(dp.AddToLists([]*ipsets.IPSetMetadata{ipsets.TestKeyNSList.Metadata, ipsets.TestKVNSList.Metadata}, []*ipsets.IPSetMetadata{ipsets.TestNSSet.Metadata}))
 
-	if err := dp.AddToLists([]*ipsets.IPSetMetadata{testNestedLabelList.metadata}, []*ipsets.IPSetMetadata{testKVPodSet.metadata, testKeyPodSet.metadata}); err != nil {
-		panic(err)
-	}
+	panicOnError(dp.AddToLists([]*ipsets.IPSetMetadata{ipsets.TestNestedLabelList.Metadata}, []*ipsets.IPSetMetadata{ipsets.TestKVPodSet.Metadata, ipsets.TestKeyPodSet.Metadata}))
 
 	// remove members from some sets and delete some sets
-	if err := dp.RemoveFromSets([]*ipsets.IPSetMetadata{testNSSet.metadata}, podMetadataB); err != nil {
-		panic(err)
-	}
-	dp.DeleteIPSet(testKVPodSet.metadata)
-	if err := dp.ApplyDataPlane(); err != nil {
-		panic(err)
-	}
+	panicOnError(dp.RemoveFromSets([]*ipsets.IPSetMetadata{ipsets.TestNSSet.Metadata}, podMetadataB))
+	dp.DeleteIPSet(ipsets.TestKVPodSet.Metadata)
+	panicOnError(dp.ApplyDataPlane())
 
-<<<<<<< HEAD
+	printAndWait()
+	panicOnError(dp.RemoveFromSets([]*ipsets.IPSetMetadata{ipsets.TestNSSet.Metadata}, podMetadata))
+
+	dp.DeleteIPSet(ipsets.TestNSSet.Metadata)
+	panicOnError(dp.ApplyDataPlane())
+	printAndWait()
+
+	panicOnError(dp.AddPolicy(testNetPol))
+
 	testPolicyManager()
 }
 
@@ -157,20 +121,20 @@
 	pMgr := policies.NewPolicyManager(common.NewIOShim())
 
 	panicOnError(pMgr.Reset())
-	// printAndWait()
+	printAndWait()
 
 	panicOnError(pMgr.AddPolicy(testNetworkPolicies[0], nil))
-	// printAndWait()
+	printAndWait()
 
 	panicOnError(pMgr.AddPolicy(testNetworkPolicies[1], nil))
-	// printAndWait()
+	printAndWait()
 
 	// remove something that doesn't exist
 	panicOnError(pMgr.RemovePolicy(testNetworkPolicies[2].Name, nil))
-	// printAndWait()
+	printAndWait()
 
 	panicOnError(pMgr.AddPolicy(testNetworkPolicies[2], nil))
-	// printAndWait()
+	printAndWait()
 
 	// remove something that exists
 	panicOnError(pMgr.RemovePolicy(testNetworkPolicies[1].Name, nil))
@@ -181,21 +145,6 @@
 		panic(err)
 	}
 }
-=======
-	printAndWait()
-	if err := dp.RemoveFromSets([]*ipsets.IPSetMetadata{testNSSet.metadata}, podMetadata); err != nil {
-		panic(err)
-	}
-	dp.DeleteIPSet(testNSSet.metadata)
-	if err := dp.ApplyDataPlane(); err != nil {
-		panic(err)
-	}
-	printAndWait()
-
-	if err := dp.AddPolicy(testNetPol); err != nil {
-		panic(err)
-	}
-}
 
 func printAndWait() {
 	fmt.Printf("#####################\nCompleted running, please check relevant commands, script will resume in %d secs\n#############\n", MaxSleepTime)
@@ -203,51 +152,4 @@
 		fmt.Print(".")
 		time.Sleep(time.Second)
 	}
-}
-
-// NOTE for Linux
-/*
-	ipset test SETNAME ENTRYNAME:
-		Warning: 10.0.0.5 is in set azure-npm-2031808719.
-		10.0.0.4 is NOT in set azure-npm-2031808719.
-
-	ipset list (references are from setlist or iptables):
-		Name: azure-npm-3382169694
-		Type: hash:net
-		Revision: 6
-		Header: family inet hashsize 1024 maxelem 65536
-		Size in memory: 512
-		References: 0
-		Number of entries: 1
-		Members:
-		10.0.0.0
-
-		Name: azure-npm-2031808719
-		Type: hash:net
-		Revision: 6
-		Header: family inet hashsize 1024 maxelem 65536
-		Size in memory: 512
-		References: 0
-		Number of entries: 1
-		Members:
-		10.0.0.5
-
-		Name: azure-npm-164288419
-		Type: hash:ip,port
-		Revision: 5
-		Header: family inet hashsize 1024 maxelem 65536
-		Size in memory: 192
-		References: 0
-		Number of entries: 0
-		Members:
-
-		Name: azure-npm-3216600258
-		Type: hash:net
-		Revision: 6
-		Header: family inet hashsize 1024 maxelem 4294967295
-		Size in memory: 448
-		References: 0
-		Number of entries: 0
-		Members:
-*/
->>>>>>> 9850758e
+}