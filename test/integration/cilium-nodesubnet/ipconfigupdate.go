package main

import (
	"bytes"
	"encoding/json"
	"fmt"
	"os"
	"os/exec"
	"strconv"
	"strings"

	"github.com/pkg/errors"
)

<<<<<<< HEAD
func runCommand(command string) (string, error) {
=======
func runAzCommand(params ...string) (string, error) {
>>>>>>> eb032b1f
	var out bytes.Buffer
	var stderr bytes.Buffer
	var err error
	fmt.Println("Running Azure CLI command ", strings.Join(params, " "))
	for i := 0; i < 3; i++ {
<<<<<<< HEAD
		cmd := exec.Command("bash", "-c", command)
=======
		cmd := exec.Command("az", params...)
>>>>>>> eb032b1f
		cmd.Stdout = &out
		cmd.Stderr = &stderr
		err = cmd.Run()
		if err == nil {
			break
		}
	}

	if err != nil {
<<<<<<< HEAD
		return "", errors.Wrap(err, fmt.Sprintf("command %s failed ", command))
=======
		return "", errors.Wrap(err, "command failed "+stderr.String())
>>>>>>> eb032b1f
	}

	return out.String(), nil
}

func contains(slice []string, item string) bool {
	for _, s := range slice {
		if s == item {
			return true
		}
	}
	return false
}

func main() {
	resourceGroup := os.Getenv("RESOURCE_GROUP")
	if resourceGroup == "" {
		fmt.Println("RESOURCE_GROUP environment variable is required")
		os.Exit(1)
	}

	secondaryConfigCountStr := os.Getenv("SECONDARY_CONFIG_COUNT")
	if secondaryConfigCountStr == "" {
		secondaryConfigCountStr = "64"
	}

	secondaryConfigCount, err := strconv.Atoi(secondaryConfigCountStr)
	if err != nil {
		fmt.Printf("Invalid value for SECONDARY_CONFIG_COUNT: %s\n", secondaryConfigCountStr)
		os.Exit(1)
	}

	result, err := runAzCommand("vmss", "list", "-g", resourceGroup, "--query", "[0].name", "-o", "tsv")
	if err != nil {
		fmt.Printf("Command failed with error: %s\n", err)
		os.Exit(1)
	}
	vmssName := strings.TrimSpace(result)

	result, err = runAzCommand("vmss", "show", "-g", resourceGroup, "-n", vmssName)
	if err != nil {
		fmt.Printf("Command failed with error: %s\n", err)
		os.Exit(1)
	}

	var vmssInfo map[string]interface{}
	err = json.Unmarshal([]byte(result), &vmssInfo)
	if err != nil {
		fmt.Printf("Failed to parse JSON: %s\n", err)
		os.Exit(1)
	}

	networkProfile := vmssInfo["virtualMachineProfile"].(map[string]interface{})["networkProfile"].(map[string]interface{})
	networkInterfaceConfigurations := networkProfile["networkInterfaceConfigurations"].([]interface{})

	var usedIPConfigNames []string
	var secondaryConfigs []interface{}

	for _, nicConfig := range networkInterfaceConfigurations {
		nicConfigMap := nicConfig.(map[string]interface{})
		ipConfigurations := nicConfigMap["ipConfigurations"].([]interface{})
		var primaryIPConfig map[string]interface{}
		for _, ipConfig := range ipConfigurations {
			ipConfigMap := ipConfig.(map[string]interface{})
			usedIPConfigNames = append(usedIPConfigNames, ipConfigMap["name"].(string))
			if ipConfigMap["primary"].(bool) {
				primaryIPConfig = ipConfigMap
			}
		}

		if primaryIPConfig != nil {
			for i := 2; i <= secondaryConfigCount+1; i++ {
				ipConfig := make(map[string]interface{})
				for k, v := range primaryIPConfig {
<<<<<<< HEAD
=======
					// only the primary config needs loadBalancerBackendAddressPools. Azure doesn't allow
					// secondary IP configs to be associated load balancer backend pools.
>>>>>>> eb032b1f
					if k == "loadBalancerBackendAddressPools" {
						continue
					}
					ipConfig[k] = v
				}

				ipConfigName := fmt.Sprintf("ipconfig%d", i)
				if !contains(usedIPConfigNames, ipConfigName) {
					ipConfig["name"] = ipConfigName
					ipConfig["primary"] = false
					usedIPConfigNames = append(usedIPConfigNames, ipConfigName)
					secondaryConfigs = append(secondaryConfigs, ipConfig)
				}
			}
		}

		nicConfigMap["ipConfigurations"] = append(ipConfigurations, secondaryConfigs...)
	}

	networkProfileJSON, err := json.Marshal(networkProfile)
	if err != nil {
		fmt.Printf("Failed to marshal JSON: %s\n", err)
		os.Exit(1)
	}

	_, err = runAzCommand("vmss", "update", "-g", resourceGroup, "-n", vmssName, "--set", fmt.Sprintf("virtualMachineProfile.networkProfile=%s", networkProfileJSON))
	if err != nil {
		fmt.Printf("Command failed with error: %s\n", err)
		os.Exit(1)
	}

	_, err = runAzCommand("vmss", "update-instances", "-g", resourceGroup, "-n", vmssName, "--instance-ids", "*")
	if err != nil {
		fmt.Printf("Command failed with error: %s\n", err)
		os.Exit(1)
	}
}<|MERGE_RESOLUTION|>--- conflicted
+++ resolved
@@ -12,21 +12,13 @@
 	"github.com/pkg/errors"
 )
 
-<<<<<<< HEAD
-func runCommand(command string) (string, error) {
-=======
 func runAzCommand(params ...string) (string, error) {
->>>>>>> eb032b1f
 	var out bytes.Buffer
 	var stderr bytes.Buffer
 	var err error
 	fmt.Println("Running Azure CLI command ", strings.Join(params, " "))
 	for i := 0; i < 3; i++ {
-<<<<<<< HEAD
-		cmd := exec.Command("bash", "-c", command)
-=======
 		cmd := exec.Command("az", params...)
->>>>>>> eb032b1f
 		cmd.Stdout = &out
 		cmd.Stderr = &stderr
 		err = cmd.Run()
@@ -36,11 +28,7 @@
 	}
 
 	if err != nil {
-<<<<<<< HEAD
-		return "", errors.Wrap(err, fmt.Sprintf("command %s failed ", command))
-=======
 		return "", errors.Wrap(err, "command failed "+stderr.String())
->>>>>>> eb032b1f
 	}
 
 	return out.String(), nil
@@ -115,11 +103,8 @@
 			for i := 2; i <= secondaryConfigCount+1; i++ {
 				ipConfig := make(map[string]interface{})
 				for k, v := range primaryIPConfig {
-<<<<<<< HEAD
-=======
 					// only the primary config needs loadBalancerBackendAddressPools. Azure doesn't allow
 					// secondary IP configs to be associated load balancer backend pools.
->>>>>>> eb032b1f
 					if k == "loadBalancerBackendAddressPools" {
 						continue
 					}
