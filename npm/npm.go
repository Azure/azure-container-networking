--- conflicted
+++ resolved
@@ -30,11 +30,7 @@
 var aiMetadata string
 
 const (
-<<<<<<< HEAD
 	heartbeatIntervalInMinutes = 30
-=======
-	heartbeatIntervalInMinutes  = 30
->>>>>>> 6d789905
 	// TODO: consider increasing thread number later when logics are correct
 	// threadness = 1
 )
@@ -226,8 +222,4 @@
 	go npMgr.netPolController.Run(stopCh)
 	go npMgr.netPolController.runPeriodicTasks(stopCh)
 	return nil
-<<<<<<< HEAD
-}
-=======
-}
->>>>>>> 6d789905
+}