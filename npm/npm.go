--- conflicted
+++ resolved
@@ -218,16 +218,12 @@
 }
 
 // Start starts shared informers and waits for the shared informer cache to sync.
-<<<<<<< HEAD
 func (npMgr *NetworkPolicyManager) Start(config npmconfig.Config, stopCh <-chan struct{}) error {
-=======
-func (npMgr *NetworkPolicyManager) Start(stopCh <-chan struct{}) error {
 	// Do initialization of data plane before starting syncup of each controller to avoid heavy call to api-server
 	if err := npMgr.netPolController.resetDataPlane(); err != nil {
 		return fmt.Errorf("Failed to initialized data plane")
 	}
 
->>>>>>> 81a44f3c
 	// Starts all informers manufactured by npMgr's informerFactory.
 	npMgr.informerFactory.Start(stopCh)
 
