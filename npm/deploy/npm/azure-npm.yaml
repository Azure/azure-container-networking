apiVersion: v1
kind: ServiceAccount
metadata:
  name: azure-npm
  namespace: kube-system
  labels:
    addonmanager.kubernetes.io/mode: EnsureExists
---
apiVersion: rbac.authorization.k8s.io/v1
kind: ClusterRole
metadata:
  name: azure-npm
  namespace: kube-system
  labels:
    addonmanager.kubernetes.io/mode: EnsureExists
rules:
  - apiGroups:
    - ""
    resources:
      - pods
      - nodes
      - namespaces
    verbs:
      - get
      - list
      - watch
  - apiGroups:
    - networking.k8s.io
    resources:
      - networkpolicies
    verbs:
      - get
      - list
      - watch
---
apiVersion: rbac.authorization.k8s.io/v1
kind: ClusterRoleBinding
metadata:
  name: azure-npm-binding
  namespace: kube-system
  labels:
    addonmanager.kubernetes.io/mode: EnsureExists
subjects:
  - kind: ServiceAccount
    name: azure-npm
    namespace: kube-system
roleRef:
  kind: ClusterRole
  name: azure-npm
  apiGroup: rbac.authorization.k8s.io
---
apiVersion: apps/v1
kind: DaemonSet
metadata:
  name: azure-npm
  namespace: kube-system
  labels:
    app: azure-npm
    addonmanager.kubernetes.io/mode: EnsureExists
spec:
  selector:
    matchLabels:
      k8s-app: azure-npm
  template:
    metadata:
      labels:
        k8s-app: azure-npm
      annotations:
        scheduler.alpha.kubernetes.io/critical-pod: ''
        azure.npm/scrapeable: ''
    spec:
      priorityClassName: system-node-critical
      tolerations:
      - operator: "Exists"
        effect: NoExecute
      - operator: "Exists"
        effect: NoSchedule
      - key: CriticalAddonsOnly
        operator: Exists
      containers:
        - name: azure-npm
<<<<<<< HEAD
          image: mcr.microsoft.com/containernetworking/azure-npm:v1.6.29
=======
          image: mcr.microsoft.com/containernetworking/azure-npm:v1.4.1 # <does this need to be updated?>
>>>>>>> 4c0f5fa0
          resources:
            limits:
              cpu: 250m
              memory: 300Mi
            requests:
              cpu: 250m
          securityContext:
            privileged: true
          env:
            - name: HOSTNAME
              valueFrom:
                fieldRef:
                  apiVersion: v1
                  fieldPath: spec.nodeName
            - name: NPM_CONFIG
              value: /etc/azure-npm/azure-npm.json
          volumeMounts:
          - name: log
            mountPath: /var/log
          - name: xtables-lock
            mountPath: /run/xtables.lock
          - name: protocols
            mountPath: /etc/protocols
          - name: azure-npm-config
            mountPath: /etc/azure-npm
      hostNetwork: true
      volumes:
      - name: log
        hostPath:
          path: /var/log
          type: Directory
      - name: xtables-lock
        hostPath:
          path: /run/xtables.lock
          type: File
      - name: protocols
        hostPath:
          path: /etc/protocols
          type: File
      - name: azure-npm-config
        configMap:
          name: azure-npm-config
      serviceAccountName: azure-npm
---
apiVersion: v1
kind: Service
metadata:
  name: npm-metrics-cluster-service
  namespace: kube-system
  labels:
    app: npm-metrics
spec:
  selector:
    k8s-app: azure-npm
  ports:
    - port: 9000
      targetPort: 10091
---
apiVersion: v1
kind: ConfigMap
metadata:
  name: azure-npm-config
  namespace: kube-system
data:
  azure-npm.json: |
    {
        "ResyncPeriodInMinutes": 15,
        "ListeningPort":         10091,
        "ListeningAddress":      "0.0.0.0",
        "Toggles": {
            "EnablePrometheusMetrics": true,
            "EnablePprof":             true,
            "EnableHTTPDebugAPI":      true,
            "EnableV2NPM":             false,
            "PlaceAzureChainFirst":    false
        },
        "Transport": {
          "Address":    "azure-npm.kube-system.svc.cluster.local",
          "Port":       19002,
          "ServicePort": 9001
        }
    }<|MERGE_RESOLUTION|>--- conflicted
+++ resolved
@@ -79,11 +79,7 @@
         operator: Exists
       containers:
         - name: azure-npm
-<<<<<<< HEAD
           image: mcr.microsoft.com/containernetworking/azure-npm:v1.6.29
-=======
-          image: mcr.microsoft.com/containernetworking/azure-npm:v1.4.1 # <does this need to be updated?>
->>>>>>> 4c0f5fa0
           resources:
             limits:
               cpu: 250m
