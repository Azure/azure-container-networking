--- conflicted
+++ resolved
@@ -619,10 +619,6 @@
 	return nil
 }
 
-<<<<<<< HEAD
-// not used in any other codes
-=======
->>>>>>> 6d789905
 // Clean removes all the empty sets & lists under the namespace.
 func (ipsMgr *IpsetManager) Clean() error {
 	ipsMgr.Lock()
@@ -630,10 +626,7 @@
 	for setName, set := range ipsMgr.setMap {
 		if len(set.elements) > 0 {
 			continue
-<<<<<<< HEAD
-		}
-=======
->>>>>>> 6d789905
+		}
 
 		if err := ipsMgr.deleteSet(setName); err != nil {
 			metrics.SendErrorLogAndMetric(util.IpsmID, "Error: failed to clean ipset")
