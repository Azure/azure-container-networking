// Copyright 2018 Microsoft. All rights reserved.
// MIT License
package ipsm

import (
	"os"
	"testing"

	"github.com/Azure/azure-container-networking/npm/metrics"
	"github.com/Azure/azure-container-networking/npm/util"
)

func TestSave(t *testing.T) {
	ipsMgr := NewIpsetManager()
	if err := ipsMgr.Save(util.IpsetTestConfigFile); err != nil {
		t.Errorf("TestSave failed @ ipsMgr.Save")
	}
}

func TestRestore(t *testing.T) {
	ipsMgr := NewIpsetManager()
	if err := ipsMgr.Save(util.IpsetTestConfigFile); err != nil {
		t.Errorf("TestRestore failed @ ipsMgr.Save")
	}

	if err := ipsMgr.Restore(util.IpsetTestConfigFile); err != nil {
		t.Errorf("TestRestore failed @ ipsMgr.Restore")
	}
}

func TestCreateList(t *testing.T) {
	ipsMgr := NewIpsetManager()
	if err := ipsMgr.Save(util.IpsetTestConfigFile); err != nil {
		t.Errorf("TestCreateList failed @ ipsMgr.Save")
	}

	defer func() {
		if err := ipsMgr.Restore(util.IpsetTestConfigFile); err != nil {
			t.Errorf("TestCreateList failed @ ipsMgr.Restore")
		}
	}()

	if err := ipsMgr.CreateList("test-list"); err != nil {
		t.Errorf("TestCreateList failed @ ipsMgr.CreateList")
	}
}

func TestDeleteList(t *testing.T) {
	ipsMgr := NewIpsetManager()
	if err := ipsMgr.Save(util.IpsetTestConfigFile); err != nil {
		t.Errorf("TestDeleteList failed @ ipsMgr.Save")
	}

	defer func() {
		if err := ipsMgr.Restore(util.IpsetTestConfigFile); err != nil {
			t.Errorf("TestDeleteList failed @ ipsMgr.Restore")
		}
	}()

	if err := ipsMgr.CreateList("test-list"); err != nil {
		t.Errorf("TestDeleteList failed @ ipsMgr.CreateList")
	}

	if err := ipsMgr.DeleteList("test-list"); err != nil {
		t.Errorf("TestDeleteList failed @ ipsMgr.DeleteList")
	}
}

func TestAddToList(t *testing.T) {
	ipsMgr := NewIpsetManager()
	if err := ipsMgr.Save(util.IpsetTestConfigFile); err != nil {
		t.Errorf("TestAddToList failed @ ipsMgr.Save")
	}

	defer func() {
		if err := ipsMgr.Restore(util.IpsetTestConfigFile); err != nil {
			t.Errorf("TestAddToList failed @ ipsMgr.Restore")
		}
	}()

	if err := ipsMgr.CreateSet("test-set", append([]string{util.IpsetNetHashFlag})); err != nil {
		t.Errorf("TestAddToList failed @ ipsMgr.CreateSet")
	}

	if err := ipsMgr.AddToList("test-list", "test-set"); err != nil {
		t.Errorf("TestAddToList failed @ ipsMgr.AddToList")
	}
}

func TestDeleteFromList(t *testing.T) {
	ipsMgr := NewIpsetManager()
	if err := ipsMgr.Save(util.IpsetTestConfigFile); err != nil {
		t.Errorf("TestDeleteFromList failed @ ipsMgr.Save")
	}

	defer func() {
		if err := ipsMgr.Restore(util.IpsetTestConfigFile); err != nil {
			t.Errorf("TestDeleteFromList failed @ ipsMgr.Restore")
		}
	}()

	if err := ipsMgr.CreateSet("test-set", append([]string{util.IpsetNetHashFlag})); err != nil {
		t.Errorf("TestDeleteFromList failed @ ipsMgr.CreateSet")
	}

	if err := ipsMgr.AddToList("test-list", "test-set"); err != nil {
		t.Errorf("TestDeleteFromList failed @ ipsMgr.AddToList")
	}

	if err := ipsMgr.DeleteFromList("test-list", "test-set"); err != nil {
		t.Errorf("TestDeleteFromList failed @ ipsMgr.DeleteFromList")
	}

	if err := ipsMgr.DeleteSet("test-set"); err != nil {
		t.Errorf("TestDeleteSet failed @ ipsMgr.DeleteSet")
	}
}

func TestCreateSet(t *testing.T) {
	ipsMgr := NewIpsetManager()
	if err := ipsMgr.Save(util.IpsetTestConfigFile); err != nil {
		t.Errorf("TestCreateSet failed @ ipsMgr.Save")
	}

	defer func() {
		if err := ipsMgr.Restore(util.IpsetTestConfigFile); err != nil {
			t.Errorf("TestCreateSet failed @ ipsMgr.Restore")
		}
	}()

<<<<<<< HEAD
	val, err := metrics.GetValue("num_ipsets")
	if err != nil {
		t.Errorf("%v", err)
	}

	if err := ipsMgr.CreateSet("test-set", util.IpsetNetHashFlag); err != nil {
		t.Errorf("TestCreateSet failed @ ipsMgr.CreateSet")
	}

	newVal, err := metrics.GetValue("num_ipsets")
	if err != nil {
		t.Errorf("%v", err)
	}
	if newVal != val+1 {
		t.Errorf("Create ipset didn't register in prometheus")
=======
	if err := ipsMgr.CreateSet("test-set", []string{util.IpsetNetHashFlag}); err != nil {
		t.Errorf("TestCreateSet failed @ ipsMgr.CreateSet")
	}

	spec := append([]string{util.IpsetNetHashFlag, util.IpsetMaxelemName, util.IpsetMaxelemNum})
	if err := ipsMgr.CreateSet("test-set-with-maxelem", spec); err != nil {
		t.Errorf("TestCreateSet failed @ ipsMgr.CreateSet when set maxelem")
>>>>>>> e0cc672f
	}
}

func TestDeleteSet(t *testing.T) {
	ipsMgr := NewIpsetManager()
	if err := ipsMgr.Save(util.IpsetTestConfigFile); err != nil {
		t.Errorf("TestDeleteSet failed @ ipsMgr.Save")
	}

	defer func() {
		if err := ipsMgr.Restore(util.IpsetTestConfigFile); err != nil {
			t.Errorf("TestDeleteSet failed @ ipsMgr.Restore")
		}
	}()

	if err := ipsMgr.CreateSet("test-set", append([]string{util.IpsetNetHashFlag})); err != nil {
		t.Errorf("TestDeleteSet failed @ ipsMgr.CreateSet")
	}

	val, err := metrics.GetValue("num_ipsets")
	if err != nil {
		t.Errorf("%v", err)
	}

	if err := ipsMgr.DeleteSet("test-set"); err != nil {
		t.Errorf("TestDeleteSet failed @ ipsMgr.DeleteSet")
	}

	newVal, err := metrics.GetValue("num_ipsets")
	if err != nil {
		t.Errorf("%v", err)
	}
	if newVal != val-1 {
		t.Errorf("Delete ipset didn't register in prometheus")
	}
}

func TestAddToSet(t *testing.T) {
	ipsMgr := NewIpsetManager()
	if err := ipsMgr.Save(util.IpsetTestConfigFile); err != nil {
		t.Errorf("TestAddToSet failed @ ipsMgr.Save")
	}

	defer func() {
		if err := ipsMgr.Restore(util.IpsetTestConfigFile); err != nil {
			t.Errorf("TestAddToSet failed @ ipsMgr.Restore")
		}
	}()

	if err := ipsMgr.AddToSet("test-set", "1.2.3.4", util.IpsetNetHashFlag); err != nil {
		t.Errorf("TestAddToSet failed @ ipsMgr.AddToSet")
	}

	if err := ipsMgr.AddToSet("test-set", "1.2.3.4/nomatch", util.IpsetNetHashFlag); err != nil {
		t.Errorf("TestAddToSet with nomatch failed @ ipsMgr.AddToSet")
	}
}

func TestDeleteFromSet(t *testing.T) {
	ipsMgr := NewIpsetManager()
	if err := ipsMgr.Save(util.IpsetTestConfigFile); err != nil {
		t.Errorf("TestDeleteFromSet failed @ ipsMgr.Save")
	}

	defer func() {
		if err := ipsMgr.Restore(util.IpsetTestConfigFile); err != nil {
			t.Errorf("TestDeleteFromSet failed @ ipsMgr.Restore")
		}
	}()

	if err := ipsMgr.AddToSet("test-set", "1.2.3.4", util.IpsetNetHashFlag); err != nil {
		t.Errorf("TestDeleteFromSet failed @ ipsMgr.AddToSet")
	}

	if err := ipsMgr.DeleteFromSet("test-set", "1.2.3.4"); err != nil {
		t.Errorf("TestDeleteFromSet failed @ ipsMgr.DeleteFromSet")
	}
}

func TestClean(t *testing.T) {
	ipsMgr := NewIpsetManager()
	if err := ipsMgr.Save(util.IpsetTestConfigFile); err != nil {
		t.Errorf("TestClean failed @ ipsMgr.Save")
	}

	defer func() {
		if err := ipsMgr.Restore(util.IpsetTestConfigFile); err != nil {
			t.Errorf("TestClean failed @ ipsMgr.Restore")
		}
	}()

	if err := ipsMgr.CreateSet("test-set", append([]string{util.IpsetNetHashFlag})); err != nil {
		t.Errorf("TestClean failed @ ipsMgr.CreateSet")
	}

	if err := ipsMgr.Clean(); err != nil {
		t.Errorf("TestClean failed @ ipsMgr.Clean")
	}
}

func TestDestroy(t *testing.T) {
	ipsMgr := NewIpsetManager()
	if err := ipsMgr.Save(util.IpsetTestConfigFile); err != nil {
		t.Errorf("TestDestroy failed @ ipsMgr.Save")
	}

	defer func() {
		if err := ipsMgr.Restore(util.IpsetTestConfigFile); err != nil {
			t.Errorf("TestDestroy failed @ ipsMgr.Restore")
		}
	}()

	if err := ipsMgr.AddToSet("test-set", "1.2.3.4", util.IpsetNetHashFlag); err != nil {
		t.Errorf("TestDestroy failed @ ipsMgr.AddToSet")
	}

	if err := ipsMgr.Destroy(); err != nil {
		t.Errorf("TestDestroy failed @ ipsMgr.Destroy")
	}
}

func TestRun(t *testing.T) {
	ipsMgr := NewIpsetManager()
	if err := ipsMgr.Save(util.IpsetTestConfigFile); err != nil {
		t.Errorf("TestRun failed @ ipsMgr.Save")
	}

	defer func() {
		if err := ipsMgr.Restore(util.IpsetTestConfigFile); err != nil {
			t.Errorf("TestRun failed @ ipsMgr.Restore")
		}
	}()

	entry := &ipsEntry{
		operationFlag: util.IpsetCreationFlag,
		set:           "test-set",
		spec:          append([]string{util.IpsetNetHashFlag}),
	}
	if _, err := ipsMgr.Run(entry); err != nil {
		t.Errorf("TestRun failed @ ipsMgr.Run")
	}
}

func TestMain(m *testing.M) {
	ipsMgr := NewIpsetManager()
	ipsMgr.Save(util.IpsetConfigFile)

	exitCode := m.Run()

	ipsMgr.Restore(util.IpsetConfigFile)

	os.Exit(exitCode)
}<|MERGE_RESOLUTION|>--- conflicted
+++ resolved
@@ -128,31 +128,26 @@
 		}
 	}()
 
-<<<<<<< HEAD
 	val, err := metrics.GetValue("num_ipsets")
 	if err != nil {
 		t.Errorf("%v", err)
 	}
 
-	if err := ipsMgr.CreateSet("test-set", util.IpsetNetHashFlag); err != nil {
+	if err := ipsMgr.CreateSet("test-set", []string{util.IpsetNetHashFlag}); err != nil {
 		t.Errorf("TestCreateSet failed @ ipsMgr.CreateSet")
+	}
+
+	spec := append([]string{util.IpsetNetHashFlag, util.IpsetMaxelemName, util.IpsetMaxelemNum})
+	if err := ipsMgr.CreateSet("test-set-with-maxelem", spec); err != nil {
+		t.Errorf("TestCreateSet failed @ ipsMgr.CreateSet when set maxelem")
 	}
 
 	newVal, err := metrics.GetValue("num_ipsets")
 	if err != nil {
 		t.Errorf("%v", err)
 	}
-	if newVal != val+1 {
+	if newVal != val+2 {
 		t.Errorf("Create ipset didn't register in prometheus")
-=======
-	if err := ipsMgr.CreateSet("test-set", []string{util.IpsetNetHashFlag}); err != nil {
-		t.Errorf("TestCreateSet failed @ ipsMgr.CreateSet")
-	}
-
-	spec := append([]string{util.IpsetNetHashFlag, util.IpsetMaxelemName, util.IpsetMaxelemNum})
-	if err := ipsMgr.CreateSet("test-set-with-maxelem", spec); err != nil {
-		t.Errorf("TestCreateSet failed @ ipsMgr.CreateSet when set maxelem")
->>>>>>> e0cc672f
 	}
 }
 
