--- conflicted
+++ resolved
@@ -1226,32 +1226,10 @@
 	}
 }
 
-<<<<<<< HEAD
 func TestAllowAllToAppFrontend(t *testing.T) {
 	allowToFrontendPolicy, err := readPolicyYaml("testpolicies/allow-all-to-app-frontend.yaml")
 	if err != nil {
 		t.Fatal(err)
-=======
-	targetSelector = metav1.LabelSelector{
-		MatchLabels: map[string]string{
-			"app": "frontend",
-		},
-	}
-	allowToFrontendPolicy := &networkingv1.NetworkPolicy{
-		ObjectMeta: metav1.ObjectMeta{
-			Name:      "ALLOW-all-TO-app:frontend-policy",
-			Namespace: "testnamespace",
-		},
-		Spec: networkingv1.NetworkPolicySpec{
-			PodSelector: targetSelector,
-			PolicyTypes: []networkingv1.PolicyType{
-				networkingv1.PolicyTypeIngress,
-			},
-			Ingress: []networkingv1.NetworkPolicyIngressRule{
-				networkingv1.NetworkPolicyIngressRule{},
-			},
-		},
->>>>>>> e6c4e774
 	}
 
 	sets, lists, iptEntries := translatePolicy(allowToFrontendPolicy)
@@ -1266,13 +1244,7 @@
 		t.Errorf("expectedSets: %v", expectedSets)
 	}
 
-<<<<<<< HEAD
-	expectedLists := []string{
-		util.KubeAllNamespacesFlag,
-	}
-=======
-	expectedLists = []string{}
->>>>>>> e6c4e774
+	expectedLists := []string{}
 	if !reflect.DeepEqual(lists, expectedLists) {
 		t.Errorf("translatedPolicy failed @ ALLOW-all-TO-app:frontend-policy lists comparison")
 		t.Errorf("lists: %v", lists)
@@ -2382,13 +2354,7 @@
 		t.Errorf("expectedSets: %v", expectedSets)
 	}
 
-<<<<<<< HEAD
-	expectedLists := []string{
-		util.KubeAllNamespacesFlag,
-	}
-=======
-	expectedLists = []string{}
->>>>>>> e6c4e774
+	expectedLists := []string{}
 	if !reflect.DeepEqual(lists, expectedLists) {
 		t.Errorf("translatedPolicy failed @ ALLOW-all-FROM-app:backend-policy lists comparison")
 		t.Errorf("lists: %v", lists)
