package npm

import (
	"encoding/json"
	"io/ioutil"
	"reflect"
	"testing"

	"github.com/Azure/azure-container-networking/npm/iptm"
	"github.com/Azure/azure-container-networking/npm/util"
	v1 "k8s.io/api/core/v1"
	networkingv1 "k8s.io/api/networking/v1"
	metav1 "k8s.io/apimachinery/pkg/apis/meta/v1"
	"k8s.io/apimachinery/pkg/util/intstr"
	"k8s.io/client-go/kubernetes/scheme"
)

func TestCraftPartialIptEntrySpecFromPort(t *testing.T) {
	portRule := networkingv1.NetworkPolicyPort{}

	iptEntrySpec := craftPartialIptEntrySpecFromPort(portRule, util.IptablesDstPortFlag)
	expectedIptEntrySpec := []string{}

	if !reflect.DeepEqual(iptEntrySpec, expectedIptEntrySpec) {
		t.Errorf("TestCraftPartialIptEntrySpecFromPort failed @ empty iptEntrySpec comparison")
		t.Errorf("iptEntrySpec:\n%v", iptEntrySpec)
		t.Errorf("expectedIptEntrySpec:\n%v", expectedIptEntrySpec)
	}

	tcp := v1.ProtocolTCP
	portRule = networkingv1.NetworkPolicyPort{
		Protocol: &tcp,
	}

	iptEntrySpec = craftPartialIptEntrySpecFromPort(portRule, util.IptablesDstPortFlag)
	expectedIptEntrySpec = []string{
		util.IptablesProtFlag,
		"TCP",
	}

	if !reflect.DeepEqual(iptEntrySpec, expectedIptEntrySpec) {
		t.Errorf("TestCraftPartialIptEntrySpecFromPort failed @ tcp iptEntrySpec comparison")
		t.Errorf("iptEntrySpec:\n%v", iptEntrySpec)
		t.Errorf("expectedIptEntrySpec:\n%v", expectedIptEntrySpec)
	}

	port8000 := intstr.FromInt(8000)
	portRule = networkingv1.NetworkPolicyPort{
		Port: &port8000,
	}

	iptEntrySpec = craftPartialIptEntrySpecFromPort(portRule, util.IptablesDstPortFlag)
	expectedIptEntrySpec = []string{
		util.IptablesDstPortFlag,
		"8000",
	}

	if !reflect.DeepEqual(iptEntrySpec, expectedIptEntrySpec) {
		t.Errorf("TestCraftPartialIptEntrySpecFromPort failed @ port 8000 iptEntrySpec comparison")
		t.Errorf("iptEntrySpec:\n%v", iptEntrySpec)
		t.Errorf("expectedIptEntrySpec:\n%v", expectedIptEntrySpec)
	}

	portRule = networkingv1.NetworkPolicyPort{
		Protocol: &tcp,
		Port:     &port8000,
	}

	iptEntrySpec = craftPartialIptEntrySpecFromPort(portRule, util.IptablesDstPortFlag)
	expectedIptEntrySpec = []string{
		util.IptablesProtFlag,
		"TCP",
		util.IptablesDstPortFlag,
		"8000",
	}

	if !reflect.DeepEqual(iptEntrySpec, expectedIptEntrySpec) {
		t.Errorf("TestCraftPartialIptEntrySpecFromPort failed @ tcp port 8000 iptEntrySpec comparison")
		t.Errorf("iptEntrySpec:\n%v", iptEntrySpec)
		t.Errorf("expectedIptEntrySpec:\n%v", expectedIptEntrySpec)
	}
}

func TestCraftPartialIptablesCommentFromPort(t *testing.T) {
	portRule := networkingv1.NetworkPolicyPort{}

	comment := craftPartialIptablesCommentFromPort(portRule, util.IptablesDstPortFlag)
	expectedComment := ""

	if !reflect.DeepEqual(comment, expectedComment) {
		t.Errorf("TestCraftPartialIptablesCommentFromPort failed @ empty comment comparison")
		t.Errorf("comment:\n%v", comment)
		t.Errorf("expectedComment:\n%v", expectedComment)
	}

	tcp := v1.ProtocolTCP
	portRule = networkingv1.NetworkPolicyPort{
		Protocol: &tcp,
	}

	comment = craftPartialIptablesCommentFromPort(portRule, util.IptablesDstPortFlag)
	expectedComment = "TCP"

	if !reflect.DeepEqual(comment, expectedComment) {
		t.Errorf("TestCraftPartialIptablesCommentFromPort failed @ tcp comment comparison")
		t.Errorf("comment:\n%v", comment)
		t.Errorf("expectedComment:\n%v", expectedComment)
	}

	port8000 := intstr.FromInt(8000)
	portRule = networkingv1.NetworkPolicyPort{
		Port: &port8000,
	}

	comment = craftPartialIptablesCommentFromPort(portRule, util.IptablesDstPortFlag)
	expectedComment = "PORT-8000"

	if !reflect.DeepEqual(comment, expectedComment) {
		t.Errorf("TestCraftPartialIptablesCommentFromPort failed @ port 8000 comment comparison")
		t.Errorf("comment:\n%v", comment)
		t.Errorf("expectedIptEntrySpec:\n%v", expectedComment)
	}

	portRule = networkingv1.NetworkPolicyPort{
		Protocol: &tcp,
		Port:     &port8000,
	}

	comment = craftPartialIptablesCommentFromPort(portRule, util.IptablesDstPortFlag)
	expectedComment = "TCP-PORT-8000"

	if !reflect.DeepEqual(comment, expectedComment) {
		t.Errorf("TestCraftPartialIptablesCommentFromPort failed @ tcp port 8000 comment comparison")
		t.Errorf("comment:\n%v", comment)
		t.Errorf("expectedIptEntrySpec:\n%v", expectedComment)
	}
}

func TestCraftPartialIptEntrySpecFromOpAndLabel(t *testing.T) {
	srcOp, srcLabel := "", "src"
	iptEntrySpec := craftPartialIptEntrySpecFromOpAndLabel(srcOp, srcLabel, util.IptablesSrcFlag, false)
	expectedIptEntrySpec := []string{
		util.IptablesModuleFlag,
		util.IptablesSetModuleFlag,
		util.IptablesMatchSetFlag,
		util.GetHashedName(srcLabel),
		util.IptablesSrcFlag,
	}

	if !reflect.DeepEqual(iptEntrySpec, expectedIptEntrySpec) {
		t.Errorf("TestCraftIptEntrySpecFromOpAndLabel failed @ src iptEntrySpec comparison")
		t.Errorf("iptEntrySpec:\n%v", iptEntrySpec)
		t.Errorf("expectedIptEntrySpec:\n%v", expectedIptEntrySpec)
	}

	dstOp, dstLabel := "!", "dst"
	iptEntrySpec = craftPartialIptEntrySpecFromOpAndLabel(dstOp, dstLabel, util.IptablesDstFlag, false)
	expectedIptEntrySpec = []string{
		util.IptablesModuleFlag,
		util.IptablesSetModuleFlag,
		util.IptablesNotFlag,
		util.IptablesMatchSetFlag,
		util.GetHashedName(dstLabel),
		util.IptablesDstFlag,
	}

	if !reflect.DeepEqual(iptEntrySpec, expectedIptEntrySpec) {
		t.Errorf("TestCraftIptEntrySpecFromOpAndLabel failed @ dst iptEntrySpec comparison")
		t.Errorf("iptEntrySpec:\n%v", iptEntrySpec)
		t.Errorf("expectedIptEntrySpec:\n%v", expectedIptEntrySpec)
	}
}

func TestCraftPartialIptEntrySpecFromOpsAndLabels(t *testing.T) {
	srcOps := []string{
		"",
		"",
		"!",
	}
	srcLabels := []string{
		"src",
		"src:firstLabel",
		"src:secondLabel",
	}

	dstOps := []string{
		"!",
		"!",
		"",
	}
	dstLabels := []string{
		"dst",
		"dst:firstLabel",
		"dst:secondLabel",
	}

	srcIptEntry := craftPartialIptEntrySpecFromOpsAndLabels("testnamespace", srcOps, srcLabels, util.IptablesSrcFlag, false)
	dstIptEntry := craftPartialIptEntrySpecFromOpsAndLabels("testnamespace", dstOps, dstLabels, util.IptablesDstFlag, false)
	iptEntrySpec := append(srcIptEntry, dstIptEntry...)
	expectedIptEntrySpec := []string{
		util.IptablesModuleFlag,
		util.IptablesSetModuleFlag,
		util.IptablesMatchSetFlag,
		util.GetHashedName("ns-testnamespace"),
		util.IptablesSrcFlag,
		util.IptablesModuleFlag,
		util.IptablesSetModuleFlag,
		util.IptablesMatchSetFlag,
		util.GetHashedName("src"),
		util.IptablesSrcFlag,
		util.IptablesModuleFlag,
		util.IptablesSetModuleFlag,
		util.IptablesMatchSetFlag,
		util.GetHashedName("src:firstLabel"),
		util.IptablesSrcFlag,
		util.IptablesModuleFlag,
		util.IptablesSetModuleFlag,
		util.IptablesNotFlag,
		util.IptablesMatchSetFlag,
		util.GetHashedName("src:secondLabel"),
		util.IptablesSrcFlag,
		util.IptablesModuleFlag,
		util.IptablesSetModuleFlag,
		util.IptablesMatchSetFlag,
		util.GetHashedName("ns-testnamespace"),
		util.IptablesDstFlag,
		util.IptablesModuleFlag,
		util.IptablesSetModuleFlag,
		util.IptablesNotFlag,
		util.IptablesMatchSetFlag,
		util.GetHashedName("dst"),
		util.IptablesDstFlag,
		util.IptablesModuleFlag,
		util.IptablesSetModuleFlag,
		util.IptablesNotFlag,
		util.IptablesMatchSetFlag,
		util.GetHashedName("dst:firstLabel"),
		util.IptablesDstFlag,
		util.IptablesModuleFlag,
		util.IptablesSetModuleFlag,
		util.IptablesMatchSetFlag,
		util.GetHashedName("dst:secondLabel"),
		util.IptablesDstFlag,
	}

	if !reflect.DeepEqual(iptEntrySpec, expectedIptEntrySpec) {
		t.Errorf("TestCraftIptEntrySpecFromOpsAndLabels failed @ iptEntrySpec comparison")
		t.Errorf("iptEntrySpec:\n%v", iptEntrySpec)
		t.Errorf("expectedIptEntrySpec:\n%v", expectedIptEntrySpec)
	}
}

func TestCraftPartialIptEntryFromSelector(t *testing.T) {
	srcSelector := &metav1.LabelSelector{
		MatchLabels: map[string]string{
			"label": "src",
		},
		MatchExpressions: []metav1.LabelSelectorRequirement{
			metav1.LabelSelectorRequirement{
				Key:      "labelNotIn",
				Operator: metav1.LabelSelectorOpNotIn,
				Values: []string{
					"src",
				},
			},
		},
	}

	// TODO add more test cases here form multi value
	iptEntrySpec, _, _ := craftPartialIptEntrySpecFromSelector("testnamespace", srcSelector, util.IptablesSrcFlag, false)
	expectedIptEntrySpec := []string{
		util.IptablesModuleFlag,
		util.IptablesSetModuleFlag,
		util.IptablesMatchSetFlag,
		util.GetHashedName("ns-testnamespace"),
		util.IptablesSrcFlag,
		util.IptablesModuleFlag,
		util.IptablesSetModuleFlag,
		util.IptablesMatchSetFlag,
		util.GetHashedName("label:src"),
		util.IptablesSrcFlag,
		util.IptablesModuleFlag,
		util.IptablesSetModuleFlag,
		util.IptablesNotFlag,
		util.IptablesMatchSetFlag,
		util.GetHashedName("labelNotIn:src"),
		util.IptablesSrcFlag,
	}

	if !reflect.DeepEqual(iptEntrySpec, expectedIptEntrySpec) {
		t.Errorf("TestCraftPartialIptEntryFromSelector failed @ iptEntrySpec comparison")
		t.Errorf("iptEntrySpec:\n%v", iptEntrySpec)
		t.Errorf("expectedIptEntrySpec:\n%v", expectedIptEntrySpec)
	}
}

func TestCraftPartialIptablesCommentFromSelector(t *testing.T) {
	var selector *metav1.LabelSelector
	selector = nil
	comment := craftPartialIptablesCommentFromSelector("testnamespace", selector, false)
	expectedComment := "none"
	if comment != expectedComment {
		t.Errorf("TestCraftPartialIptablesCommentFromSelector failed @ nil selector comparison")
		t.Errorf("comment:\n%v", comment)
		t.Errorf("expectedComment:\n%v", expectedComment)
	}

	selector = &metav1.LabelSelector{}
	comment = craftPartialIptablesCommentFromSelector("testnamespace", selector, false)
	expectedComment = "ns-testnamespace"
	if comment != expectedComment {
		t.Errorf("TestCraftPartialIptablesCommentFromSelector failed @ empty podSelector comparison")
		t.Errorf("comment:\n%v", comment)
		t.Errorf("expectedComment:\n%v", expectedComment)
	}

	comment = craftPartialIptablesCommentFromSelector("testnamespace", selector, true)
	expectedComment = util.KubeAllNamespacesFlag
	if comment != expectedComment {
		t.Errorf("TestCraftPartialIptablesCommentFromSelector failed @ empty namespaceSelector comparison")
		t.Errorf("comment:\n%v", comment)
		t.Errorf("expectedComment:\n%v", expectedComment)
	}

	selector = &metav1.LabelSelector{
		MatchLabels: map[string]string{
			"k0": "v0",
		},
		MatchExpressions: []metav1.LabelSelectorRequirement{
			metav1.LabelSelectorRequirement{
				Key:      "k1",
				Operator: metav1.LabelSelectorOpIn,
				Values: []string{
					"v10",
					"v11",
				},
			},
			metav1.LabelSelectorRequirement{
				Key:      "k2",
				Operator: metav1.LabelSelectorOpDoesNotExist,
				Values:   []string{},
			},
		},
	}
	comment = craftPartialIptablesCommentFromSelector("testnamespace", selector, false)
	expectedComment = "k0:v0-AND-!k2-AND-k1:v10:v11-IN-ns-testnamespace"
	if comment != expectedComment {
		t.Errorf("TestCraftPartialIptablesCommentFromSelector failed @ normal selector comparison")
		t.Errorf("comment:\n%v", comment)
		t.Errorf("expectedComment:\n%v", expectedComment)
	}

	nsSelector := &metav1.LabelSelector{
		MatchLabels: map[string]string{
			"k0": "v0",
		},
		MatchExpressions: []metav1.LabelSelectorRequirement{
			metav1.LabelSelectorRequirement{
				Key:      "k1",
				Operator: metav1.LabelSelectorOpIn,
				Values: []string{
					"v10",
					"v11",
				},
			},
			metav1.LabelSelectorRequirement{
				Key:      "k2",
				Operator: metav1.LabelSelectorOpDoesNotExist,
				Values:   []string{},
			},
		},
	}
	comment = craftPartialIptablesCommentFromSelector("", nsSelector, true)
	expectedComment = "ns-k0:v0-AND-ns-!k2-AND-ns-k1:v10:v11"
	if comment != expectedComment {
		t.Errorf("TestCraftPartialIptablesCommentFromSelector failed @ namespace selector comparison")
		t.Errorf("comment:\n%v", comment)
		t.Errorf("expectedComment:\n%v", expectedComment)
	}

}

func TestGetDefaultDropEntries(t *testing.T) {
	ns := "testnamespace"

	targetSelector := metav1.LabelSelector{
		MatchLabels: map[string]string{
			"context": "dev",
		},
		MatchExpressions: []metav1.LabelSelectorRequirement{
			metav1.LabelSelectorRequirement{
				Key:      "testNotIn",
				Operator: metav1.LabelSelectorOpNotIn,
				Values: []string{
					"frontend",
				},
			},
		},
	}

	iptIngressEntries := getDefaultDropEntries(ns, targetSelector, true, false)

	expectedIptIngressEntries := []*iptm.IptEntry{
		&iptm.IptEntry{
			Chain: util.IptablesAzureIngressDropsChain,
			Specs: []string{
				util.IptablesModuleFlag,
				util.IptablesSetModuleFlag,
				util.IptablesMatchSetFlag,
				util.GetHashedName("ns-testnamespace"),
				util.IptablesDstFlag,
				util.IptablesModuleFlag,
				util.IptablesSetModuleFlag,
				util.IptablesMatchSetFlag,
				util.GetHashedName("context:dev"),
				util.IptablesDstFlag,
				util.IptablesModuleFlag,
				util.IptablesSetModuleFlag,
				util.IptablesNotFlag,
				util.IptablesMatchSetFlag,
				util.GetHashedName("testNotIn:frontend"),
				util.IptablesDstFlag,
				util.IptablesJumpFlag,
				util.IptablesDrop,
				util.IptablesModuleFlag,
				util.IptablesCommentModuleFlag,
				util.IptablesCommentFlag,
				"DROP-ALL-TO-context:dev-AND-!testNotIn:frontend-IN-ns-testnamespace",
			},
		},
	}

	if !reflect.DeepEqual(iptIngressEntries, expectedIptIngressEntries) {
		t.Errorf("TestGetDefaultDropEntries failed @ iptEntries comparison")
		marshalledIptEntries, _ := json.Marshal(iptIngressEntries)
		marshalledExpectedIptEntries, _ := json.Marshal(expectedIptIngressEntries)
		t.Errorf("iptEntries: %s", marshalledIptEntries)
		t.Errorf("expectedIptEntries: %s", marshalledExpectedIptEntries)
	}

	iptEgressEntries := getDefaultDropEntries(ns, targetSelector, false, true)

	expectedIptEgressEntries := []*iptm.IptEntry{
		&iptm.IptEntry{
			Chain: util.IptablesAzureEgressDropsChain,
			Specs: []string{
				util.IptablesModuleFlag,
				util.IptablesSetModuleFlag,
				util.IptablesMatchSetFlag,
				util.GetHashedName("ns-testnamespace"),
				util.IptablesSrcFlag,
				util.IptablesModuleFlag,
				util.IptablesSetModuleFlag,
				util.IptablesMatchSetFlag,
				util.GetHashedName("context:dev"),
				util.IptablesSrcFlag,
				util.IptablesModuleFlag,
				util.IptablesSetModuleFlag,
				util.IptablesNotFlag,
				util.IptablesMatchSetFlag,
				util.GetHashedName("testNotIn:frontend"),
				util.IptablesSrcFlag,
				util.IptablesJumpFlag,
				util.IptablesDrop,
				util.IptablesModuleFlag,
				util.IptablesCommentModuleFlag,
				util.IptablesCommentFlag,
				"DROP-ALL-FROM-context:dev-AND-!testNotIn:frontend-IN-ns-testnamespace",
			},
		},
	}

	if !reflect.DeepEqual(iptEgressEntries, expectedIptEgressEntries) {
		t.Errorf("TestGetDefaultDropEntries failed @ iptEntries comparison")
		marshalledIptEntries, _ := json.Marshal(iptEgressEntries)
		marshalledExpectedIptEntries, _ := json.Marshal(expectedIptEgressEntries)
		t.Errorf("iptEntries: %s", marshalledIptEntries)
		t.Errorf("expectedIptEntries: %s", marshalledExpectedIptEntries)
	}

	iptIngressEgressEntries := getDefaultDropEntries(ns, targetSelector, true, true)

	expectedIptIngressEgressEntries := []*iptm.IptEntry{
		&iptm.IptEntry{
			Chain: util.IptablesAzureIngressDropsChain,
			Specs: []string{
				util.IptablesModuleFlag,
				util.IptablesSetModuleFlag,
				util.IptablesMatchSetFlag,
				util.GetHashedName("ns-testnamespace"),
				util.IptablesDstFlag,
				util.IptablesModuleFlag,
				util.IptablesSetModuleFlag,
				util.IptablesMatchSetFlag,
				util.GetHashedName("context:dev"),
				util.IptablesDstFlag,
				util.IptablesModuleFlag,
				util.IptablesSetModuleFlag,
				util.IptablesNotFlag,
				util.IptablesMatchSetFlag,
				util.GetHashedName("testNotIn:frontend"),
				util.IptablesDstFlag,
				util.IptablesJumpFlag,
				util.IptablesDrop,
				util.IptablesModuleFlag,
				util.IptablesCommentModuleFlag,
				util.IptablesCommentFlag,
				"DROP-ALL-TO-context:dev-AND-!testNotIn:frontend-IN-ns-testnamespace",
			},
		},
		&iptm.IptEntry{
			Chain: util.IptablesAzureEgressDropsChain,
			Specs: []string{
				util.IptablesModuleFlag,
				util.IptablesSetModuleFlag,
				util.IptablesMatchSetFlag,
				util.GetHashedName("ns-testnamespace"),
				util.IptablesSrcFlag,
				util.IptablesModuleFlag,
				util.IptablesSetModuleFlag,
				util.IptablesMatchSetFlag,
				util.GetHashedName("context:dev"),
				util.IptablesSrcFlag,
				util.IptablesModuleFlag,
				util.IptablesSetModuleFlag,
				util.IptablesNotFlag,
				util.IptablesMatchSetFlag,
				util.GetHashedName("testNotIn:frontend"),
				util.IptablesSrcFlag,
				util.IptablesJumpFlag,
				util.IptablesDrop,
				util.IptablesModuleFlag,
				util.IptablesCommentModuleFlag,
				util.IptablesCommentFlag,
				"DROP-ALL-FROM-context:dev-AND-!testNotIn:frontend-IN-ns-testnamespace",
			},
		},
	}

	if !reflect.DeepEqual(iptIngressEgressEntries, expectedIptIngressEgressEntries) {
		t.Errorf("TestGetDefaultDropEntries failed @ iptEntries comparison")
		marshalledIptEntries, _ := json.Marshal(iptIngressEgressEntries)
		marshalledExpectedIptEntries, _ := json.Marshal(expectedIptIngressEgressEntries)
		t.Errorf("iptEntries: %s", marshalledIptEntries)
		t.Errorf("expectedIptEntries: %s", marshalledExpectedIptEntries)
	}
}

func TestTranslateIngress(t *testing.T) {
	ns := "testnamespace"
	name := "testnetworkpolicyname"
	targetSelector := metav1.LabelSelector{
		MatchLabels: map[string]string{
			"context": "dev",
		},
		MatchExpressions: []metav1.LabelSelectorRequirement{
			metav1.LabelSelectorRequirement{
				Key:      "testNotIn",
				Operator: metav1.LabelSelectorOpNotIn,
				Values: []string{
					"frontend",
				},
			},
		},
	}

	tcp := v1.ProtocolTCP
	port6783 := intstr.FromInt(6783)
	ingressPodSelector := &metav1.LabelSelector{
		MatchLabels: map[string]string{
			"app": "db",
		},
		MatchExpressions: []metav1.LabelSelectorRequirement{
			metav1.LabelSelectorRequirement{
				Key:      "testIn",
				Operator: metav1.LabelSelectorOpIn,
				Values: []string{
					"frontend",
				},
			},
		},
	}
	ingressNamespaceSelector := &metav1.LabelSelector{
		MatchLabels: map[string]string{
			"ns": "dev",
		},
		MatchExpressions: []metav1.LabelSelectorRequirement{
			metav1.LabelSelectorRequirement{
				Key:      "testIn",
				Operator: metav1.LabelSelectorOpIn,
				Values: []string{
					"frontendns",
				},
			},
		},
	}

	compositeNetworkPolicyPeer := networkingv1.NetworkPolicyPeer{
		PodSelector: &metav1.LabelSelector{
			MatchLabels: map[string]string{
				"region": "northpole",
			},
			MatchExpressions: []metav1.LabelSelectorRequirement{
				metav1.LabelSelectorRequirement{
					Key:      "k",
					Operator: metav1.LabelSelectorOpDoesNotExist,
				},
			},
		},
		NamespaceSelector: &metav1.LabelSelector{
			MatchLabels: map[string]string{
				"planet": "earth",
			},
			MatchExpressions: []metav1.LabelSelectorRequirement{
				metav1.LabelSelectorRequirement{
					Key:      "keyExists",
					Operator: metav1.LabelSelectorOpExists,
				},
			},
		},
	}

	rules := []networkingv1.NetworkPolicyIngressRule{
		networkingv1.NetworkPolicyIngressRule{
			Ports: []networkingv1.NetworkPolicyPort{
				networkingv1.NetworkPolicyPort{
					Protocol: &tcp,
					Port:     &port6783,
				},
			},
			From: []networkingv1.NetworkPolicyPeer{
				networkingv1.NetworkPolicyPeer{
					PodSelector: ingressPodSelector,
				},
				networkingv1.NetworkPolicyPeer{
					NamespaceSelector: ingressNamespaceSelector,
				},
				compositeNetworkPolicyPeer,
			},
		},
	}

	util.IsNewNwPolicyVerFlag = true
	sets, _, lists, _, iptEntries := translateIngress(ns, name, targetSelector, rules)
	expectedSets := []string{
		"context:dev",
		"testNotIn:frontend",
		"ns-testnamespace",
		"app:db",
		"testIn:frontend",
		"region:northpole",
		"k",
	}

	if !util.CompareSlices(sets, expectedSets) {
		t.Errorf("translatedIngress failed @ sets comparison")
		t.Errorf("sets: %v", sets)
		t.Errorf("expectedSets: %v", expectedSets)
	}

	expectedLists := map[string][]string{
		"ns-ns:dev":            nil,
		"ns-testIn:frontendns": nil,
		"ns-planet:earth":      nil,
		"ns-keyExists":         nil,
	}

	if !reflect.DeepEqual(lists, expectedLists) {
		t.Errorf("translatedIngress failed @ lists comparison")
		t.Errorf("lists: %v", lists)
		t.Errorf("expectedLists: %v", expectedLists)
	}

	expectedIptEntries := []*iptm.IptEntry{
		&iptm.IptEntry{
			Chain: util.IptablesAzureIngressPortChain,
			Specs: []string{
				util.IptablesModuleFlag,
				util.IptablesSetModuleFlag,
				util.IptablesMatchSetFlag,
				util.GetHashedName("ns-testnamespace"),
				util.IptablesDstFlag,
				util.IptablesModuleFlag,
				util.IptablesSetModuleFlag,
				util.IptablesMatchSetFlag,
				util.GetHashedName("context:dev"),
				util.IptablesDstFlag,
				util.IptablesModuleFlag,
				util.IptablesSetModuleFlag,
				util.IptablesNotFlag,
				util.IptablesMatchSetFlag,
				util.GetHashedName("testNotIn:frontend"),
				util.IptablesDstFlag,
				util.IptablesModuleFlag,
				util.IptablesSetModuleFlag,
				util.IptablesMatchSetFlag,
				util.GetHashedName("ns-testnamespace"),
				util.IptablesSrcFlag,
				util.IptablesModuleFlag,
				util.IptablesSetModuleFlag,
				util.IptablesMatchSetFlag,
				util.GetHashedName("app:db"),
				util.IptablesSrcFlag,
				util.IptablesModuleFlag,
				util.IptablesSetModuleFlag,
				util.IptablesMatchSetFlag,
				util.GetHashedName("testIn:frontend"),
				util.IptablesSrcFlag,
				util.IptablesProtFlag,
				string(v1.ProtocolTCP),
				util.IptablesDstPortFlag,
				"6783",
				util.IptablesJumpFlag,
				util.IptablesMark,
				util.IptablesSetMarkFlag,
				util.IptablesAzureIngressMarkHex,
				util.IptablesModuleFlag,
				util.IptablesCommentModuleFlag,
				util.IptablesCommentFlag,
				"ALLOW-app:db-AND-testIn:frontend-IN-ns-testnamespace-AND-TCP-PORT-6783-TO-context:dev-AND-!testNotIn:frontend-IN-ns-testnamespace",
			},
		},
		&iptm.IptEntry{
			Chain: util.IptablesAzureIngressPortChain,
			Specs: []string{
				util.IptablesModuleFlag,
				util.IptablesSetModuleFlag,
				util.IptablesMatchSetFlag,
				util.GetHashedName("ns-testnamespace"),
				util.IptablesDstFlag,
				util.IptablesModuleFlag,
				util.IptablesSetModuleFlag,
				util.IptablesMatchSetFlag,
				util.GetHashedName("context:dev"),
				util.IptablesDstFlag,
				util.IptablesModuleFlag,
				util.IptablesSetModuleFlag,
				util.IptablesNotFlag,
				util.IptablesMatchSetFlag,
				util.GetHashedName("testNotIn:frontend"),
				util.IptablesDstFlag,
				util.IptablesModuleFlag,
				util.IptablesSetModuleFlag,
				util.IptablesMatchSetFlag,
				util.GetHashedName("ns-ns:dev"),
				util.IptablesSrcFlag,
				util.IptablesModuleFlag,
				util.IptablesSetModuleFlag,
				util.IptablesMatchSetFlag,
				util.GetHashedName("ns-testIn:frontendns"),
				util.IptablesSrcFlag,
				util.IptablesProtFlag,
				string(v1.ProtocolTCP),
				util.IptablesDstPortFlag,
				"6783",
				util.IptablesJumpFlag,
				util.IptablesMark,
				util.IptablesSetMarkFlag,
				util.IptablesAzureIngressMarkHex,
				util.IptablesModuleFlag,
				util.IptablesCommentModuleFlag,
				util.IptablesCommentFlag,
				"ALLOW-ns-ns:dev-AND-ns-testIn:frontendns-AND-TCP-PORT-6783-TO-context:dev-AND-!testNotIn:frontend-IN-ns-testnamespace",
			},
		},
		&iptm.IptEntry{
			Chain: util.IptablesAzureIngressPortChain,
			Specs: []string{
				util.IptablesModuleFlag,
				util.IptablesSetModuleFlag,
				util.IptablesMatchSetFlag,
				util.GetHashedName("ns-planet:earth"),
				util.IptablesSrcFlag,
				util.IptablesModuleFlag,
				util.IptablesSetModuleFlag,
				util.IptablesMatchSetFlag,
				util.GetHashedName("ns-keyExists"),
				util.IptablesSrcFlag,
				util.IptablesModuleFlag,
				util.IptablesSetModuleFlag,
				util.IptablesMatchSetFlag,
				util.GetHashedName("region:northpole"),
				util.IptablesSrcFlag,
				util.IptablesModuleFlag,
				util.IptablesSetModuleFlag,
				util.IptablesNotFlag,
				util.IptablesMatchSetFlag,
				util.GetHashedName("k"),
				util.IptablesSrcFlag,
				util.IptablesModuleFlag,
				util.IptablesSetModuleFlag,
				util.IptablesMatchSetFlag,
				util.GetHashedName("ns-testnamespace"),
				util.IptablesDstFlag,
				util.IptablesModuleFlag,
				util.IptablesSetModuleFlag,
				util.IptablesMatchSetFlag,
				util.GetHashedName("context:dev"),
				util.IptablesDstFlag,
				util.IptablesModuleFlag,
				util.IptablesSetModuleFlag,
				util.IptablesNotFlag,
				util.IptablesMatchSetFlag,
				util.GetHashedName("testNotIn:frontend"),
				util.IptablesDstFlag,
				util.IptablesProtFlag,
				string(v1.ProtocolTCP),
				util.IptablesDstPortFlag,
				"6783",
				util.IptablesJumpFlag,
				util.IptablesMark,
				util.IptablesSetMarkFlag,
				util.IptablesAzureIngressMarkHex,
				util.IptablesModuleFlag,
				util.IptablesCommentModuleFlag,
				util.IptablesCommentFlag,
				"ALLOW-ns-planet:earth-AND-ns-keyExists-AND-region:northpole-AND-!k-AND-TCP-PORT-6783-TO-context:dev-AND-!testNotIn:frontend-IN-ns-testnamespace",
			},
		},
	}

	if !reflect.DeepEqual(iptEntries, expectedIptEntries) {
		t.Errorf("translatedIngress failed @ composite ingress rule comparison")
		marshalledIptEntries, _ := json.Marshal(iptEntries)
		marshalledExpectedIptEntries, _ := json.Marshal(expectedIptEntries)
		t.Errorf("iptEntries: %s", marshalledIptEntries)
		t.Errorf("expectedIptEntries: %s", marshalledExpectedIptEntries)
	}
}

func TestTranslateEgress(t *testing.T) {
	ns := "testnamespace"
	name := "testnetworkpolicyname"

	targetSelector := metav1.LabelSelector{
		MatchLabels: map[string]string{
			"context": "dev",
		},
		MatchExpressions: []metav1.LabelSelectorRequirement{
			metav1.LabelSelectorRequirement{
				Key:      "testNotIn",
				Operator: metav1.LabelSelectorOpNotIn,
				Values: []string{
					"frontend",
				},
			},
		},
	}

	tcp := v1.ProtocolTCP
	port6783 := intstr.FromInt(6783)
	egressPodSelector := &metav1.LabelSelector{
		MatchLabels: map[string]string{
			"app": "db",
		},
		MatchExpressions: []metav1.LabelSelectorRequirement{
			metav1.LabelSelectorRequirement{
				Key:      "testIn",
				Operator: metav1.LabelSelectorOpIn,
				Values: []string{
					"frontend",
				},
			},
		},
	}
	egressNamespaceSelector := &metav1.LabelSelector{
		MatchLabels: map[string]string{
			"ns": "dev",
		},
		MatchExpressions: []metav1.LabelSelectorRequirement{
			metav1.LabelSelectorRequirement{
				Key:      "testIn",
				Operator: metav1.LabelSelectorOpIn,
				Values: []string{
					"frontendns",
				},
			},
		},
	}

	compositeNetworkPolicyPeer := networkingv1.NetworkPolicyPeer{
		PodSelector: &metav1.LabelSelector{
			MatchLabels: map[string]string{
				"region": "northpole",
			},
			MatchExpressions: []metav1.LabelSelectorRequirement{
				metav1.LabelSelectorRequirement{
					Key:      "k",
					Operator: metav1.LabelSelectorOpDoesNotExist,
				},
			},
		},
		NamespaceSelector: &metav1.LabelSelector{
			MatchLabels: map[string]string{
				"planet": "earth",
			},
			MatchExpressions: []metav1.LabelSelectorRequirement{
				metav1.LabelSelectorRequirement{
					Key:      "keyExists",
					Operator: metav1.LabelSelectorOpExists,
				},
			},
		},
	}

	rules := []networkingv1.NetworkPolicyEgressRule{
		networkingv1.NetworkPolicyEgressRule{
			Ports: []networkingv1.NetworkPolicyPort{
				networkingv1.NetworkPolicyPort{
					Protocol: &tcp,
					Port:     &port6783,
				},
			},
			To: []networkingv1.NetworkPolicyPeer{
				networkingv1.NetworkPolicyPeer{
					PodSelector: egressPodSelector,
				},
				networkingv1.NetworkPolicyPeer{
					NamespaceSelector: egressNamespaceSelector,
				},
				compositeNetworkPolicyPeer,
			},
		},
	}

	util.IsNewNwPolicyVerFlag = true
	sets, _, lists, _, iptEntries := translateEgress(ns, name, targetSelector, rules)
	expectedSets := []string{
		"context:dev",
		"testNotIn:frontend",
		"ns-testnamespace",
		"app:db",
		"testIn:frontend",
		"region:northpole",
		"k",
	}

	if !util.CompareSlices(sets, expectedSets) {
		t.Errorf("translatedEgress failed @ sets comparison")
		t.Errorf("sets: %v", sets)
		t.Errorf("expectedSets: %v", expectedSets)
	}

	expectedLists := map[string][]string{
		"ns-ns:dev":            nil,
		"ns-testIn:frontendns": nil,
		"ns-planet:earth":      nil,
		"ns-keyExists":         nil,
	}

	if !reflect.DeepEqual(lists, expectedLists) {
		t.Errorf("translatedEgress failed @ lists comparison")
		t.Errorf("lists: %v", lists)
		t.Errorf("expectedLists: %v", expectedLists)
	}

	expectedIptEntries := []*iptm.IptEntry{
		&iptm.IptEntry{
			Chain: util.IptablesAzureEgressPortChain,
			Specs: []string{
				util.IptablesModuleFlag,
				util.IptablesSetModuleFlag,
				util.IptablesMatchSetFlag,
				util.GetHashedName("ns-testnamespace"),
				util.IptablesDstFlag,
				util.IptablesModuleFlag,
				util.IptablesSetModuleFlag,
				util.IptablesMatchSetFlag,
				util.GetHashedName("app:db"),
				util.IptablesDstFlag,
				util.IptablesModuleFlag,
				util.IptablesSetModuleFlag,
				util.IptablesMatchSetFlag,
				util.GetHashedName("testIn:frontend"),
				util.IptablesDstFlag,
				util.IptablesProtFlag,
				string(v1.ProtocolTCP),
				util.IptablesDstPortFlag,
				"6783",
				util.IptablesModuleFlag,
				util.IptablesSetModuleFlag,
				util.IptablesMatchSetFlag,
				util.GetHashedName("ns-testnamespace"),
				util.IptablesSrcFlag,
				util.IptablesModuleFlag,
				util.IptablesSetModuleFlag,
				util.IptablesMatchSetFlag,
				util.GetHashedName("context:dev"),
				util.IptablesSrcFlag,
				util.IptablesModuleFlag,
				util.IptablesSetModuleFlag,
				util.IptablesNotFlag,
				util.IptablesMatchSetFlag,
				util.GetHashedName("testNotIn:frontend"),
				util.IptablesSrcFlag,
				util.IptablesJumpFlag,
				util.IptablesMark,
				util.IptablesSetMarkFlag,
				util.IptablesAzureEgressXMarkHex,
				util.IptablesModuleFlag,
				util.IptablesCommentModuleFlag,
				util.IptablesCommentFlag,
				"ALLOW-app:db-AND-testIn:frontend-IN-ns-testnamespace-AND-TCP-PORT-6783-FROM-context:dev-AND-!testNotIn:frontend-IN-ns-testnamespace",
			},
		},
		&iptm.IptEntry{
			Chain: util.IptablesAzureEgressPortChain,
			Specs: []string{
				util.IptablesModuleFlag,
				util.IptablesSetModuleFlag,
				util.IptablesMatchSetFlag,
				util.GetHashedName("ns-ns:dev"),
				util.IptablesDstFlag,
				util.IptablesModuleFlag,
				util.IptablesSetModuleFlag,
				util.IptablesMatchSetFlag,
				util.GetHashedName("ns-testIn:frontendns"),
				util.IptablesDstFlag,
				util.IptablesProtFlag,
				string(v1.ProtocolTCP),
				util.IptablesDstPortFlag,
				"6783",
				util.IptablesModuleFlag,
				util.IptablesSetModuleFlag,
				util.IptablesMatchSetFlag,
				util.GetHashedName("ns-testnamespace"),
				util.IptablesSrcFlag,
				util.IptablesModuleFlag,
				util.IptablesSetModuleFlag,
				util.IptablesMatchSetFlag,
				util.GetHashedName("context:dev"),
				util.IptablesSrcFlag,
				util.IptablesModuleFlag,
				util.IptablesSetModuleFlag,
				util.IptablesNotFlag,
				util.IptablesMatchSetFlag,
				util.GetHashedName("testNotIn:frontend"),
				util.IptablesSrcFlag,
				util.IptablesJumpFlag,
				util.IptablesMark,
				util.IptablesSetMarkFlag,
				util.IptablesAzureEgressXMarkHex,
				util.IptablesModuleFlag,
				util.IptablesCommentModuleFlag,
				util.IptablesCommentFlag,
				"ALLOW-ns-ns:dev-AND-ns-testIn:frontendns-AND-TCP-PORT-6783-FROM-context:dev-AND-!testNotIn:frontend-IN-ns-testnamespace",
			},
		},
		&iptm.IptEntry{
			Chain: util.IptablesAzureEgressPortChain,
			Specs: []string{
				util.IptablesModuleFlag,
				util.IptablesSetModuleFlag,
				util.IptablesMatchSetFlag,
				util.GetHashedName("ns-testnamespace"),
				util.IptablesSrcFlag,
				util.IptablesModuleFlag,
				util.IptablesSetModuleFlag,
				util.IptablesMatchSetFlag,
				util.GetHashedName("context:dev"),
				util.IptablesSrcFlag,
				util.IptablesModuleFlag,
				util.IptablesSetModuleFlag,
				util.IptablesNotFlag,
				util.IptablesMatchSetFlag,
				util.GetHashedName("testNotIn:frontend"),
				util.IptablesSrcFlag,
				util.IptablesModuleFlag,
				util.IptablesSetModuleFlag,
				util.IptablesMatchSetFlag,
				util.GetHashedName("ns-planet:earth"),
				util.IptablesDstFlag,
				util.IptablesModuleFlag,
				util.IptablesSetModuleFlag,
				util.IptablesMatchSetFlag,
				util.GetHashedName("ns-keyExists"),
				util.IptablesDstFlag,
				util.IptablesModuleFlag,
				util.IptablesSetModuleFlag,
				util.IptablesMatchSetFlag,
				util.GetHashedName("region:northpole"),
				util.IptablesDstFlag,
				util.IptablesModuleFlag,
				util.IptablesSetModuleFlag,
				util.IptablesNotFlag,
				util.IptablesMatchSetFlag,
				util.GetHashedName("k"),
				util.IptablesDstFlag,
				util.IptablesProtFlag,
				string(v1.ProtocolTCP),
				util.IptablesDstPortFlag,
				"6783",
				util.IptablesJumpFlag,
				util.IptablesMark,
				util.IptablesSetMarkFlag,
				util.IptablesAzureEgressXMarkHex,
				util.IptablesModuleFlag,
				util.IptablesCommentModuleFlag,
				util.IptablesCommentFlag,
				"ALLOW-context:dev-AND-!testNotIn:frontend-IN-ns-testnamespace-TO-ns-planet:earth-AND-ns-keyExists-AND-region:northpole-AND-!k-AND-TCP-PORT-6783",
			},
		},
	}

	if !reflect.DeepEqual(iptEntries, expectedIptEntries) {
		t.Errorf("translatedEgress failed @ composite egress rule comparison")
		marshalledIptEntries, _ := json.Marshal(iptEntries)
		marshalledExpectedIptEntries, _ := json.Marshal(expectedIptEntries)
		t.Errorf("iptEntries: %s", marshalledIptEntries)
		t.Errorf("expectedIptEntries: %s", marshalledExpectedIptEntries)
	}
}

func readPolicyYaml(policyYaml string) (*networkingv1.NetworkPolicy, error) {
	decode := scheme.Codecs.UniversalDeserializer().Decode
	b, err := ioutil.ReadFile(policyYaml)
	if err != nil {
		return nil, err
	}
	obj, _, err := decode([]byte(b), nil, nil)
	if err != nil {
		return nil, err
	}
	return obj.(*networkingv1.NetworkPolicy), nil
}

func TestDenyAllPolicy(t *testing.T) {
	denyAllPolicy, err := readPolicyYaml("testpolicies/deny-all-policy.yaml")
	if err != nil {
		t.Fatal(err)
	}

	sets, _, lists, _, _, iptEntries := translatePolicy(denyAllPolicy)

	expectedSets := []string{"ns-testnamespace"}
	if !util.CompareSlices(sets, expectedSets) {
		t.Errorf("translatedPolicy failed @ deny-all-policy sets comparison")
		t.Errorf("sets: %v", sets)
		t.Errorf("expectedSets: %v", expectedSets)
	}

	expectedLists := make(map[string][]string)
	if !reflect.DeepEqual(lists, expectedLists) {
		t.Errorf("translatedPolicy failed @ deny-all-policy lists comparison")
		t.Errorf("lists: %v", lists)
		t.Errorf("expectedLists: %v", expectedLists)
	}

	expectedIptEntries := []*iptm.IptEntry{}
	expectedIptEntries = append(expectedIptEntries, getDefaultDropEntries("testnamespace", denyAllPolicy.Spec.PodSelector, true, false)...)
	if !reflect.DeepEqual(iptEntries, expectedIptEntries) {
		t.Errorf("translatedPolicy failed @ deny-all-policy policy comparison")
		marshalledIptEntries, _ := json.Marshal(iptEntries)
		marshalledExpectedIptEntries, _ := json.Marshal(expectedIptEntries)
		t.Errorf("iptEntries: %s", marshalledIptEntries)
		t.Errorf("expectedIptEntries: %s", marshalledExpectedIptEntries)
	}
}

func TestAllowBackendToFrontend(t *testing.T) {
	allowBackendToFrontendPolicy, err := readPolicyYaml("testpolicies/allow-backend-to-frontend.yaml")
	if err != nil {
		t.Fatal(err)
	}
	sets, _, lists, _, _, iptEntries := translatePolicy(allowBackendToFrontendPolicy)

	expectedSets := []string{
		"app:backend",
		"ns-testnamespace",
		"app:frontend",
	}
	if !util.CompareSlices(sets, expectedSets) {
		t.Errorf("translatedPolicy failed @ ALLOW-app:backend-TO-app:frontend-policy sets comparison")
		t.Errorf("sets: %v", sets)
		t.Errorf("expectedSets: %v", expectedSets)
	}

	expectedLists := make(map[string][]string)
	if !reflect.DeepEqual(lists, expectedLists) {
		t.Errorf("translatedPolicy failed @ ALLOW-app:backend-TO-app:frontend-policy lists comparison")
		t.Errorf("lists: %v", lists)
		t.Errorf("expectedLists: %v", expectedLists)
	}

	expectedIptEntries := []*iptm.IptEntry{}

	nonKubeSystemEntries := []*iptm.IptEntry{
		&iptm.IptEntry{
			Chain: util.IptablesAzureIngressFromChain,
			Specs: []string{
				util.IptablesModuleFlag,
				util.IptablesSetModuleFlag,
				util.IptablesMatchSetFlag,
				util.GetHashedName("ns-testnamespace"),
				util.IptablesSrcFlag,
				util.IptablesModuleFlag,
				util.IptablesSetModuleFlag,
				util.IptablesMatchSetFlag,
				util.GetHashedName("app:frontend"),
				util.IptablesSrcFlag,
				util.IptablesModuleFlag,
				util.IptablesSetModuleFlag,
				util.IptablesMatchSetFlag,
				util.GetHashedName("ns-testnamespace"),
				util.IptablesDstFlag,
				util.IptablesModuleFlag,
				util.IptablesSetModuleFlag,
				util.IptablesMatchSetFlag,
				util.GetHashedName("app:backend"),
				util.IptablesDstFlag,
				util.IptablesJumpFlag,
				util.IptablesMark,
				util.IptablesSetMarkFlag,
				util.IptablesAzureIngressMarkHex,
				util.IptablesModuleFlag,
				util.IptablesCommentModuleFlag,
				util.IptablesCommentFlag,
				"ALLOW-app:frontend-IN-ns-testnamespace-TO-app:backend-IN-ns-testnamespace",
			},
		},
		&iptm.IptEntry{
			Chain: util.IptablesAzureIngressDropsChain,
			Specs: []string{
				util.IptablesModuleFlag,
				util.IptablesSetModuleFlag,
				util.IptablesMatchSetFlag,
				util.GetHashedName("ns-testnamespace"),
				util.IptablesDstFlag,
				util.IptablesModuleFlag,
				util.IptablesSetModuleFlag,
				util.IptablesMatchSetFlag,
				util.GetHashedName("app:backend"),
				util.IptablesDstFlag,
				util.IptablesJumpFlag,
				util.IptablesDrop,
				util.IptablesModuleFlag,
				util.IptablesCommentModuleFlag,
				util.IptablesCommentFlag,
				"DROP-ALL-TO-app:backend-IN-ns-testnamespace",
			},
		},
	}
	expectedIptEntries = append(expectedIptEntries, nonKubeSystemEntries...)
	if !reflect.DeepEqual(iptEntries, expectedIptEntries) {
		t.Errorf("translatedPolicy failed @ ALLOW-app:frontend-TO-app:backend-policy policy comparison")
		marshalledIptEntries, _ := json.Marshal(iptEntries)
		marshalledExpectedIptEntries, _ := json.Marshal(expectedIptEntries)
		t.Errorf("iptEntries: %s", marshalledIptEntries)
		t.Errorf("expectedIptEntries: %s", marshalledExpectedIptEntries)
	}
}

func TestAllowAllToAppFrontend(t *testing.T) {
	allowToFrontendPolicy, err := readPolicyYaml("testpolicies/allow-all-to-app-frontend.yaml")
	if err != nil {
		t.Fatal(err)
	}

	sets, _, lists, _, _, iptEntries := translatePolicy(allowToFrontendPolicy)

	expectedSets := []string{
		"app:frontend",
		"ns-testnamespace",
	}
	if !util.CompareSlices(sets, expectedSets) {
		t.Errorf("translatedPolicy failed @ ALLOW-all-TO-app:frontend-policy sets comparison")
		t.Errorf("sets: %v", sets)
		t.Errorf("expectedSets: %v", expectedSets)
	}

	expectedLists := make(map[string][]string)
	if !reflect.DeepEqual(lists, expectedLists) {
		t.Errorf("translatedPolicy failed @ ALLOW-all-TO-app:frontend-policy lists comparison")
		t.Errorf("lists: %v", lists)
		t.Errorf("expectedLists: %v", expectedLists)
	}

	expectedIptEntries := []*iptm.IptEntry{}

	nonKubeSystemEntries := []*iptm.IptEntry{
		&iptm.IptEntry{
			Chain: util.IptablesAzureIngressPortChain,
			Specs: []string{
				util.IptablesModuleFlag,
				util.IptablesSetModuleFlag,
				util.IptablesMatchSetFlag,
				util.GetHashedName("ns-testnamespace"),
				util.IptablesDstFlag,
				util.IptablesModuleFlag,
				util.IptablesSetModuleFlag,
				util.IptablesMatchSetFlag,
				util.GetHashedName("app:frontend"),
				util.IptablesDstFlag,
				util.IptablesJumpFlag,
				util.IptablesMark,
				util.IptablesSetMarkFlag,
				util.IptablesAzureIngressMarkHex,
				util.IptablesModuleFlag,
				util.IptablesCommentModuleFlag,
				util.IptablesCommentFlag,
				"ALLOW-ALL-TO-app:frontend-IN-ns-testnamespace",
			},
		},
	}
	expectedIptEntries = append(expectedIptEntries, nonKubeSystemEntries...)
	expectedIptEntries = append(expectedIptEntries, getDefaultDropEntries("testnamespace", allowToFrontendPolicy.Spec.PodSelector, false, false)...)
	if !reflect.DeepEqual(iptEntries, expectedIptEntries) {
		t.Errorf("translatedPolicy failed @ ALLOW-all-TO-app:frontend-policy policy comparison")
		marshalledIptEntries, _ := json.Marshal(iptEntries)
		marshalledExpectedIptEntries, _ := json.Marshal(expectedIptEntries)
		t.Errorf("iptEntries: %s", marshalledIptEntries)
		t.Errorf("expectedIptEntries: %s", marshalledExpectedIptEntries)
	}
}

func TestDenyAllToAppFrontend(t *testing.T) {
	denyAllToFrontendPolicy, err := readPolicyYaml("testpolicies/deny-all-to-app-frontend.yaml")
	if err != nil {
		t.Fatal(err)
	}

	sets, _, lists, _, _, iptEntries := translatePolicy(denyAllToFrontendPolicy)

	expectedSets := []string{
		"app:frontend",
		"ns-testnamespace",
	}
	if !util.CompareSlices(sets, expectedSets) {
		t.Errorf("translatedPolicy failed @ ALLOW-none-TO-app:frontend-policy sets comparison")
		t.Errorf("sets: %v", sets)
		t.Errorf("expectedSets: %v", expectedSets)
	}

	expectedLists := make(map[string][]string)
	if !reflect.DeepEqual(lists, expectedLists) {
		t.Errorf("translatedPolicy failed @ ALLOW-none-TO-app:frontend-policy lists comparison")
		t.Errorf("lists: %v", lists)
		t.Errorf("expectedLists: %v", expectedLists)
	}

	expectedIptEntries := []*iptm.IptEntry{}
	expectedIptEntries = append(expectedIptEntries, getDefaultDropEntries("testnamespace", denyAllToFrontendPolicy.Spec.PodSelector, true, false)...)
	if !reflect.DeepEqual(iptEntries, expectedIptEntries) {
		t.Errorf("translatedPolicy failed @ ALLOW-none-TO-app:frontend-policy policy comparison")
		marshalledIptEntries, _ := json.Marshal(iptEntries)
		marshalledExpectedIptEntries, _ := json.Marshal(expectedIptEntries)
		t.Errorf("iptEntries: %s", marshalledIptEntries)
		t.Errorf("expectedIptEntries: %s", marshalledExpectedIptEntries)
	}
}

func TestNamespaceToFrontend(t *testing.T) {
	allowNsTestNamespaceToFrontendPolicy, err := readPolicyYaml("testpolicies/allow-ns-test-namespace-to-frontend.yaml")
	if err != nil {
		t.Fatal(err)
	}

	sets, _, lists, _, _, iptEntries := translatePolicy(allowNsTestNamespaceToFrontendPolicy)

	expectedSets := []string{
		"app:frontend",
		"ns-testnamespace",
	}
	if !util.CompareSlices(sets, expectedSets) {
		t.Errorf("translatedPolicy failed @ ALLOW-ns-testnamespace-TO-app:frontend-policy sets comparison")
		t.Errorf("sets: %v", sets)
		t.Errorf("expectedSets: %v", expectedSets)
	}

	expectedLists := make(map[string][]string)
	if !reflect.DeepEqual(lists, expectedLists) {
		t.Errorf("translatedPolicy failed @ ALLOW-ns-testnamespace-TO-app:frontend-policy lists comparison")
		t.Errorf("lists: %v", lists)
		t.Errorf("expectedLists: %v", expectedLists)
	}

	expectedIptEntries := []*iptm.IptEntry{}
	nonKubeSystemEntries := []*iptm.IptEntry{
		&iptm.IptEntry{
			Chain: util.IptablesAzureIngressFromChain,
			Specs: []string{
				util.IptablesModuleFlag,
				util.IptablesSetModuleFlag,
				util.IptablesMatchSetFlag,
				util.GetHashedName("ns-testnamespace"),
				util.IptablesSrcFlag,
				util.IptablesModuleFlag,
				util.IptablesSetModuleFlag,
				util.IptablesMatchSetFlag,
				util.GetHashedName("ns-testnamespace"),
				util.IptablesDstFlag,
				util.IptablesModuleFlag,
				util.IptablesSetModuleFlag,
				util.IptablesMatchSetFlag,
				util.GetHashedName("app:frontend"),
				util.IptablesDstFlag,
				util.IptablesJumpFlag,
				util.IptablesMark,
				util.IptablesSetMarkFlag,
				util.IptablesAzureIngressMarkHex,
				util.IptablesModuleFlag,
				util.IptablesCommentModuleFlag,
				util.IptablesCommentFlag,
				"ALLOW-ns-testnamespace-TO-app:frontend-IN-ns-testnamespace",
			},
		},
		&iptm.IptEntry{
			Chain: util.IptablesAzureIngressDropsChain,
			Specs: []string{
				util.IptablesModuleFlag,
				util.IptablesSetModuleFlag,
				util.IptablesMatchSetFlag,
				util.GetHashedName("ns-testnamespace"),
				util.IptablesDstFlag,
				util.IptablesModuleFlag,
				util.IptablesSetModuleFlag,
				util.IptablesMatchSetFlag,
				util.GetHashedName("app:frontend"),
				util.IptablesDstFlag,
				util.IptablesJumpFlag,
				util.IptablesDrop,
				util.IptablesModuleFlag,
				util.IptablesCommentModuleFlag,
				util.IptablesCommentFlag,
				"DROP-ALL-TO-app:frontend-IN-ns-testnamespace",
			},
		},
	}
	expectedIptEntries = append(expectedIptEntries, nonKubeSystemEntries...)
	expectedIptEntries = append(expectedIptEntries, getDefaultDropEntries("testnamespace", allowNsTestNamespaceToFrontendPolicy.Spec.PodSelector, false, false)...)
	if !reflect.DeepEqual(iptEntries, expectedIptEntries) {
		t.Errorf("translatedPolicy failed @ ALLOW-ns-testnamespace-TO-app:frontend-policy policy comparison")
		marshalledIptEntries, _ := json.Marshal(iptEntries)
		marshalledExpectedIptEntries, _ := json.Marshal(expectedIptEntries)
		t.Errorf("iptEntries: %s", marshalledIptEntries)
		t.Errorf("expectedIptEntries: %s", marshalledExpectedIptEntries)
	}
}

func TestAllowAllNamespacesToAppFrontend(t *testing.T) {
	allowAllNsToFrontendPolicy, err := readPolicyYaml("testpolicies/allow-all-ns-to-frontend.yaml")
	if err != nil {
		t.Fatal(err)
	}

	sets, _, lists, _, _, iptEntries := translatePolicy(allowAllNsToFrontendPolicy)
	expectedSets := []string{
		"app:frontend",
		"ns-testnamespace",
	}
	if !util.CompareSlices(sets, expectedSets) {
		t.Errorf("translatedPolicy failed @ ALLOW-all-namespaces-TO-app:frontend-policy sets comparison")
		t.Errorf("sets: %v", sets)
		t.Errorf("expectedSets: %v", expectedSets)
	}

	expectedLists := map[string][]string{
		util.KubeAllNamespacesFlag: {},
	}
	if !reflect.DeepEqual(lists, expectedLists) {
		t.Errorf("translatedPolicy failed @ ALLOW-all-namespaces-TO-app:frontend-policy lists comparison")
		t.Errorf("lists: %v", lists)
		t.Errorf("expectedLists: %v", expectedLists)
	}

	expectedIptEntries := []*iptm.IptEntry{}
	nonKubeSystemEntries := []*iptm.IptEntry{
		&iptm.IptEntry{
			Chain: util.IptablesAzureIngressFromChain,
			Specs: []string{
				util.IptablesModuleFlag,
				util.IptablesSetModuleFlag,
				util.IptablesMatchSetFlag,
				util.GetHashedName(util.KubeAllNamespacesFlag),
				util.IptablesSrcFlag,
				util.IptablesModuleFlag,
				util.IptablesSetModuleFlag,
				util.IptablesMatchSetFlag,
				util.GetHashedName("ns-testnamespace"),
				util.IptablesDstFlag,
				util.IptablesModuleFlag,
				util.IptablesSetModuleFlag,
				util.IptablesMatchSetFlag,
				util.GetHashedName("app:frontend"),
				util.IptablesDstFlag,
				util.IptablesJumpFlag,
				util.IptablesMark,
				util.IptablesSetMarkFlag,
				util.IptablesAzureIngressMarkHex,
				util.IptablesModuleFlag,
				util.IptablesCommentModuleFlag,
				util.IptablesCommentFlag,
				"ALLOW-all-namespaces-TO-app:frontend-IN-ns-testnamespace",
			},
		},
		&iptm.IptEntry{
			Chain: util.IptablesAzureIngressDropsChain,
			Specs: []string{
				util.IptablesModuleFlag,
				util.IptablesSetModuleFlag,
				util.IptablesMatchSetFlag,
				util.GetHashedName("ns-testnamespace"),
				util.IptablesDstFlag,
				util.IptablesModuleFlag,
				util.IptablesSetModuleFlag,
				util.IptablesMatchSetFlag,
				util.GetHashedName("app:frontend"),
				util.IptablesDstFlag,
				util.IptablesJumpFlag,
				util.IptablesDrop,
				util.IptablesModuleFlag,
				util.IptablesCommentModuleFlag,
				util.IptablesCommentFlag,
				"DROP-ALL-TO-app:frontend-IN-ns-testnamespace",
			},
		},
	}
	expectedIptEntries = append(expectedIptEntries, nonKubeSystemEntries...)
	expectedIptEntries = append(expectedIptEntries, getDefaultDropEntries("testnamespace", allowAllNsToFrontendPolicy.Spec.PodSelector, false, false)...)
	if !reflect.DeepEqual(iptEntries, expectedIptEntries) {
		t.Errorf("translatedPolicy failed @ ALLOW-all-namespaces-TO-app:frontend-policy policy comparison")
		marshalledIptEntries, _ := json.Marshal(iptEntries)
		marshalledExpectedIptEntries, _ := json.Marshal(expectedIptEntries)
		t.Errorf("iptEntries: %s", marshalledIptEntries)
		t.Errorf("expectedIptEntries: %s", marshalledExpectedIptEntries)
	}
}

func TestAllowNamespaceDevToAppFrontend(t *testing.T) {
	allowNsDevToFrontendPolicy, err := readPolicyYaml("testpolicies/allow-ns-dev-to-app-frontend.yaml")
	if err != nil {
		t.Fatal(err)
	}

	sets, _, lists, _, _, iptEntries := translatePolicy(allowNsDevToFrontendPolicy)

	expectedSets := []string{
		"app:frontend",
		"ns-testnamespace",
	}
	if !util.CompareSlices(sets, expectedSets) {
		t.Errorf("translatedPolicy failed @ ALLOW-ns-namespace:dev-AND-!ns-namespace:test0:test1-TO-app:frontend-policy sets comparison")
		t.Errorf("sets: %v", sets)
		t.Errorf("expectedSets: %v", expectedSets)
	}

	expectedLists := map[string][]string{
		"ns-namespace:dev":   {},
		"ns-namespace:test0": {},
		"ns-namespace:test1": {},
	}
	if !reflect.DeepEqual(lists, expectedLists) {
		t.Errorf("translatedPolicy failed @ ALLOW-ns-namespace:dev-AND-!ns-namespace:test0:test1-TO-app:frontend-policy lists comparison")
		t.Errorf("lists: %v", lists)
		t.Errorf("expectedLists: %v", expectedLists)
	}

	expectedIptEntries := []*iptm.IptEntry{}
	nonKubeSystemEntries := []*iptm.IptEntry{
		&iptm.IptEntry{
			Chain: util.IptablesAzureIngressFromChain,
			Specs: []string{
				util.IptablesModuleFlag,
				util.IptablesSetModuleFlag,
				util.IptablesMatchSetFlag,
				util.GetHashedName("ns-namespace:dev"),
				util.IptablesSrcFlag,
				util.IptablesModuleFlag,
				util.IptablesSetModuleFlag,
				util.IptablesNotFlag,
				util.IptablesMatchSetFlag,
				util.GetHashedName("ns-namespace:test0"),
				util.IptablesSrcFlag,
				util.IptablesModuleFlag,
				util.IptablesSetModuleFlag,
				util.IptablesMatchSetFlag,
				util.GetHashedName("ns-testnamespace"),
				util.IptablesDstFlag,
				util.IptablesModuleFlag,
				util.IptablesSetModuleFlag,
				util.IptablesMatchSetFlag,
				util.GetHashedName("app:frontend"),
				util.IptablesDstFlag,
				util.IptablesJumpFlag,
				util.IptablesMark,
				util.IptablesSetMarkFlag,
				util.IptablesAzureIngressMarkHex,
				util.IptablesModuleFlag,
				util.IptablesCommentModuleFlag,
				util.IptablesCommentFlag,
				"ALLOW-ns-namespace:dev-AND-ns-!namespace:test0-TO-app:frontend-IN-ns-testnamespace",
			},
		},
		&iptm.IptEntry{
			Chain: util.IptablesAzureIngressFromChain,
			Specs: []string{
				util.IptablesModuleFlag,
				util.IptablesSetModuleFlag,
				util.IptablesMatchSetFlag,
				util.GetHashedName("ns-namespace:dev"),
				util.IptablesSrcFlag,
				util.IptablesModuleFlag,
				util.IptablesSetModuleFlag,
				util.IptablesNotFlag,
				util.IptablesMatchSetFlag,
				util.GetHashedName("ns-namespace:test1"),
				util.IptablesSrcFlag,
				util.IptablesModuleFlag,
				util.IptablesSetModuleFlag,
				util.IptablesMatchSetFlag,
				util.GetHashedName("ns-testnamespace"),
				util.IptablesDstFlag,
				util.IptablesModuleFlag,
				util.IptablesSetModuleFlag,
				util.IptablesMatchSetFlag,
				util.GetHashedName("app:frontend"),
				util.IptablesDstFlag,
				util.IptablesJumpFlag,
				util.IptablesMark,
				util.IptablesSetMarkFlag,
				util.IptablesAzureIngressMarkHex,
				util.IptablesModuleFlag,
				util.IptablesCommentModuleFlag,
				util.IptablesCommentFlag,
				"ALLOW-ns-namespace:dev-AND-ns-!namespace:test1-TO-app:frontend-IN-ns-testnamespace",
			},
		},
		&iptm.IptEntry{
			Chain: util.IptablesAzureIngressDropsChain,
			Specs: []string{
				util.IptablesModuleFlag,
				util.IptablesSetModuleFlag,
				util.IptablesMatchSetFlag,
				util.GetHashedName("ns-testnamespace"),
				util.IptablesDstFlag,
				util.IptablesModuleFlag,
				util.IptablesSetModuleFlag,
				util.IptablesMatchSetFlag,
				util.GetHashedName("app:frontend"),
				util.IptablesDstFlag,
				util.IptablesJumpFlag,
				util.IptablesDrop,
				util.IptablesModuleFlag,
				util.IptablesCommentModuleFlag,
				util.IptablesCommentFlag,
				"DROP-ALL-TO-app:frontend-IN-ns-testnamespace",
			},
		},
	}

	expectedIptEntries = append(expectedIptEntries, nonKubeSystemEntries...)
	expectedIptEntries = append(expectedIptEntries, getDefaultDropEntries("testnamespace", allowNsDevToFrontendPolicy.Spec.PodSelector, false, false)...)
	if !reflect.DeepEqual(iptEntries, expectedIptEntries) {
		t.Errorf("translatedPolicy failed @ ALLOW-ns-namespace:dev-AND-!ns-namespace:test0:test1-TO-app:frontend-policy policy comparison")
		marshalledIptEntries, _ := json.Marshal(iptEntries)
		marshalledExpectedIptEntries, _ := json.Marshal(expectedIptEntries)
		t.Errorf("iptEntries: %s", marshalledIptEntries)
		t.Errorf("expectedIptEntries: %s", marshalledExpectedIptEntries)
	}
}

func TestAllowAllToK0AndK1AndAppFrontend(t *testing.T) {
	allowAllToFrontendPolicy, err := readPolicyYaml("testpolicies/test-allow-all-to-k0-and-k1-and-app-frontend.yaml")
	if err != nil {
		t.Fatal(err)
	}

	sets, _, lists, _, _, iptEntries := translatePolicy(allowAllToFrontendPolicy)

	expectedSets := []string{
		"app:frontend",
		"k0",
		"k1:v0",
		"k1:v1",
		"ns-testnamespace",
	}
	if !util.CompareSlices(sets, expectedSets) {
		t.Errorf("translatedPolicy failed @ AllOW-ALL-TO-k0-AND-k1:v0-AND-k1:v1-AND-app:frontend-policy sets comparison")
		t.Errorf("sets: %v", sets)
		t.Errorf("expectedSets: %v", expectedSets)
	}

	expectedLists := map[string][]string{
		util.KubeAllNamespacesFlag: {},
		"k1:v0:v1": {
			"k1:v0",
			"k1:v1",
		},
	}
	if !reflect.DeepEqual(lists, expectedLists) {
		t.Errorf("translatedPolicy failed @ AllOW-ALL-TO-k0-AND-k1:v0:v1-AND-app:frontend-policy lists comparison")
		t.Errorf("lists: %v", lists)
		t.Errorf("expectedLists: %v", expectedLists)
	}

	expectedIptEntries := []*iptm.IptEntry{}
	nonKubeSystemEntries := []*iptm.IptEntry{
		&iptm.IptEntry{
			Chain: util.IptablesAzureIngressFromChain,
			Specs: []string{
				util.IptablesModuleFlag,
				util.IptablesSetModuleFlag,
				util.IptablesMatchSetFlag,
				util.GetHashedName(util.KubeAllNamespacesFlag),
				util.IptablesSrcFlag,
				util.IptablesModuleFlag,
				util.IptablesSetModuleFlag,
				util.IptablesMatchSetFlag,
				util.GetHashedName("ns-testnamespace"),
				util.IptablesDstFlag,
				util.IptablesModuleFlag,
				util.IptablesSetModuleFlag,
				util.IptablesMatchSetFlag,
				util.GetHashedName("app:frontend"),
				util.IptablesDstFlag,
				util.IptablesModuleFlag,
				util.IptablesSetModuleFlag,
				util.IptablesNotFlag,
				util.IptablesMatchSetFlag,
				util.GetHashedName("k0"),
				util.IptablesDstFlag,
				util.IptablesModuleFlag,
				util.IptablesSetModuleFlag,
				util.IptablesMatchSetFlag,
				util.GetHashedName("k1:v0:v1"),
				util.IptablesDstFlag,
				util.IptablesJumpFlag,
				util.IptablesMark,
				util.IptablesSetMarkFlag,
				util.IptablesAzureIngressMarkHex,
				util.IptablesModuleFlag,
				util.IptablesCommentModuleFlag,
				util.IptablesCommentFlag,
				"ALLOW-all-namespaces-TO-app:frontend-AND-!k0-AND-k1:v0:v1-IN-ns-testnamespace",
			},
		},
		&iptm.IptEntry{
<<<<<<< HEAD
			Chain:       util.IptablesAzureIngressPortChain,
			IsJumpEntry: true,
			Specs: []string{
				util.IptablesModuleFlag,
				util.IptablesSetModuleFlag,
				util.IptablesMatchSetFlag,
				util.GetHashedName("ns-testnamespace"),
				util.IptablesDstFlag,
				util.IptablesModuleFlag,
				util.IptablesSetModuleFlag,
				util.IptablesMatchSetFlag,
				util.GetHashedName("app:frontend"),
				util.IptablesDstFlag,
				util.IptablesModuleFlag,
				util.IptablesSetModuleFlag,
				util.IptablesNotFlag,
				util.IptablesMatchSetFlag,
				util.GetHashedName("k0"),
				util.IptablesDstFlag,
				util.IptablesModuleFlag,
				util.IptablesSetModuleFlag,
				util.IptablesMatchSetFlag,
				util.GetHashedName("k1:v0:v1"),
				util.IptablesDstFlag,
				util.IptablesJumpFlag,
				util.IptablesAzureIngressFromChain,
				util.IptablesModuleFlag,
				util.IptablesCommentModuleFlag,
				util.IptablesCommentFlag,
				"ALLOW-ALL-TO-app:frontend-AND-!k0-AND-k1:v0:v1-IN-ns-testnamespace-TO-JUMP-TO-" +
					util.IptablesAzureIngressFromChain,
			},
		},
		&iptm.IptEntry{
			Chain:       util.IptablesAzureIngressFromChain,
			IsJumpEntry: true,
			Specs: []string{
				util.IptablesModuleFlag,
				util.IptablesSetModuleFlag,
				util.IptablesMatchSetFlag,
				util.GetHashedName("ns-testnamespace"),
				util.IptablesDstFlag,
				util.IptablesModuleFlag,
				util.IptablesSetModuleFlag,
				util.IptablesMatchSetFlag,
				util.GetHashedName("app:frontend"),
				util.IptablesDstFlag,
				util.IptablesModuleFlag,
				util.IptablesSetModuleFlag,
				util.IptablesNotFlag,
				util.IptablesMatchSetFlag,
				util.GetHashedName("k0"),
				util.IptablesDstFlag,
				util.IptablesModuleFlag,
				util.IptablesSetModuleFlag,
				util.IptablesMatchSetFlag,
				util.GetHashedName("k1:v0:v1"),
				util.IptablesDstFlag,
				util.IptablesJumpFlag,
				util.IptablesAzureIngressDropsChain,
				util.IptablesModuleFlag,
				util.IptablesCommentModuleFlag,
				util.IptablesCommentFlag,
				"ALLOW-ALL-TO-app:frontend-AND-!k0-AND-k1:v0:v1-IN-ns-testnamespace-TO-JUMP-TO-" +
					util.IptablesAzureIngressDropsChain,
			},
		},
		&iptm.IptEntry{
=======
>>>>>>> 3497bb85
			Chain: util.IptablesAzureIngressDropsChain,
			Specs: []string{
				util.IptablesModuleFlag,
				util.IptablesSetModuleFlag,
				util.IptablesMatchSetFlag,
				util.GetHashedName("ns-testnamespace"),
				util.IptablesDstFlag,
				util.IptablesModuleFlag,
				util.IptablesSetModuleFlag,
				util.IptablesMatchSetFlag,
				util.GetHashedName("app:frontend"),
				util.IptablesDstFlag,
				util.IptablesModuleFlag,
				util.IptablesSetModuleFlag,
				util.IptablesNotFlag,
				util.IptablesMatchSetFlag,
				util.GetHashedName("k0"),
				util.IptablesDstFlag,
				util.IptablesModuleFlag,
				util.IptablesSetModuleFlag,
				util.IptablesMatchSetFlag,
				util.GetHashedName("k1:v0:v1"),
				util.IptablesDstFlag,
				util.IptablesJumpFlag,
				util.IptablesDrop,
				util.IptablesModuleFlag,
				util.IptablesCommentModuleFlag,
				util.IptablesCommentFlag,
				"DROP-ALL-TO-app:frontend-AND-!k0-AND-k1:v0:v1-IN-ns-testnamespace",
			},
		},
	}

	expectedIptEntries = append(expectedIptEntries, nonKubeSystemEntries...)
	expectedIptEntries = append(expectedIptEntries, getDefaultDropEntries("testnamespace", allowAllToFrontendPolicy.Spec.PodSelector, false, false)...)
	if !reflect.DeepEqual(iptEntries, expectedIptEntries) {
		t.Errorf("translatedPolicy failed @ AllOW-all-TO-k0-AND-k1:v0:v1-AND-app:frontend-policy policy comparison")
		marshalledIptEntries, _ := json.Marshal(iptEntries)
		marshalledExpectedIptEntries, _ := json.Marshal(expectedIptEntries)
		t.Errorf("iptEntries: %s", marshalledIptEntries)
		t.Errorf("expectedIptEntries: %s", marshalledExpectedIptEntries)
	}
}

func TestAllowNsDevAndAppBackendToAppFrontend(t *testing.T) {
	allowNsDevAndBackendToFrontendPolicy, err := readPolicyYaml("testpolicies/allow-ns-dev-and-app-backend-to-app-frontend.yaml")
	if err != nil {
		t.Fatal(err)
	}

	util.IsNewNwPolicyVerFlag = true
	sets, _, lists, _, _, iptEntries := translatePolicy(allowNsDevAndBackendToFrontendPolicy)

	expectedSets := []string{
		"app:frontend",
		"ns-testnamespace",
		"app:backend",
	}
	if !util.CompareSlices(sets, expectedSets) {
		t.Errorf("translatedPolicy failed @ ALLOW-ns-ns:dev-AND-app:backend-TO-app:frontend sets comparison")
		t.Errorf("sets: %v", sets)
		t.Errorf("expectedSets: %v", expectedSets)
	}

	expectedLists := map[string][]string{
		"ns-ns:dev": {},
	}
	if !reflect.DeepEqual(lists, expectedLists) {
		t.Errorf("translatedPolicy failed @ ALLOW-ns-ns:dev-AND-app:backend-TO-app:frontend lists comparison")
		t.Errorf("lists: %v", lists)
		t.Errorf("expectedLists: %v", expectedLists)
	}

	expectedIptEntries := []*iptm.IptEntry{}
	nonKubeSystemEntries := []*iptm.IptEntry{
		&iptm.IptEntry{
			Chain: util.IptablesAzureIngressFromChain,
			Specs: []string{
				util.IptablesModuleFlag,
				util.IptablesSetModuleFlag,
				util.IptablesMatchSetFlag,
				util.GetHashedName("ns-testnamespace"),
				util.IptablesDstFlag,
				util.IptablesModuleFlag,
				util.IptablesSetModuleFlag,
				util.IptablesMatchSetFlag,
				util.GetHashedName("app:frontend"),
				util.IptablesDstFlag,
				util.IptablesModuleFlag,
				util.IptablesSetModuleFlag,
				util.IptablesMatchSetFlag,
				util.GetHashedName("ns-ns:dev"),
				util.IptablesSrcFlag,
				util.IptablesModuleFlag,
				util.IptablesSetModuleFlag,
				util.IptablesMatchSetFlag,
				util.GetHashedName("app:backend"),
				util.IptablesSrcFlag,
				util.IptablesJumpFlag,
				util.IptablesMark,
				util.IptablesSetMarkFlag,
				util.IptablesAzureIngressMarkHex,
				util.IptablesModuleFlag,
				util.IptablesCommentModuleFlag,
				util.IptablesCommentFlag,
				"ALLOW-ns-ns:dev-AND-app:backend-TO-app:frontend-IN-ns-testnamespace",
			},
		},
		&iptm.IptEntry{
			Chain: util.IptablesAzureIngressDropsChain,
			Specs: []string{
				util.IptablesModuleFlag,
				util.IptablesSetModuleFlag,
				util.IptablesMatchSetFlag,
				util.GetHashedName("ns-testnamespace"),
				util.IptablesDstFlag,
				util.IptablesModuleFlag,
				util.IptablesSetModuleFlag,
				util.IptablesMatchSetFlag,
				util.GetHashedName("app:frontend"),
				util.IptablesDstFlag,
				util.IptablesJumpFlag,
				util.IptablesDrop,
				util.IptablesModuleFlag,
				util.IptablesCommentModuleFlag,
				util.IptablesCommentFlag,
				"DROP-ALL-TO-app:frontend-IN-ns-testnamespace",
			},
		},
	}

	expectedIptEntries = append(expectedIptEntries, nonKubeSystemEntries...)
	expectedIptEntries = append(expectedIptEntries, getDefaultDropEntries("testnamespace", allowNsDevAndBackendToFrontendPolicy.Spec.PodSelector, false, false)...)
	if !reflect.DeepEqual(iptEntries, expectedIptEntries) {
		t.Errorf("translatedPolicy failed @ ALLOW-ns-ns:dev-AND-app:backend-TO-app:frontend policy comparison")
		marshalledIptEntries, _ := json.Marshal(iptEntries)
		marshalledExpectedIptEntries, _ := json.Marshal(expectedIptEntries)
		t.Errorf("iptEntries: %s", marshalledIptEntries)
		t.Errorf("expectedIptEntries: %s", marshalledExpectedIptEntries)
	}
}

func TestAllowInternalAndExternal(t *testing.T) {
	allowInternalAndExternalPolicy, err := readPolicyYaml("testpolicies/allow-internal-and-external.yaml")
	if err != nil {
		t.Fatal(err)
	}

	sets, _, lists, _, _, iptEntries := translatePolicy(allowInternalAndExternalPolicy)

	expectedSets := []string{
		"app:backdoor",
		"ns-dangerous",
	}
	if !util.CompareSlices(sets, expectedSets) {
		t.Errorf("translatedPolicy failed @ ALLOW-ALL-TO-app:backdoor-policy sets comparison")
		t.Errorf("sets: %v", sets)
		t.Errorf("expectedSets: %v", expectedSets)
	}

	expectedLists := make(map[string][]string)
	if !reflect.DeepEqual(lists, expectedLists) {
		t.Errorf("translatedPolicy failed @ ALLOW-ALL-TO-app:backdoor-policy lists comparison")
		t.Errorf("lists: %v", lists)
		t.Errorf("expectedLists: %v", expectedLists)
	}

	expectedIptEntries := []*iptm.IptEntry{}
	nonKubeSystemEntries := []*iptm.IptEntry{
		&iptm.IptEntry{
			Chain: util.IptablesAzureIngressPortChain,
			Specs: []string{
				util.IptablesModuleFlag,
				util.IptablesSetModuleFlag,
				util.IptablesMatchSetFlag,
				util.GetHashedName("ns-dangerous"),
				util.IptablesDstFlag,
				util.IptablesModuleFlag,
				util.IptablesSetModuleFlag,
				util.IptablesMatchSetFlag,
				util.GetHashedName("app:backdoor"),
				util.IptablesDstFlag,
				util.IptablesJumpFlag,
				util.IptablesMark,
				util.IptablesSetMarkFlag,
				util.IptablesAzureIngressMarkHex,
				util.IptablesModuleFlag,
				util.IptablesCommentModuleFlag,
				util.IptablesCommentFlag,
				"ALLOW-ALL-TO-app:backdoor-IN-ns-dangerous",
			},
		},
	}

	expectedIptEntries = append(expectedIptEntries, nonKubeSystemEntries...)
	expectedIptEntries = append(expectedIptEntries, getDefaultDropEntries("dangerous", allowInternalAndExternalPolicy.Spec.PodSelector, false, false)...)
	if !reflect.DeepEqual(iptEntries, expectedIptEntries) {
		t.Errorf("translatedPolicy failed @ ALLOW-ALL-TO-app:backdoor-policy policy comparison")
		marshalledIptEntries, _ := json.Marshal(iptEntries)
		marshalledExpectedIptEntries, _ := json.Marshal(expectedIptEntries)
		t.Errorf("iptEntries: %s", marshalledIptEntries)
		t.Errorf("expectedIptEntries: %s", marshalledExpectedIptEntries)
	}
}

func TestAllowBackendToFrontendPort8000(t *testing.T) {
	allowBackendToFrontendPort8000Policy, err := readPolicyYaml("testpolicies/allow-app-backend-to-app-frontend-port-8000.yaml")
	if err != nil {
		t.Fatal(err)
	}

	sets, _, lists, _, _, iptEntries := translatePolicy(allowBackendToFrontendPort8000Policy)

	expectedSets := []string{
		"app:frontend",
		"ns-testnamespace",
		"app:backend",
	}
	if !util.CompareSlices(sets, expectedSets) {
		t.Errorf("translatedPolicy failed @ ALLOW-app:backend-TO-app:frontend-port-8000-policy sets comparison")
		t.Errorf("sets: %v", sets)
		t.Errorf("expectedSets: %v", expectedSets)
	}

	expectedLists := make(map[string][]string)
	if !reflect.DeepEqual(lists, expectedLists) {
		t.Errorf("translatedPolicy failed @ ALLOW-app:backend-TO-app:frontend-port-8000-policy lists comparison")
		t.Errorf("lists: %v", lists)
		t.Errorf("expectedLists: %v", expectedLists)
	}

	expectedIptEntries := []*iptm.IptEntry{}
	nonKubeSystemEntries := []*iptm.IptEntry{
		&iptm.IptEntry{
			Chain: util.IptablesAzureIngressPortChain,
			Specs: []string{
				util.IptablesModuleFlag,
				util.IptablesSetModuleFlag,
				util.IptablesMatchSetFlag,
				util.GetHashedName("ns-testnamespace"),
				util.IptablesDstFlag,
				util.IptablesModuleFlag,
				util.IptablesSetModuleFlag,
				util.IptablesMatchSetFlag,
				util.GetHashedName("app:frontend"),
				util.IptablesDstFlag,
				util.IptablesModuleFlag,
				util.IptablesSetModuleFlag,
				util.IptablesMatchSetFlag,
				util.GetHashedName("ns-testnamespace"),
				util.IptablesSrcFlag,
				util.IptablesModuleFlag,
				util.IptablesSetModuleFlag,
				util.IptablesMatchSetFlag,
				util.GetHashedName("app:backend"),
				util.IptablesSrcFlag,
				util.IptablesDstPortFlag,
				"8000",
				util.IptablesJumpFlag,
				util.IptablesMark,
				util.IptablesSetMarkFlag,
				util.IptablesAzureIngressMarkHex,
				util.IptablesModuleFlag,
				util.IptablesCommentModuleFlag,
				util.IptablesCommentFlag,
				"ALLOW-app:backend-IN-ns-testnamespace-AND-PORT-8000-TO-app:frontend-IN-ns-testnamespace",
			},
		},
		&iptm.IptEntry{
			Chain: util.IptablesAzureIngressDropsChain,
			Specs: []string{
				util.IptablesModuleFlag,
				util.IptablesSetModuleFlag,
				util.IptablesMatchSetFlag,
				util.GetHashedName("ns-testnamespace"),
				util.IptablesDstFlag,
				util.IptablesModuleFlag,
				util.IptablesSetModuleFlag,
				util.IptablesMatchSetFlag,
				util.GetHashedName("app:frontend"),
				util.IptablesDstFlag,
				util.IptablesJumpFlag,
				util.IptablesDrop,
				util.IptablesModuleFlag,
				util.IptablesCommentModuleFlag,
				util.IptablesCommentFlag,
				"DROP-ALL-TO-app:frontend-IN-ns-testnamespace",
			},
		},
	}

	expectedIptEntries = append(expectedIptEntries, nonKubeSystemEntries...)
	expectedIptEntries = append(expectedIptEntries, getDefaultDropEntries("dangerous", allowBackendToFrontendPort8000Policy.Spec.PodSelector, false, false)...)
	if !reflect.DeepEqual(iptEntries, expectedIptEntries) {
		t.Errorf("translatedPolicy failed @ ALLOW-ALL-TO-app:backdoor-policy policy comparison")
		marshalledIptEntries, _ := json.Marshal(iptEntries)
		marshalledExpectedIptEntries, _ := json.Marshal(expectedIptEntries)
		t.Errorf("iptEntries: %s", marshalledIptEntries)
		t.Errorf("expectedIptEntries: %s", marshalledExpectedIptEntries)
	}
}

func TestAllowBackendToFrontendWithMissingPort(t *testing.T) {
	allowBackendToFrontendMissingPortPolicy, err := readPolicyYaml("testpolicies/allow-backend-to-frontend-with-missing-port.yaml")
	if err != nil {
		t.Fatal(err)
	}

	sets, _, lists, _, _, iptEntries := translatePolicy(allowBackendToFrontendMissingPortPolicy)

	expectedSets := []string{
		"app:frontend",
		"ns-testnamespace",
		"app:backend",
	}
	if !util.CompareSlices(sets, expectedSets) {
		t.Errorf("translatedPolicy failed @ ALLOW-app:backend-TO-app:frontend-port-8000-policy sets comparison")
		t.Errorf("sets: %v", sets)
		t.Errorf("expectedSets: %v", expectedSets)
	}

	expectedLists := make(map[string][]string)
	if !reflect.DeepEqual(lists, expectedLists) {
		t.Errorf("translatedPolicy failed @ ALLOW-app:backend-TO-app:frontend-port-8000-policy lists comparison")
		t.Errorf("lists: %v", lists)
		t.Errorf("expectedLists: %v", expectedLists)
	}

	expectedIptEntries := []*iptm.IptEntry{}
	nonKubeSystemEntries := []*iptm.IptEntry{
		&iptm.IptEntry{
			Chain: util.IptablesAzureIngressPortChain,
			Specs: []string{
				util.IptablesModuleFlag,
				util.IptablesSetModuleFlag,
				util.IptablesMatchSetFlag,
				util.GetHashedName("ns-testnamespace"),
				util.IptablesDstFlag,
				util.IptablesModuleFlag,
				util.IptablesSetModuleFlag,
				util.IptablesMatchSetFlag,
				util.GetHashedName("app:frontend"),
				util.IptablesDstFlag,
				util.IptablesModuleFlag,
				util.IptablesSetModuleFlag,
				util.IptablesMatchSetFlag,
				util.GetHashedName("ns-testnamespace"),
				util.IptablesSrcFlag,
				util.IptablesModuleFlag,
				util.IptablesSetModuleFlag,
				util.IptablesMatchSetFlag,
				util.GetHashedName("app:backend"),
				util.IptablesSrcFlag,
				util.IptablesJumpFlag,
				util.IptablesMark,
				util.IptablesSetMarkFlag,
				util.IptablesAzureIngressMarkHex,
				util.IptablesModuleFlag,
				util.IptablesCommentModuleFlag,
				util.IptablesCommentFlag,
				"ALLOW-app:backend-IN-ns-testnamespace-AND--TO-app:frontend-IN-ns-testnamespace",
			},
		},
		&iptm.IptEntry{
			Chain: util.IptablesAzureIngressDropsChain,
			Specs: []string{
				util.IptablesModuleFlag,
				util.IptablesSetModuleFlag,
				util.IptablesMatchSetFlag,
				util.GetHashedName("ns-testnamespace"),
				util.IptablesDstFlag,
				util.IptablesModuleFlag,
				util.IptablesSetModuleFlag,
				util.IptablesMatchSetFlag,
				util.GetHashedName("app:frontend"),
				util.IptablesDstFlag,
				util.IptablesJumpFlag,
				util.IptablesDrop,
				util.IptablesModuleFlag,
				util.IptablesCommentModuleFlag,
				util.IptablesCommentFlag,
				"DROP-ALL-TO-app:frontend-IN-ns-testnamespace",
			},
		},
	}

	expectedIptEntries = append(expectedIptEntries, nonKubeSystemEntries...)
	expectedIptEntries = append(expectedIptEntries, getDefaultDropEntries("dangerous", allowBackendToFrontendMissingPortPolicy.Spec.PodSelector, false, false)...)
	if !reflect.DeepEqual(iptEntries, expectedIptEntries) {
		t.Errorf("translatedPolicy failed @ ALLOW-ALL-TO-app:backdoor-policy policy comparison")
		marshalledIptEntries, _ := json.Marshal(iptEntries)
		marshalledExpectedIptEntries, _ := json.Marshal(expectedIptEntries)
		t.Errorf("iptEntries: %s", marshalledIptEntries)
		t.Errorf("expectedIptEntries: %s", marshalledExpectedIptEntries)
	}
}

func TestAllowMultipleLabelsToMultipleLabels(t *testing.T) {
	allowCniOrCnsToK8sPolicy, err := readPolicyYaml("testpolicies/allow-multiple-labels-to-multiple-labels.yaml")
	if err != nil {
		t.Fatal(err)
	}

	sets, _, lists, _, _, iptEntries := translatePolicy(allowCniOrCnsToK8sPolicy)

	expectedSets := []string{
		"app:k8s",
		"team:aks",
		"ns-acn",
		"program:cni",
		"team:acn",
		"binary:cns",
		"group:container",
	}
	if !util.CompareSlices(sets, expectedSets) {
		t.Errorf("translatedPolicy failed @ ALLOW-program:cni-AND-team:acn-OR-binary:cns-AND-group:container-TO-app:k8s-AND-team:aks-policy sets comparison")
		t.Errorf("sets: %v", sets)
		t.Errorf("expectedSets: %v", expectedSets)
	}

	expectedLists := make(map[string][]string)
	if !reflect.DeepEqual(lists, expectedLists) {
		t.Errorf("translatedPolicy failed @ ALLOW-program:cni-AND-team:acn-OR-binary:cns-AND-group:container-TO-app:k8s-AND-team:aks-policy lists comparison")
		t.Errorf("lists: %v", lists)
		t.Errorf("expectedLists: %v", expectedLists)
	}

	expectedIptEntries := []*iptm.IptEntry{}
	nonKubeSystemEntries := []*iptm.IptEntry{
		&iptm.IptEntry{
			Chain: util.IptablesAzureIngressFromChain,
			Specs: []string{
				util.IptablesModuleFlag,
				util.IptablesSetModuleFlag,
				util.IptablesMatchSetFlag,
				util.GetHashedName("ns-acn"),
				util.IptablesSrcFlag,
				util.IptablesModuleFlag,
				util.IptablesSetModuleFlag,
				util.IptablesMatchSetFlag,
				util.GetHashedName("program:cni"),
				util.IptablesSrcFlag,
				util.IptablesModuleFlag,
				util.IptablesSetModuleFlag,
				util.IptablesMatchSetFlag,
				util.GetHashedName("team:acn"),
				util.IptablesSrcFlag,
				util.IptablesModuleFlag,
				util.IptablesSetModuleFlag,
				util.IptablesMatchSetFlag,
				util.GetHashedName("ns-acn"),
				util.IptablesDstFlag,
				util.IptablesModuleFlag,
				util.IptablesSetModuleFlag,
				util.IptablesMatchSetFlag,
				util.GetHashedName("app:k8s"),
				util.IptablesDstFlag,
				util.IptablesModuleFlag,
				util.IptablesSetModuleFlag,
				util.IptablesMatchSetFlag,
				util.GetHashedName("team:aks"),
				util.IptablesDstFlag,
				util.IptablesJumpFlag,
				util.IptablesMark,
				util.IptablesSetMarkFlag,
				util.IptablesAzureIngressMarkHex,
				util.IptablesModuleFlag,
				util.IptablesCommentModuleFlag,
				util.IptablesCommentFlag,
				"ALLOW-program:cni-AND-team:acn-IN-ns-acn-TO-app:k8s-AND-team:aks-IN-ns-acn",
			},
		},
		&iptm.IptEntry{
			Chain: util.IptablesAzureIngressFromChain,
			Specs: []string{
				util.IptablesModuleFlag,
				util.IptablesSetModuleFlag,
				util.IptablesMatchSetFlag,
				util.GetHashedName("ns-acn"),
				util.IptablesSrcFlag,
				util.IptablesModuleFlag,
				util.IptablesSetModuleFlag,
				util.IptablesMatchSetFlag,
				util.GetHashedName("binary:cns"),
				util.IptablesSrcFlag,
				util.IptablesModuleFlag,
				util.IptablesSetModuleFlag,
				util.IptablesMatchSetFlag,
				util.GetHashedName("group:container"),
				util.IptablesSrcFlag,
				util.IptablesModuleFlag,
				util.IptablesSetModuleFlag,
				util.IptablesMatchSetFlag,
				util.GetHashedName("ns-acn"),
				util.IptablesDstFlag,
				util.IptablesModuleFlag,
				util.IptablesSetModuleFlag,
				util.IptablesMatchSetFlag,
				util.GetHashedName("app:k8s"),
				util.IptablesDstFlag,
				util.IptablesModuleFlag,
				util.IptablesSetModuleFlag,
				util.IptablesMatchSetFlag,
				util.GetHashedName("team:aks"),
				util.IptablesDstFlag,
				util.IptablesJumpFlag,
				util.IptablesMark,
				util.IptablesSetMarkFlag,
				util.IptablesAzureIngressMarkHex,
				util.IptablesModuleFlag,
				util.IptablesCommentModuleFlag,
				util.IptablesCommentFlag,
				"ALLOW-binary:cns-AND-group:container-IN-ns-acn-TO-app:k8s-AND-team:aks-IN-ns-acn",
			},
		},
		&iptm.IptEntry{
			Chain: util.IptablesAzureIngressDropsChain,
			Specs: []string{
				util.IptablesModuleFlag,
				util.IptablesSetModuleFlag,
				util.IptablesMatchSetFlag,
				util.GetHashedName("ns-acn"),
				util.IptablesDstFlag,
				util.IptablesModuleFlag,
				util.IptablesSetModuleFlag,
				util.IptablesMatchSetFlag,
				util.GetHashedName("app:k8s"),
				util.IptablesDstFlag,
				util.IptablesModuleFlag,
				util.IptablesSetModuleFlag,
				util.IptablesMatchSetFlag,
				util.GetHashedName("team:aks"),
				util.IptablesDstFlag,
				util.IptablesJumpFlag,
				util.IptablesDrop,
				util.IptablesModuleFlag,
				util.IptablesCommentModuleFlag,
				util.IptablesCommentFlag,
				"DROP-ALL-TO-app:k8s-AND-team:aks-IN-ns-acn",
			},
		},
	}

	expectedIptEntries = append(expectedIptEntries, nonKubeSystemEntries...)
	expectedIptEntries = append(expectedIptEntries, getDefaultDropEntries("acn", allowCniOrCnsToK8sPolicy.Spec.PodSelector, false, false)...)
	if !reflect.DeepEqual(iptEntries, expectedIptEntries) {
		t.Errorf("translatedPolicy failed @ ALLOW-program:cni-AND-team:acn-OR-binary:cns-AND-group:container-TO-app:k8s-AND-team:aks-policy policy comparison")
		marshalledIptEntries, _ := json.Marshal(iptEntries)
		marshalledExpectedIptEntries, _ := json.Marshal(expectedIptEntries)
		t.Errorf("iptEntries: %s", marshalledIptEntries)
		t.Errorf("expectedIptEntries: %s", marshalledExpectedIptEntries)
	}
}

func TestDenyAllFromAppBackend(t *testing.T) {
	denyAllFromBackendPolicy, err := readPolicyYaml("testpolicies/deny-all-from-app-backend.yaml")
	if err != nil {
		t.Fatal(err)
	}

	sets, _, lists, _, _, iptEntries := translatePolicy(denyAllFromBackendPolicy)

	expectedSets := []string{
		"app:backend",
		"ns-testnamespace",
	}
	if !util.CompareSlices(sets, expectedSets) {
		t.Errorf("translatedPolicy failed @ ALLOW-none-FROM-app:backend-policy sets comparison")
		t.Errorf("sets: %v", sets)
		t.Errorf("expectedSets: %v", expectedSets)
	}

	expectedLists := make(map[string][]string)
	if !reflect.DeepEqual(lists, expectedLists) {
		t.Errorf("translatedPolicy failed @ ALLOW-none-FROM-app:backend-policy lists comparison")
		t.Errorf("lists: %v", lists)
		t.Errorf("expectedLists: %v", expectedLists)
	}

	expectedIptEntries := []*iptm.IptEntry{}
	expectedIptEntries = append(expectedIptEntries, getDefaultDropEntries("testnamespace", denyAllFromBackendPolicy.Spec.PodSelector, false, true)...)
	if !reflect.DeepEqual(iptEntries, expectedIptEntries) {
		t.Errorf("translatedPolicy failed @ ALLOW-none-FROM-app:backend-policy policy comparison")
		marshalledIptEntries, _ := json.Marshal(iptEntries)
		marshalledExpectedIptEntries, _ := json.Marshal(expectedIptEntries)
		t.Errorf("iptEntries: %s", marshalledIptEntries)
		t.Errorf("expectedIptEntries: %s", marshalledExpectedIptEntries)
	}
}

func TestAllowAllFromAppBackend(t *testing.T) {
	allowAllEgress, err := readPolicyYaml("testpolicies/allow-all-from-app-backend.yaml")
	if err != nil {
		t.Fatal(err)
	}

	sets, _, lists, _, _, iptEntries := translatePolicy(allowAllEgress)

	expectedSets := []string{
		"ns-testnamespace",
		"app:backend",
	}
	if !util.CompareSlices(sets, expectedSets) {
		t.Errorf("translatedPolicy failed @ ALLOW-all-FROM-app:backend-policy sets comparison")
		t.Errorf("sets: %v", sets)
		t.Errorf("expectedSets: %v", expectedSets)
	}

	expectedLists := make(map[string][]string)
	if !reflect.DeepEqual(lists, expectedLists) {
		t.Errorf("translatedPolicy failed @ ALLOW-all-FROM-app:backend-policy lists comparison")
		t.Errorf("lists: %v", lists)
		t.Errorf("expectedLists: %v", expectedLists)
	}

	expectedIptEntries := []*iptm.IptEntry{}
	nonKubeSystemEntries := []*iptm.IptEntry{
		&iptm.IptEntry{
			Chain: util.IptablesAzureEgressPortChain,
			Specs: []string{
				util.IptablesModuleFlag,
				util.IptablesSetModuleFlag,
				util.IptablesMatchSetFlag,
				util.GetHashedName("ns-testnamespace"),
				util.IptablesSrcFlag,
				util.IptablesModuleFlag,
				util.IptablesSetModuleFlag,
				util.IptablesMatchSetFlag,
				util.GetHashedName("app:backend"),
				util.IptablesSrcFlag,
				util.IptablesJumpFlag,
				util.IptablesMark,
				util.IptablesSetMarkFlag,
				util.IptablesAzureEgressXMarkHex,
				util.IptablesModuleFlag,
				util.IptablesCommentModuleFlag,
				util.IptablesCommentFlag,
				"ALLOW-ALL-FROM-app:backend-IN-ns-testnamespace",
			},
		},
	}
	expectedIptEntries = append(expectedIptEntries, nonKubeSystemEntries...)
	// has egress, but empty map means allow all
	expectedIptEntries = append(expectedIptEntries, getDefaultDropEntries("testnamespace", allowAllEgress.Spec.PodSelector, false, false)...)
	if !reflect.DeepEqual(iptEntries, expectedIptEntries) {
		t.Errorf("translatedPolicy failed @ ALLOW-all-FROM-app:backend-policy policy comparison")
		marshalledIptEntries, _ := json.Marshal(iptEntries)
		marshalledExpectedIptEntries, _ := json.Marshal(expectedIptEntries)
		t.Errorf("iptEntries: %s", marshalledIptEntries)
		t.Errorf("expectedIptEntries: %s", marshalledExpectedIptEntries)
	}
}

func TestAllowMultiplePodSelectors(t *testing.T) {
	multiPodSlector, err := readPolicyYaml("testpolicies/allow-ns-y-z-pod-b-c.yaml")
	if err != nil {
		t.Fatal(err)
	}

	util.IsNewNwPolicyVerFlag = true

	sets, _, lists, _, _, iptEntries := translatePolicy(multiPodSlector)

	expectedSets := []string{
		"ns-netpol-4537-x",
		"pod:a",
		"pod:x",
		"pod:b",
		"pod:c",
		"app:test",
		"app:int",
	}
	if !util.CompareSlices(sets, expectedSets) {
		t.Errorf("translatedPolicy failed @ allow-ns-y-z-pod-b-c sets comparison")
		t.Errorf("sets: %v", sets)
		t.Errorf("expectedSets: %v", expectedSets)
	}

	expectedLists := map[string][]string{
		"app:test:int": {
			"app:test",
			"app:int",
		},
		"ns-ns:netpol-4537-x": {},
		"ns-ns:netpol-4537-y": {},
		"pod:a:x": {
			"pod:a",
			"pod:x",
		},
		"pod:b:c": {
			"pod:b",
			"pod:c",
		},
	}
	if !reflect.DeepEqual(lists, expectedLists) {
		t.Errorf("translatedPolicy failed @ allow-ns-y-z-pod-b-c lists comparison")
		t.Errorf("lists: %v", lists)
		t.Errorf("expectedLists: %v", expectedLists)
	}

	expectedIptEntries := []*iptm.IptEntry{}
	nonKubeSystemEntries := []*iptm.IptEntry{
		&iptm.IptEntry{
			Chain: util.IptablesAzureIngressFromChain,
			Specs: []string{
				util.IptablesModuleFlag,
				util.IptablesSetModuleFlag,
				util.IptablesMatchSetFlag,
				util.GetHashedName("ns-netpol-4537-x"),
				util.IptablesDstFlag,
				util.IptablesModuleFlag,
				util.IptablesSetModuleFlag,
				util.IptablesMatchSetFlag,
				util.GetHashedName("pod:a:x"),
				util.IptablesDstFlag,
				util.IptablesModuleFlag,
				util.IptablesSetModuleFlag,
				util.IptablesNotFlag,
				util.IptablesMatchSetFlag,
				util.GetHashedName("ns-ns:netpol-4537-x"),
				util.IptablesSrcFlag,
				util.IptablesModuleFlag,
				util.IptablesSetModuleFlag,
				util.IptablesMatchSetFlag,
				util.GetHashedName("pod:b:c"),
				util.IptablesSrcFlag,
				util.IptablesModuleFlag,
				util.IptablesSetModuleFlag,
				util.IptablesMatchSetFlag,
				util.GetHashedName("app:test:int"),
				util.IptablesSrcFlag,
				util.IptablesJumpFlag,
				util.IptablesMark,
				util.IptablesSetMarkFlag,
				util.IptablesAzureIngressMarkHex,
				util.IptablesModuleFlag,
				util.IptablesCommentModuleFlag,
				util.IptablesCommentFlag,
				"ALLOW-ns-!ns:netpol-4537-x-AND-pod:b:c-AND-app:test:int-TO-pod:a:x-IN-ns-netpol-4537-x",
			},
		},
		&iptm.IptEntry{
			Chain: util.IptablesAzureIngressFromChain,
			Specs: []string{
				util.IptablesModuleFlag,
				util.IptablesSetModuleFlag,
				util.IptablesMatchSetFlag,
				util.GetHashedName("ns-netpol-4537-x"),
				util.IptablesDstFlag,
				util.IptablesModuleFlag,
				util.IptablesSetModuleFlag,
				util.IptablesMatchSetFlag,
				util.GetHashedName("pod:a:x"),
				util.IptablesDstFlag,
				util.IptablesModuleFlag,
				util.IptablesSetModuleFlag,
				util.IptablesNotFlag,
				util.IptablesMatchSetFlag,
				util.GetHashedName("ns-ns:netpol-4537-y"),
				util.IptablesSrcFlag,
				util.IptablesModuleFlag,
				util.IptablesSetModuleFlag,
				util.IptablesMatchSetFlag,
				util.GetHashedName("pod:b:c"),
				util.IptablesSrcFlag,
				util.IptablesModuleFlag,
				util.IptablesSetModuleFlag,
				util.IptablesMatchSetFlag,
				util.GetHashedName("app:test:int"),
				util.IptablesSrcFlag,
				util.IptablesJumpFlag,
				util.IptablesMark,
				util.IptablesSetMarkFlag,
				util.IptablesAzureIngressMarkHex,
				util.IptablesModuleFlag,
				util.IptablesCommentModuleFlag,
				util.IptablesCommentFlag,
				"ALLOW-ns-!ns:netpol-4537-y-AND-pod:b:c-AND-app:test:int-TO-pod:a:x-IN-ns-netpol-4537-x",
			},
		},
		&iptm.IptEntry{
			Chain:       util.IptablesAzureIngressPortChain,
			IsJumpEntry: true,
			Specs: []string{
				util.IptablesModuleFlag,
				util.IptablesSetModuleFlag,
				util.IptablesMatchSetFlag,
				util.GetHashedName("ns-netpol-4537-x"),
				util.IptablesDstFlag,
				util.IptablesModuleFlag,
				util.IptablesSetModuleFlag,
				util.IptablesMatchSetFlag,
				util.GetHashedName("pod:a:x"),
				util.IptablesDstFlag,
				util.IptablesJumpFlag,
				util.IptablesAzureIngressFromChain,
				util.IptablesModuleFlag,
				util.IptablesCommentModuleFlag,
				util.IptablesCommentFlag,
				fmt.Sprintf("ALLOW-ALL-TO-pod:a:x-IN-ns-netpol-4537-x-TO-JUMP-TO-%s",
					util.IptablesAzureIngressFromChain),
			},
		},
		&iptm.IptEntry{
			Chain:       util.IptablesAzureIngressFromChain,
			IsJumpEntry: true,
			Specs: []string{
				util.IptablesModuleFlag,
				util.IptablesSetModuleFlag,
				util.IptablesMatchSetFlag,
				util.GetHashedName("ns-netpol-4537-x"),
				util.IptablesDstFlag,
				util.IptablesModuleFlag,
				util.IptablesSetModuleFlag,
				util.IptablesMatchSetFlag,
				util.GetHashedName("pod:a:x"),
				util.IptablesDstFlag,
				util.IptablesJumpFlag,
				util.IptablesAzureIngressDropsChain,
				util.IptablesModuleFlag,
				util.IptablesCommentModuleFlag,
				util.IptablesCommentFlag,
				fmt.Sprintf("ALLOW-ALL-TO-pod:a:x-IN-ns-netpol-4537-x-TO-JUMP-TO-%s",
					util.IptablesAzureIngressDropsChain),
			},
		},
	}
	expectedIptEntries = append(expectedIptEntries, nonKubeSystemEntries...)
	// has egress, but empty map means allow all
	expectedIptEntries = append(expectedIptEntries, getDefaultDropEntries("netpol-4537-x", multiPodSlector.Spec.PodSelector, true, false)...)
	if !reflect.DeepEqual(iptEntries, expectedIptEntries) {
		t.Errorf("translatedPolicy failed @ allow-ns-y-z-pod-b-c policy comparison")
		marshalledIptEntries, _ := json.Marshal(iptEntries)
		marshalledExpectedIptEntries, _ := json.Marshal(expectedIptEntries)
		t.Errorf("iptEntries: %s", marshalledIptEntries)
		t.Errorf("expectedIptEntries: %s", marshalledExpectedIptEntries)
	}
}

func TestDenyAllFromNsUnsafe(t *testing.T) {
	denyAllFromNsUnsafePolicy, err := readPolicyYaml("testpolicies/deny-all-from-ns-unsafe.yaml")
	if err != nil {
		t.Fatal(err)
	}
	sets, _, lists, _, _, iptEntries := translatePolicy(denyAllFromNsUnsafePolicy)

	expectedSets := []string{
		"ns-unsafe",
	}
	if !util.CompareSlices(sets, expectedSets) {
		t.Errorf("translatedPolicy failed @ ALLOW-none-FROM-ns-unsafe-policy sets comparison")
		t.Errorf("sets: %v", sets)
		t.Errorf("expectedSets: %v", expectedSets)
	}
	expectedLists := make(map[string][]string)
	if !reflect.DeepEqual(lists, expectedLists) {
		t.Errorf("translatedPolicy failed @ ALLOW-none-FROM-app:backend-policy lists comparison")
		t.Errorf("lists: %v", lists)
		t.Errorf("expectedLists: %v", expectedLists)
	}

	expectedIptEntries := []*iptm.IptEntry{}
	expectedIptEntries = append(expectedIptEntries, getDefaultDropEntries("unsafe", denyAllFromNsUnsafePolicy.Spec.PodSelector, false, true)...)
	if !reflect.DeepEqual(iptEntries, expectedIptEntries) {
		t.Errorf("translatedPolicy failed @ ALLOW-none-FROM-app:backend-policy policy comparison")
		marshalledIptEntries, _ := json.Marshal(iptEntries)
		marshalledExpectedIptEntries, _ := json.Marshal(expectedIptEntries)
		t.Errorf("iptEntries: %s", marshalledIptEntries)
		t.Errorf("expectedIptEntries: %s", marshalledExpectedIptEntries)
	}
}

func TestAllowAppFrontendToTCPPort53UDPPort53Policy(t *testing.T) {
	allowFrontendToTCPPort53UDPPort53Policy, err := readPolicyYaml("testpolicies/allow-app-frontend-tcp-port-or-udp-port-53.yaml")
	if err != nil {
		t.Fatal(err)
	}

	sets, _, lists, _, _, iptEntries := translatePolicy(allowFrontendToTCPPort53UDPPort53Policy)

	expectedSets := []string{
		"app:frontend",
		"ns-testnamespace",
	}
	if !util.CompareSlices(sets, expectedSets) {
		t.Errorf("translatedPolicy failed @ ALLOW-ALL-FROM-app:frontend-TCP-PORT-53-OR-UDP-PORT-53-policy sets comparison")
		t.Errorf("sets: %v", sets)
		t.Errorf("expectedSets: %v", expectedSets)
	}

	expectedLists := map[string][]string{
		util.KubeAllNamespacesFlag: {},
	}
	if !reflect.DeepEqual(lists, expectedLists) {
		t.Errorf("translatedPolicy failed @ ALLOW-ALL-FROM-app:frontend-TCP-PORT-53-OR-UDP-PORT-53-policy lists comparison")
		t.Errorf("lists: %v", lists)
		t.Errorf("expectedLists: %v", expectedLists)
	}

	expectedIptEntries := []*iptm.IptEntry{}
	nonKubeSystemEntries := []*iptm.IptEntry{
		&iptm.IptEntry{
			Chain: util.IptablesAzureEgressPortChain,
			Specs: []string{
				util.IptablesProtFlag,
				"TCP",
				util.IptablesDstPortFlag,
				"53",
				util.IptablesModuleFlag,
				util.IptablesSetModuleFlag,
				util.IptablesMatchSetFlag,
				util.GetHashedName("ns-testnamespace"),
				util.IptablesSrcFlag,
				util.IptablesModuleFlag,
				util.IptablesSetModuleFlag,
				util.IptablesMatchSetFlag,
				util.GetHashedName("app:frontend"),
				util.IptablesSrcFlag,
				util.IptablesJumpFlag,
				util.IptablesMark,
				util.IptablesSetMarkFlag,
				util.IptablesAzureEgressXMarkHex,
				util.IptablesModuleFlag,
				util.IptablesCommentModuleFlag,
				util.IptablesCommentFlag,
				"ALLOW-ALL-TO-TCP-PORT-53-FROM-app:frontend-IN-ns-testnamespace",
			},
		},
		&iptm.IptEntry{
			Chain: util.IptablesAzureEgressPortChain,
			Specs: []string{
				util.IptablesProtFlag,
				"UDP",
				util.IptablesDstPortFlag,
				"53",
				util.IptablesModuleFlag,
				util.IptablesSetModuleFlag,
				util.IptablesMatchSetFlag,
				util.GetHashedName("ns-testnamespace"),
				util.IptablesSrcFlag,
				util.IptablesModuleFlag,
				util.IptablesSetModuleFlag,
				util.IptablesMatchSetFlag,
				util.GetHashedName("app:frontend"),
				util.IptablesSrcFlag,
				util.IptablesJumpFlag,
				util.IptablesMark,
				util.IptablesSetMarkFlag,
				util.IptablesAzureEgressXMarkHex,
				util.IptablesModuleFlag,
				util.IptablesCommentModuleFlag,
				util.IptablesCommentFlag,
				"ALLOW-ALL-TO-UDP-PORT-53-FROM-app:frontend-IN-ns-testnamespace",
			},
		},
		&iptm.IptEntry{
			Chain: util.IptablesAzureEgressToChain,
			Specs: []string{
				util.IptablesModuleFlag,
				util.IptablesSetModuleFlag,
				util.IptablesMatchSetFlag,
				util.GetHashedName("ns-testnamespace"),
				util.IptablesSrcFlag,
				util.IptablesModuleFlag,
				util.IptablesSetModuleFlag,
				util.IptablesMatchSetFlag,
				util.GetHashedName("app:frontend"),
				util.IptablesSrcFlag,
				util.IptablesModuleFlag,
				util.IptablesSetModuleFlag,
				util.IptablesMatchSetFlag,
				util.GetHashedName(util.KubeAllNamespacesFlag),
				util.IptablesDstFlag,
				util.IptablesJumpFlag,
				util.IptablesMark,
				util.IptablesSetMarkFlag,
				util.IptablesAzureEgressXMarkHex,
				util.IptablesModuleFlag,
				util.IptablesCommentModuleFlag,
				util.IptablesCommentFlag,
				"ALLOW-app:frontend-IN-ns-testnamespace-TO-" +
					util.KubeAllNamespacesFlag,
			},
		},
		&iptm.IptEntry{
			Chain: util.IptablesAzureEgressDropsChain,
			Specs: []string{
				util.IptablesModuleFlag,
				util.IptablesSetModuleFlag,
				util.IptablesMatchSetFlag,
				util.GetHashedName("ns-testnamespace"),
				util.IptablesSrcFlag,
				util.IptablesModuleFlag,
				util.IptablesSetModuleFlag,
				util.IptablesMatchSetFlag,
				util.GetHashedName("app:frontend"),
				util.IptablesSrcFlag,
				util.IptablesJumpFlag,
				util.IptablesDrop,
				util.IptablesModuleFlag,
				util.IptablesCommentModuleFlag,
				util.IptablesCommentFlag,
				"DROP-ALL-FROM-app:frontend-IN-ns-testnamespace",
			},
		},
	}
	expectedIptEntries = append(expectedIptEntries, nonKubeSystemEntries...)
	expectedIptEntries = append(expectedIptEntries, getDefaultDropEntries("testnamespace", allowFrontendToTCPPort53UDPPort53Policy.Spec.PodSelector, false, false)...)
	if !reflect.DeepEqual(iptEntries, expectedIptEntries) {
		t.Errorf("translatedPolicy failed @ ALLOW-ALL-FROM-app:frontend-TCP-PORT-53-OR-UDP-PORT-53-policy policy comparison")
		marshalledIptEntries, _ := json.Marshal(iptEntries)
		marshalledExpectedIptEntries, _ := json.Marshal(expectedIptEntries)
		t.Errorf("iptEntries: %s", marshalledIptEntries)
		t.Errorf("expectedIptEntries: %s", marshalledExpectedIptEntries)
	}
}

func TestComplexPolicy(t *testing.T) {
	k8sExamplePolicy, err := readPolicyYaml("testpolicies/complex-policy.yaml")
	k8sExamplePolicyDiffOrder, err := readPolicyYaml("testpolicies/complex-policy-diff-order.yaml")
	if err != nil {
		t.Fatal(err)
	}

	sets, _, lists, ingressIPCidrs, egressIPCidrs, iptEntries := translatePolicy(k8sExamplePolicy)
	setsDiffOrder, _, listsDiffOrder, ingressIPCidrsDiffOrder, egressIPCidrsDiffOrder, iptEntriesDiffOrder := translatePolicy(k8sExamplePolicyDiffOrder)

	expectedSets := []string{
		"role:db",
		"ns-default",
		"role:frontend",
	}
	if !util.CompareSlices(sets, expectedSets) || !util.CompareSlices(setsDiffOrder, expectedSets) {
		t.Errorf("translatedPolicy failed @ k8s-example-policy sets comparison")
		t.Errorf("sets: %v", sets)
		t.Errorf("expectedSets: %v", expectedSets)
	}

	expectedLists := map[string][]string{
		"ns-project:myproject": {},
	}
	if !reflect.DeepEqual(lists, expectedLists) || !reflect.DeepEqual(listsDiffOrder, expectedLists) {
		t.Errorf("translatedPolicy failed @ k8s-example-policy lists comparison")
		t.Errorf("lists: %v", lists)
		t.Errorf("expectedLists: %v", expectedLists)
	}

	expectedIngressIPCidrs := [][]string{
		{"", "", "", "172.17.0.0/16", "172.17.1.0/24nomatch"},
	}

	expectedEgressIPCidrs := [][]string{
		{"", "10.0.0.0/24", "10.0.0.1/32nomatch"},
	}

	if !reflect.DeepEqual(ingressIPCidrs, expectedIngressIPCidrs) || !reflect.DeepEqual(ingressIPCidrsDiffOrder, expectedIngressIPCidrs) {
		t.Errorf("translatedPolicy failed @ k8s-example-policy ingress IP Cidrs comparison")
		t.Errorf("ingress IP Cidrs: %v", ingressIPCidrs)
		t.Errorf("expected ingress IP Cidrs: %v", expectedIngressIPCidrs)
	}

	if !reflect.DeepEqual(egressIPCidrs, expectedEgressIPCidrs) || !reflect.DeepEqual(egressIPCidrsDiffOrder, expectedEgressIPCidrs) {
		t.Errorf("translatedPolicy failed @ k8s-example-policy egress IP Cidrs comparison")
		t.Errorf("egress IP Cidrs: %v", egressIPCidrs)
		t.Errorf("expected egress IP Cidrs: %v", expectedEgressIPCidrs)
	}

	cidrIngressIpsetName := "k8s-example-policy" + "-in-ns-" + "default-" + "0" + "in"
	cidrEgressIpsetName := "k8s-example-policy" + "-in-ns-" + "default-" + "0" + "out"
	expectedIptEntries := []*iptm.IptEntry{}
	nonKubeSystemEntries := []*iptm.IptEntry{
		&iptm.IptEntry{
			Chain: util.IptablesAzureIngressPortChain,
			Specs: []string{
				util.IptablesModuleFlag,
				util.IptablesSetModuleFlag,
				util.IptablesMatchSetFlag,
				util.GetHashedName("ns-default"),
				util.IptablesDstFlag,
				util.IptablesModuleFlag,
				util.IptablesSetModuleFlag,
				util.IptablesMatchSetFlag,
				util.GetHashedName("role:db"),
				util.IptablesDstFlag,
				util.IptablesModuleFlag,
				util.IptablesSetModuleFlag,
				util.IptablesMatchSetFlag,
				util.GetHashedName(cidrIngressIpsetName),
				util.IptablesSrcFlag,
				util.IptablesProtFlag,
				"TCP",
				util.IptablesDstPortFlag,
				"6379",
				util.IptablesJumpFlag,
				util.IptablesMark,
				util.IptablesSetMarkFlag,
				util.IptablesAzureIngressMarkHex,
				util.IptablesModuleFlag,
				util.IptablesCommentModuleFlag,
				util.IptablesCommentFlag,
				"ALLOW-" + cidrIngressIpsetName + "-AND-TCP-PORT-6379-TO-role:db-IN-ns-default",
			},
		},
		&iptm.IptEntry{
			Chain: util.IptablesAzureIngressPortChain,
			Specs: []string{
				util.IptablesModuleFlag,
				util.IptablesSetModuleFlag,
				util.IptablesMatchSetFlag,
				util.GetHashedName("ns-default"),
				util.IptablesDstFlag,
				util.IptablesModuleFlag,
				util.IptablesSetModuleFlag,
				util.IptablesMatchSetFlag,
				util.GetHashedName("role:db"),
				util.IptablesDstFlag,
				util.IptablesModuleFlag,
				util.IptablesSetModuleFlag,
				util.IptablesMatchSetFlag,
				util.GetHashedName("ns-project:myproject"),
				util.IptablesSrcFlag,
				util.IptablesProtFlag,
				"TCP",
				util.IptablesDstPortFlag,
				"6379",
				util.IptablesJumpFlag,
				util.IptablesMark,
				util.IptablesSetMarkFlag,
				util.IptablesAzureIngressMarkHex,
				util.IptablesModuleFlag,
				util.IptablesCommentModuleFlag,
				util.IptablesCommentFlag,
				"ALLOW-ns-project:myproject-AND-TCP-PORT-6379-TO-role:db-IN-ns-default",
			},
		},
		&iptm.IptEntry{
			Chain: util.IptablesAzureIngressPortChain,
			Specs: []string{
				util.IptablesModuleFlag,
				util.IptablesSetModuleFlag,
				util.IptablesMatchSetFlag,
				util.GetHashedName("ns-default"),
				util.IptablesDstFlag,
				util.IptablesModuleFlag,
				util.IptablesSetModuleFlag,
				util.IptablesMatchSetFlag,
				util.GetHashedName("role:db"),
				util.IptablesDstFlag,
				util.IptablesModuleFlag,
				util.IptablesSetModuleFlag,
				util.IptablesMatchSetFlag,
				util.GetHashedName("ns-default"),
				util.IptablesSrcFlag,
				util.IptablesModuleFlag,
				util.IptablesSetModuleFlag,
				util.IptablesMatchSetFlag,
				util.GetHashedName("role:frontend"),
				util.IptablesSrcFlag,
				util.IptablesProtFlag,
				"TCP",
				util.IptablesDstPortFlag,
				"6379",
				util.IptablesJumpFlag,
				util.IptablesMark,
				util.IptablesSetMarkFlag,
				util.IptablesAzureIngressMarkHex,
				util.IptablesModuleFlag,
				util.IptablesCommentModuleFlag,
				util.IptablesCommentFlag,
				"ALLOW-role:frontend-IN-ns-default-AND-TCP-PORT-6379-TO-role:db-IN-ns-default",
			},
		},
		&iptm.IptEntry{
			Chain: util.IptablesAzureEgressPortChain,
			Specs: []string{
				util.IptablesProtFlag,
				"TCP",
				util.IptablesDstPortFlag,
				"5978",
				util.IptablesModuleFlag,
				util.IptablesSetModuleFlag,
				util.IptablesMatchSetFlag,
				util.GetHashedName("ns-default"),
				util.IptablesSrcFlag,
				util.IptablesModuleFlag,
				util.IptablesSetModuleFlag,
				util.IptablesMatchSetFlag,
				util.GetHashedName("role:db"),
				util.IptablesSrcFlag,
				util.IptablesModuleFlag,
				util.IptablesSetModuleFlag,
				util.IptablesMatchSetFlag,
				util.GetHashedName(cidrEgressIpsetName),
				util.IptablesDstFlag,
				util.IptablesJumpFlag,
				util.IptablesMark,
				util.IptablesSetMarkFlag,
				util.IptablesAzureEgressXMarkHex,
				util.IptablesModuleFlag,
				util.IptablesCommentModuleFlag,
				util.IptablesCommentFlag,
				"ALLOW-" + cidrEgressIpsetName + "-AND-TCP-PORT-5978-FROM-role:db-IN-ns-default",
			},
		},
		&iptm.IptEntry{
			Chain: util.IptablesAzureIngressDropsChain,
			Specs: []string{
				util.IptablesModuleFlag,
				util.IptablesSetModuleFlag,
				util.IptablesMatchSetFlag,
				util.GetHashedName("ns-default"),
				util.IptablesDstFlag,
				util.IptablesModuleFlag,
				util.IptablesSetModuleFlag,
				util.IptablesMatchSetFlag,
				util.GetHashedName("role:db"),
				util.IptablesDstFlag,
				util.IptablesJumpFlag,
				util.IptablesDrop,
				util.IptablesModuleFlag,
				util.IptablesCommentModuleFlag,
				util.IptablesCommentFlag,
				"DROP-ALL-TO-role:db-IN-ns-default",
			},
		},
		&iptm.IptEntry{
			Chain: util.IptablesAzureEgressDropsChain,
			Specs: []string{
				util.IptablesModuleFlag,
				util.IptablesSetModuleFlag,
				util.IptablesMatchSetFlag,
				util.GetHashedName("ns-default"),
				util.IptablesSrcFlag,
				util.IptablesModuleFlag,
				util.IptablesSetModuleFlag,
				util.IptablesMatchSetFlag,
				util.GetHashedName("role:db"),
				util.IptablesSrcFlag,
				util.IptablesJumpFlag,
				util.IptablesDrop,
				util.IptablesModuleFlag,
				util.IptablesCommentModuleFlag,
				util.IptablesCommentFlag,
				"DROP-ALL-FROM-role:db-IN-ns-default",
			},
		},
	}
	expectedIptEntries = append(expectedIptEntries, nonKubeSystemEntries...)
	expectedIptEntries = append(expectedIptEntries, getDefaultDropEntries("testnamespace", k8sExamplePolicy.Spec.PodSelector, false, false)...)
	if !reflect.DeepEqual(iptEntries, expectedIptEntries) || !reflect.DeepEqual(iptEntriesDiffOrder, expectedIptEntries) {
		t.Errorf("translatedPolicy failed @ k8s-example-policy policy comparison")
		marshalledIptEntries, _ := json.Marshal(iptEntries)
		marshalledExpectedIptEntries, _ := json.Marshal(expectedIptEntries)
		t.Errorf("iptEntries: %s", marshalledIptEntries)
		t.Errorf("expectedIptEntries: %s", marshalledExpectedIptEntries)
	}
}

func TestDropPrecedenceOverAllow(t *testing.T) {
	targetSelector := metav1.LabelSelector{}
	targetSelectorA := metav1.LabelSelector{
		MatchLabels: map[string]string{
			"app": "test",
		},
		MatchExpressions: []metav1.LabelSelectorRequirement{
			metav1.LabelSelectorRequirement{
				Key:      "testIn",
				Operator: metav1.LabelSelectorOpIn,
				Values: []string{
					"pod-A",
				},
			},
		},
	}
	denyAllPolicy := &networkingv1.NetworkPolicy{
		ObjectMeta: metav1.ObjectMeta{
			Name:      "default-deny",
			Namespace: "default",
		},
		Spec: networkingv1.NetworkPolicySpec{
			PodSelector: targetSelector,
			PolicyTypes: []networkingv1.PolicyType{
				networkingv1.PolicyTypeIngress,
			},
			Ingress: []networkingv1.NetworkPolicyIngressRule{},
		},
	}
	denyAllPolicy.ObjectMeta.Namespace = metav1.NamespaceDefault
	allowToPodPolicy := &networkingv1.NetworkPolicy{
		ObjectMeta: metav1.ObjectMeta{
			Name:      "pod-A",
			Namespace: "default",
		},
		Spec: networkingv1.NetworkPolicySpec{
			PodSelector: targetSelectorA,
			PolicyTypes: []networkingv1.PolicyType{
				networkingv1.PolicyTypeIngress,
				networkingv1.PolicyTypeEgress,
			},
			Ingress: []networkingv1.NetworkPolicyIngressRule{
				networkingv1.NetworkPolicyIngressRule{
					From: []networkingv1.NetworkPolicyPeer{
						networkingv1.NetworkPolicyPeer{
							PodSelector: &metav1.LabelSelector{
								MatchLabels: map[string]string{
									"app": "test",
								},
								MatchExpressions: []metav1.LabelSelectorRequirement{
									metav1.LabelSelectorRequirement{
										Key:      "testIn",
										Operator: metav1.LabelSelectorOpIn,
										Values: []string{
											"pod-B",
										},
									},
								},
							},
						},
						networkingv1.NetworkPolicyPeer{
							PodSelector: &metav1.LabelSelector{
								MatchLabels: map[string]string{
									"app": "test",
								},
								MatchExpressions: []metav1.LabelSelectorRequirement{
									metav1.LabelSelectorRequirement{
										Key:      "testIn",
										Operator: metav1.LabelSelectorOpIn,
										Values: []string{
											"pod-C",
										},
									},
								},
							},
						},
					},
				},
			},
			Egress: []networkingv1.NetworkPolicyEgressRule{
				networkingv1.NetworkPolicyEgressRule{
					To: []networkingv1.NetworkPolicyPeer{
						networkingv1.NetworkPolicyPeer{
							NamespaceSelector: &metav1.LabelSelector{},
						},
					},
				},
			},
		},
	}

	sets, _, lists, _, _, iptEntries := translatePolicy(denyAllPolicy)
	expectedSets := []string{
		"ns-default",
	}
	if !util.CompareSlices(sets, expectedSets) {
		t.Errorf("translatedPolicy failed @ k8s-example-policy sets comparison")
		t.Errorf("sets: %v", sets)
		t.Errorf("expectedSets: %v", expectedSets)
	}

	expectedLists := make(map[string][]string)
	if !reflect.DeepEqual(lists, expectedLists) {
		t.Errorf("translatedPolicy failed @ k8s-example-policy lists comparison")
		t.Errorf("lists: %v", lists)
		t.Errorf("expectedLists: %v", expectedLists)
	}

	sets, _, lists, _, _, finalIptEntries := translatePolicy(allowToPodPolicy)
	expectedSets = []string{
		"app:test",
		"testIn:pod-A",
		"ns-default",
		"testIn:pod-B",
		"testIn:pod-C",
	}
	if !util.CompareSlices(sets, expectedSets) {
		t.Errorf("translatedPolicy failed @ k8s-example-policy sets comparison")
		t.Errorf("sets: %v", sets)
		t.Errorf("expectedSets: %v", expectedSets)
	}

	expectedLists = map[string][]string{
		"all-namespaces": {},
	}
	if !reflect.DeepEqual(lists, expectedLists) {
		t.Errorf("translatedPolicy failed @ k8s-example-policy lists comparison")
		t.Errorf("lists: %v", lists)
		t.Errorf("expectedLists: %v", expectedLists)
	}

	iptEntries = append(iptEntries, finalIptEntries...)

	nonKubeSystemEntries := []*iptm.IptEntry{
		&iptm.IptEntry{
			Chain: util.IptablesAzureIngressDropsChain,
			Specs: []string{
				util.IptablesModuleFlag,
				util.IptablesSetModuleFlag,
				util.IptablesMatchSetFlag,
				util.GetHashedName("ns-default"),
				util.IptablesDstFlag,
				util.IptablesJumpFlag,
				util.IptablesDrop,
				util.IptablesModuleFlag,
				util.IptablesCommentModuleFlag,
				util.IptablesCommentFlag,
				"DROP-ALL-TO-ns-default",
			},
		},
	}
	nonKubeSystemEntries2 := []*iptm.IptEntry{
		&iptm.IptEntry{
			Chain: util.IptablesAzureIngressFromChain,
			Specs: []string{
				util.IptablesModuleFlag,
				util.IptablesSetModuleFlag,
				util.IptablesMatchSetFlag,
				util.GetHashedName("ns-default"),
				util.IptablesSrcFlag,
				util.IptablesModuleFlag,
				util.IptablesSetModuleFlag,
				util.IptablesMatchSetFlag,
				util.GetHashedName("app:test"),
				util.IptablesSrcFlag,
				util.IptablesModuleFlag,
				util.IptablesSetModuleFlag,
				util.IptablesMatchSetFlag,
				util.GetHashedName("testIn:pod-B"),
				util.IptablesSrcFlag,
				util.IptablesModuleFlag,
				util.IptablesSetModuleFlag,
				util.IptablesMatchSetFlag,
				util.GetHashedName("ns-default"),
				util.IptablesDstFlag,
				util.IptablesModuleFlag,
				util.IptablesSetModuleFlag,
				util.IptablesMatchSetFlag,
				util.GetHashedName("app:test"),
				util.IptablesDstFlag,
				util.IptablesModuleFlag,
				util.IptablesSetModuleFlag,
				util.IptablesMatchSetFlag,
				util.GetHashedName("testIn:pod-A"),
				util.IptablesDstFlag,
				util.IptablesJumpFlag,
				util.IptablesMark,
				util.IptablesSetMarkFlag,
				util.IptablesAzureIngressMarkHex,
				util.IptablesModuleFlag,
				util.IptablesCommentModuleFlag,
				util.IptablesCommentFlag,
				"ALLOW-app:test-AND-testIn:pod-B-IN-ns-default-TO-app:test-AND-testIn:pod-A-IN-ns-default",
			},
		},
		&iptm.IptEntry{
			Chain: util.IptablesAzureIngressFromChain,
			Specs: []string{
				util.IptablesModuleFlag,
				util.IptablesSetModuleFlag,
				util.IptablesMatchSetFlag,
				util.GetHashedName("ns-default"),
				util.IptablesSrcFlag,
				util.IptablesModuleFlag,
				util.IptablesSetModuleFlag,
				util.IptablesMatchSetFlag,
				util.GetHashedName("app:test"),
				util.IptablesSrcFlag,
				util.IptablesModuleFlag,
				util.IptablesSetModuleFlag,
				util.IptablesMatchSetFlag,
				util.GetHashedName("testIn:pod-C"),
				util.IptablesSrcFlag,
				util.IptablesModuleFlag,
				util.IptablesSetModuleFlag,
				util.IptablesMatchSetFlag,
				util.GetHashedName("ns-default"),
				util.IptablesDstFlag,
				util.IptablesModuleFlag,
				util.IptablesSetModuleFlag,
				util.IptablesMatchSetFlag,
				util.GetHashedName("app:test"),
				util.IptablesDstFlag,
				util.IptablesModuleFlag,
				util.IptablesSetModuleFlag,
				util.IptablesMatchSetFlag,
				util.GetHashedName("testIn:pod-A"),
				util.IptablesDstFlag,
				util.IptablesJumpFlag,
				util.IptablesMark,
				util.IptablesSetMarkFlag,
				util.IptablesAzureIngressMarkHex,
				util.IptablesModuleFlag,
				util.IptablesCommentModuleFlag,
				util.IptablesCommentFlag,
				"ALLOW-app:test-AND-testIn:pod-C-IN-ns-default-TO-app:test-AND-testIn:pod-A-IN-ns-default",
			},
		},
		&iptm.IptEntry{
			Chain: util.IptablesAzureEgressToChain,
			Specs: []string{
				util.IptablesModuleFlag,
				util.IptablesSetModuleFlag,
				util.IptablesMatchSetFlag,
				util.GetHashedName("ns-default"),
				util.IptablesSrcFlag,
				util.IptablesModuleFlag,
				util.IptablesSetModuleFlag,
				util.IptablesMatchSetFlag,
				util.GetHashedName("app:test"),
				util.IptablesSrcFlag,
				util.IptablesModuleFlag,
				util.IptablesSetModuleFlag,
				util.IptablesMatchSetFlag,
				util.GetHashedName("testIn:pod-A"),
				util.IptablesSrcFlag,
				util.IptablesModuleFlag,
				util.IptablesSetModuleFlag,
				util.IptablesMatchSetFlag,
				util.GetHashedName("all-namespaces"),
				util.IptablesDstFlag,
				util.IptablesJumpFlag,
				util.IptablesMark,
				util.IptablesSetMarkFlag,
				util.IptablesAzureEgressXMarkHex,
				util.IptablesModuleFlag,
				util.IptablesCommentModuleFlag,
				util.IptablesCommentFlag,
				"ALLOW-app:test-AND-testIn:pod-A-IN-ns-default-TO-all-namespaces",
			},
		},
		&iptm.IptEntry{
			Chain: util.IptablesAzureIngressDropsChain,
			Specs: []string{
				util.IptablesModuleFlag,
				util.IptablesSetModuleFlag,
				util.IptablesMatchSetFlag,
				util.GetHashedName("ns-default"),
				util.IptablesDstFlag,
				util.IptablesModuleFlag,
				util.IptablesSetModuleFlag,
				util.IptablesMatchSetFlag,
				util.GetHashedName("app:test"),
				util.IptablesDstFlag,
				util.IptablesModuleFlag,
				util.IptablesSetModuleFlag,
				util.IptablesMatchSetFlag,
				util.GetHashedName("testIn:pod-A"),
				util.IptablesDstFlag,
				util.IptablesJumpFlag,
				util.IptablesDrop,
				util.IptablesModuleFlag,
				util.IptablesCommentModuleFlag,
				util.IptablesCommentFlag,
				"DROP-ALL-TO-app:test-AND-testIn:pod-A-IN-ns-default",
			},
		},
		&iptm.IptEntry{
			Chain: util.IptablesAzureEgressDropsChain,
			Specs: []string{
				util.IptablesModuleFlag,
				util.IptablesSetModuleFlag,
				util.IptablesMatchSetFlag,
				util.GetHashedName("ns-default"),
				util.IptablesSrcFlag,
				util.IptablesModuleFlag,
				util.IptablesSetModuleFlag,
				util.IptablesMatchSetFlag,
				util.GetHashedName("app:test"),
				util.IptablesSrcFlag,
				util.IptablesModuleFlag,
				util.IptablesSetModuleFlag,
				util.IptablesMatchSetFlag,
				util.GetHashedName("testIn:pod-A"),
				util.IptablesSrcFlag,
				util.IptablesJumpFlag,
				util.IptablesDrop,
				util.IptablesModuleFlag,
				util.IptablesCommentModuleFlag,
				util.IptablesCommentFlag,
				"DROP-ALL-FROM-app:test-AND-testIn:pod-A-IN-ns-default",
			},
		},
	}
	expectedIptEntries := []*iptm.IptEntry{}
	expectedIptEntries = append(expectedIptEntries, nonKubeSystemEntries...)
	expectedIptEntries = append(expectedIptEntries, nonKubeSystemEntries2...)
	expectedIptEntries = append(expectedIptEntries, getDefaultDropEntries("default", targetSelectorA, false, false)...)
	if !reflect.DeepEqual(iptEntries, expectedIptEntries) {
		t.Errorf("TestAllowPrecedenceOverDeny failed @ k8s-example-policy policy comparison")
		marshalledIptEntries, _ := json.Marshal(iptEntries)
		marshalledExpectedIptEntries, _ := json.Marshal(expectedIptEntries)
		t.Errorf("iptEntries: %s", marshalledIptEntries)
		t.Errorf("expectedIptEntries: %s", marshalledExpectedIptEntries)
	}
}

func TestNamedPorts(t *testing.T) {
	namedPortPolicy, err := readPolicyYaml("testpolicies/named-port.yaml")
	if err != nil {
		t.Fatal(err)
	}

	sets, namedPorts, lists, _, _, iptEntries := translatePolicy(namedPortPolicy)

	expectedSets := []string{
		"app:server",
		"ns-test",
	}
	if !util.CompareSlices(sets, expectedSets) {
		t.Errorf("translatedPolicy failed @ ALLOW-ALL-TCP-PORT-serve-80-TO-app:server-IN-ns-test-policy sets comparison")
		t.Errorf("sets: %v", sets)
		t.Errorf("expectedSets: %v", expectedSets)
	}

	expectedNamedPorts := []string{
		"namedport:serve-80",
	}
	if !reflect.DeepEqual(namedPorts, expectedNamedPorts) {
		t.Errorf("translatedPolicy failed @ ALLOW-ALL-TCP-PORT-serve-80-TO-app:server-IN-ns-test-policy namedPorts comparison")
		t.Errorf("sets: %v", namedPorts)
		t.Errorf("expectedSets: %v", expectedNamedPorts)
	}

	expectedLists := make(map[string][]string)
	if !reflect.DeepEqual(lists, expectedLists) {
		t.Errorf("translatedPolicy failed @ ALLOW-ALL-TCP-PORT-serve-80-TO-app:server-IN-ns-test-policy lists comparison")
		t.Errorf("lists: %v", lists)
		t.Errorf("expectedLists: %v", expectedLists)
	}

	expectedIptEntries := []*iptm.IptEntry{}
	nonKubeSystemEntries := []*iptm.IptEntry{
		&iptm.IptEntry{
			Chain: util.IptablesAzureIngressPortChain,
			Specs: []string{
				util.IptablesModuleFlag,
				util.IptablesSetModuleFlag,
				util.IptablesMatchSetFlag,
				util.GetHashedName("ns-test"),
				util.IptablesDstFlag,
				util.IptablesModuleFlag,
				util.IptablesSetModuleFlag,
				util.IptablesMatchSetFlag,
				util.GetHashedName("app:server"),
				util.IptablesDstFlag,
				util.IptablesModuleFlag,
				util.IptablesSetModuleFlag,
				util.IptablesMatchSetFlag,
				util.GetHashedName("namedport:serve-80"),
				util.IptablesDstFlag + "," + util.IptablesDstFlag,
				util.IptablesJumpFlag,
				util.IptablesMark,
				util.IptablesSetMarkFlag,
				util.IptablesAzureIngressMarkHex,
				util.IptablesModuleFlag,
				util.IptablesCommentModuleFlag,
				util.IptablesCommentFlag,
				"ALLOW-ALL-TCP-PORT-serve-80-TO-app:server-IN-ns-test",
			},
		},
		&iptm.IptEntry{
			Chain: util.IptablesAzureIngressDropsChain,
			Specs: []string{
				util.IptablesModuleFlag,
				util.IptablesSetModuleFlag,
				util.IptablesMatchSetFlag,
				util.GetHashedName("ns-test"),
				util.IptablesDstFlag,
				util.IptablesModuleFlag,
				util.IptablesSetModuleFlag,
				util.IptablesMatchSetFlag,
				util.GetHashedName("app:server"),
				util.IptablesDstFlag,
				util.IptablesJumpFlag,
				util.IptablesDrop,
				util.IptablesModuleFlag,
				util.IptablesCommentModuleFlag,
				util.IptablesCommentFlag,
				"DROP-ALL-TO-app:server-IN-ns-test",
			},
		},
	}

	expectedIptEntries = append(expectedIptEntries, nonKubeSystemEntries...)
	expectedIptEntries = append(expectedIptEntries, getDefaultDropEntries("test", namedPortPolicy.Spec.PodSelector, false, false)...)
	if !reflect.DeepEqual(iptEntries, expectedIptEntries) {
		t.Errorf("translatedPolicy failed @ ALLOW-ALL-TCP-PORT-serve-80-TO-app:server-IN-ns-test policy comparison")
		marshalledIptEntries, _ := json.Marshal(iptEntries)
		marshalledExpectedIptEntries, _ := json.Marshal(expectedIptEntries)
		t.Errorf("iptEntries: %s", marshalledIptEntries)
		t.Errorf("expectedIptEntries: %s", marshalledExpectedIptEntries)
	}
}<|MERGE_RESOLUTION|>--- conflicted
+++ resolved
@@ -2,6 +2,7 @@
 
 import (
 	"encoding/json"
+	"fmt"
 	"io/ioutil"
 	"reflect"
 	"testing"
@@ -1735,77 +1736,6 @@
 			},
 		},
 		&iptm.IptEntry{
-<<<<<<< HEAD
-			Chain:       util.IptablesAzureIngressPortChain,
-			IsJumpEntry: true,
-			Specs: []string{
-				util.IptablesModuleFlag,
-				util.IptablesSetModuleFlag,
-				util.IptablesMatchSetFlag,
-				util.GetHashedName("ns-testnamespace"),
-				util.IptablesDstFlag,
-				util.IptablesModuleFlag,
-				util.IptablesSetModuleFlag,
-				util.IptablesMatchSetFlag,
-				util.GetHashedName("app:frontend"),
-				util.IptablesDstFlag,
-				util.IptablesModuleFlag,
-				util.IptablesSetModuleFlag,
-				util.IptablesNotFlag,
-				util.IptablesMatchSetFlag,
-				util.GetHashedName("k0"),
-				util.IptablesDstFlag,
-				util.IptablesModuleFlag,
-				util.IptablesSetModuleFlag,
-				util.IptablesMatchSetFlag,
-				util.GetHashedName("k1:v0:v1"),
-				util.IptablesDstFlag,
-				util.IptablesJumpFlag,
-				util.IptablesAzureIngressFromChain,
-				util.IptablesModuleFlag,
-				util.IptablesCommentModuleFlag,
-				util.IptablesCommentFlag,
-				"ALLOW-ALL-TO-app:frontend-AND-!k0-AND-k1:v0:v1-IN-ns-testnamespace-TO-JUMP-TO-" +
-					util.IptablesAzureIngressFromChain,
-			},
-		},
-		&iptm.IptEntry{
-			Chain:       util.IptablesAzureIngressFromChain,
-			IsJumpEntry: true,
-			Specs: []string{
-				util.IptablesModuleFlag,
-				util.IptablesSetModuleFlag,
-				util.IptablesMatchSetFlag,
-				util.GetHashedName("ns-testnamespace"),
-				util.IptablesDstFlag,
-				util.IptablesModuleFlag,
-				util.IptablesSetModuleFlag,
-				util.IptablesMatchSetFlag,
-				util.GetHashedName("app:frontend"),
-				util.IptablesDstFlag,
-				util.IptablesModuleFlag,
-				util.IptablesSetModuleFlag,
-				util.IptablesNotFlag,
-				util.IptablesMatchSetFlag,
-				util.GetHashedName("k0"),
-				util.IptablesDstFlag,
-				util.IptablesModuleFlag,
-				util.IptablesSetModuleFlag,
-				util.IptablesMatchSetFlag,
-				util.GetHashedName("k1:v0:v1"),
-				util.IptablesDstFlag,
-				util.IptablesJumpFlag,
-				util.IptablesAzureIngressDropsChain,
-				util.IptablesModuleFlag,
-				util.IptablesCommentModuleFlag,
-				util.IptablesCommentFlag,
-				"ALLOW-ALL-TO-app:frontend-AND-!k0-AND-k1:v0:v1-IN-ns-testnamespace-TO-JUMP-TO-" +
-					util.IptablesAzureIngressDropsChain,
-			},
-		},
-		&iptm.IptEntry{
-=======
->>>>>>> 3497bb85
 			Chain: util.IptablesAzureIngressDropsChain,
 			Specs: []string{
 				util.IptablesModuleFlag,
@@ -2587,8 +2517,7 @@
 			},
 		},
 		&iptm.IptEntry{
-			Chain:       util.IptablesAzureIngressPortChain,
-			IsJumpEntry: true,
+			Chain: util.IptablesAzureIngressPortChain,
 			Specs: []string{
 				util.IptablesModuleFlag,
 				util.IptablesSetModuleFlag,
@@ -2610,8 +2539,7 @@
 			},
 		},
 		&iptm.IptEntry{
-			Chain:       util.IptablesAzureIngressFromChain,
-			IsJumpEntry: true,
+			Chain: util.IptablesAzureIngressFromChain,
 			Specs: []string{
 				util.IptablesModuleFlag,
 				util.IptablesSetModuleFlag,
