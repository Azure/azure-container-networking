--- conflicted
+++ resolved
@@ -6,12 +6,9 @@
 	"strconv"
 
 	"github.com/Azure/azure-container-networking/log"
+	"github.com/Azure/azure-container-networking/npm/ipsm"
 	"github.com/Azure/azure-container-networking/npm/iptm"
-<<<<<<< HEAD
 	"github.com/Azure/azure-container-networking/npm/metrics"
-=======
-	"github.com/Azure/azure-container-networking/npm/ipsm"
->>>>>>> e0cc672f
 	"github.com/Azure/azure-container-networking/npm/util"
 	networkingv1 "k8s.io/api/networking/v1"
 )
@@ -71,12 +68,12 @@
 	}
 
 	var (
-		hashedSelector                   = HashSelector(&npObj.Spec.PodSelector)
-		addedPolicy                      *networkingv1.NetworkPolicy
-		sets, namedPorts, lists          []string
-		ingressIPCidrs, egressIPCidrs    [][]string
-		iptEntries                       []*iptm.IptEntry
-		ipsMgr                           = allNs.ipsMgr
+		hashedSelector                = HashSelector(&npObj.Spec.PodSelector)
+		addedPolicy                   *networkingv1.NetworkPolicy
+		sets, namedPorts, lists       []string
+		ingressIPCidrs, egressIPCidrs [][]string
+		iptEntries                    []*iptm.IptEntry
+		ipsMgr                        = allNs.ipsMgr
 	)
 
 	// Remove the existing policy from processed (merged) network policy map
