// Copyright 2018 Microsoft. All rights reserved.
// MIT License
package npm

import (
	"github.com/Azure/azure-container-networking/log"
	"github.com/Azure/azure-container-networking/npm/util"
	networkingv1 "k8s.io/api/networking/v1"
)

func (npMgr *NetworkPolicyManager) canCleanUpNpmChains() bool {
	for _, ns := range npMgr.nsMap {
		if len(ns.rawNpMap) > 0 {
			return false
		}
	}

	return true
}

// AddNetworkPolicy handles adding network policy to iptables.
func (npMgr *NetworkPolicyManager) AddNetworkPolicy(npObj *networkingv1.NetworkPolicy) error {
	npMgr.Lock()
	defer npMgr.Unlock()

	var (
		err error
		ns  *namespace
	)

	npNs, npName := npObj.ObjectMeta.Namespace, npObj.ObjectMeta.Name
	log.Printf("NETWORK POLICY CREATING: %v", npObj)

	var exists bool
	if ns, exists = npMgr.nsMap[npNs]; !exists {
		ns, err = newNs(npNs)
		if err != nil {
			log.Printf("Error creating namespace %s\n", npNs)
		}
		npMgr.nsMap[npNs] = ns
	}

	if ns.policyExists(npObj) {
		return nil
	}

	allNs := npMgr.nsMap[util.KubeAllNamespacesFlag]

	if !npMgr.isAzureNpmChainCreated {
		if err = allNs.ipsMgr.CreateSet(util.KubeSystemFlag); err != nil {
			log.Errorf("Error: failed to initialize kube-system ipset.")
			return err
		}

		if err = allNs.iptMgr.InitNpmChains(); err != nil {
			log.Errorf("Error: failed to initialize azure-npm chains.")
			return err
		}

		npMgr.isAzureNpmChainCreated = true
	}

<<<<<<< HEAD
	labels, newPolicies := splitPolicy(npObj)
	var (
		addedPolicy   *networkingv1.NetworkPolicy
		oldPolicies   []*networkingv1.NetworkPolicy
		addedPolicies []*networkingv1.NetworkPolicy
	)
	for i := range newPolicies {
		label, newPolicy := labels[i], newPolicies[i]
		if oldPolicy, exists := ns.processedNpMap[label]; exists {
			addedPolicy, err = addPolicy(oldPolicy, newPolicy)
			oldPolicies = append(oldPolicies, oldPolicy)
			addedPolicies = append(addedPolicies, addedPolicy)
		} else {
			ns.processedNpMap[label] = newPolicy
			addedPolicies = append(addedPolicies, newPolicy)
		}
	}

	npMgr.Unlock()
	for _, oldPolicy := range oldPolicies {
		npMgr.DeleteNetworkPolicy(oldPolicy)
=======
	podSets, nsLists, iptEntries := parsePolicy(npObj)

	ipsMgr := allNs.ipsMgr
	for _, set := range podSets {
		if err = ipsMgr.CreateSet(set); err != nil {
			log.Errorf("Error: failed to create ipset %s-%s", npNs, set)
			return err
		}
	}

	for _, list := range nsLists {
		if err = ipsMgr.CreateList(list); err != nil {
			log.Errorf("Error: failed to create ipset list %s-%s", npNs, list)
			return err
		}
>>>>>>> 44e5f072
	}
	npMgr.Lock()

<<<<<<< HEAD
	for _, addedPolicy = range addedPolicies {
		sets, lists, iptEntries := translatePolicy(addedPolicy)

		ipsMgr := allNs.ipsMgr
		for _, set := range sets {
			if err = ipsMgr.CreateSet(set); err != nil {
				log.Printf("Error creating ipset %s-%s\n", npNs, set)
				return err
			}
		}

		for _, list := range lists {
			if err = ipsMgr.CreateList(list); err != nil {
				log.Printf("Error creating ipset list %s-%s\n", npNs, list)
				return err
			}
		}

		if err = npMgr.InitAllNsList(); err != nil {
			log.Printf("Error initializing all-namespace ipset list.\n")
=======
	if err = npMgr.InitAllNsList(); err != nil {
		log.Errorf("Error: failed to initialize all-namespace ipset list.")
		return err
	}

	iptMgr := allNs.iptMgr
	for _, iptEntry := range iptEntries {
		if err = iptMgr.Add(iptEntry); err != nil {
			log.Errorf("Error: failed to apply iptables rule. Rule: %+v", iptEntry)
>>>>>>> 44e5f072
			return err
		}

		iptMgr := allNs.iptMgr
		for _, iptEntry := range iptEntries {
			if err = iptMgr.Add(iptEntry); err != nil {
				log.Printf("Error applying iptables rule\n. Rule: %+v", iptEntry)
				return err
			}
		}

<<<<<<< HEAD
=======
	ns, err := newNs(npNs)
	if err != nil {
		log.Errorf("Error: failed to create namespace %s", npNs)
>>>>>>> 44e5f072
	}

	ns.rawNpMap[npName] = npObj

	return nil
}

// UpdateNetworkPolicy handles updateing network policy in iptables.
func (npMgr *NetworkPolicyManager) UpdateNetworkPolicy(oldNpObj *networkingv1.NetworkPolicy, newNpObj *networkingv1.NetworkPolicy) error {
	var err error

	log.Printf("NETWORK POLICY UPDATING:\n old policy:[%v]\n new policy:[%v]", oldNpObj, newNpObj)

	if err = npMgr.DeleteNetworkPolicy(oldNpObj); err != nil {
		return err
	}

	if newNpObj.ObjectMeta.DeletionTimestamp == nil && newNpObj.ObjectMeta.DeletionGracePeriodSeconds == nil {
		if err = npMgr.AddNetworkPolicy(newNpObj); err != nil {
			return err
		}
	}

	return nil
}

// DeleteNetworkPolicy handles deleting network policy from iptables.
func (npMgr *NetworkPolicyManager) DeleteNetworkPolicy(npObj *networkingv1.NetworkPolicy) error {
	npMgr.Lock()
	defer npMgr.Unlock()

	var (
		err error
		ns  *namespace
	)

	npName := npObj.ObjectMeta.Name
	log.Printf("NETWORK POLICY DELETING: %v", npObj)

	var exists bool
	if ns, exists = npMgr.nsMap[npNs]; !exists {
		ns, err = newNs(npNs)
		if err != nil {
			log.Printf("Error creating namespace %s\n", npNs)
		}
		npMgr.nsMap[npNs] = ns
	}

	if !ns.policyExists(npObj) {
		return nil
	}

	allNs := npMgr.nsMap[util.KubeAllNamespacesFlag]

	_, _, iptEntries := translatePolicy(npObj)

	iptMgr := allNs.iptMgr
	for _, iptEntry := range iptEntries {
		if err = iptMgr.Delete(iptEntry); err != nil {
			log.Errorf("Error: failed to apply iptables rule. Rule: %+v", iptEntry)
			return err
		}
	}

	delete(ns.rawNpMap, npName)

	if npMgr.canCleanUpNpmChains() {
		if err = iptMgr.UninitNpmChains(); err != nil {
			log.Errorf("Error: failed to uninitialize azure-npm chains.")
			return err
		}
		npMgr.isAzureNpmChainCreated = false
	}

	return nil
}<|MERGE_RESOLUTION|>--- conflicted
+++ resolved
@@ -60,7 +60,6 @@
 		npMgr.isAzureNpmChainCreated = true
 	}
 
-<<<<<<< HEAD
 	labels, newPolicies := splitPolicy(npObj)
 	var (
 		addedPolicy   *networkingv1.NetworkPolicy
@@ -82,27 +81,9 @@
 	npMgr.Unlock()
 	for _, oldPolicy := range oldPolicies {
 		npMgr.DeleteNetworkPolicy(oldPolicy)
-=======
-	podSets, nsLists, iptEntries := parsePolicy(npObj)
-
-	ipsMgr := allNs.ipsMgr
-	for _, set := range podSets {
-		if err = ipsMgr.CreateSet(set); err != nil {
-			log.Errorf("Error: failed to create ipset %s-%s", npNs, set)
-			return err
-		}
-	}
-
-	for _, list := range nsLists {
-		if err = ipsMgr.CreateList(list); err != nil {
-			log.Errorf("Error: failed to create ipset list %s-%s", npNs, list)
-			return err
-		}
->>>>>>> 44e5f072
 	}
 	npMgr.Lock()
 
-<<<<<<< HEAD
 	for _, addedPolicy = range addedPolicies {
 		sets, lists, iptEntries := translatePolicy(addedPolicy)
 
@@ -123,17 +104,6 @@
 
 		if err = npMgr.InitAllNsList(); err != nil {
 			log.Printf("Error initializing all-namespace ipset list.\n")
-=======
-	if err = npMgr.InitAllNsList(); err != nil {
-		log.Errorf("Error: failed to initialize all-namespace ipset list.")
-		return err
-	}
-
-	iptMgr := allNs.iptMgr
-	for _, iptEntry := range iptEntries {
-		if err = iptMgr.Add(iptEntry); err != nil {
-			log.Errorf("Error: failed to apply iptables rule. Rule: %+v", iptEntry)
->>>>>>> 44e5f072
 			return err
 		}
 
@@ -145,12 +115,6 @@
 			}
 		}
 
-<<<<<<< HEAD
-=======
-	ns, err := newNs(npNs)
-	if err != nil {
-		log.Errorf("Error: failed to create namespace %s", npNs)
->>>>>>> 44e5f072
 	}
 
 	ns.rawNpMap[npName] = npObj
