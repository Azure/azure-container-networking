--- conflicted
+++ resolved
@@ -84,11 +84,7 @@
 	go restserver.NPMRestServerListenAndServe(npMgr)
 
 	if err = npMgr.Start(wait.NeverStop); err != nil {
-<<<<<<< HEAD
 		metrics.SendErrorLogAndMetric(util.NpmID, "Failed to start NPM due to %s", err)
-=======
-		klog.Infof("npm failed with error %v.", err)
->>>>>>> 8ce61264
 		panic(err.Error)
 	}
 
