--- conflicted
+++ resolved
@@ -299,13 +299,9 @@
 
 // Add adds a rule in iptables.
 func (iptMgr *IptablesManager) Add(entry *IptEntry) error {
-<<<<<<< HEAD
 	timer := metrics.StartNewTimer()
 
-	log.Printf("Adding iptables entry: %+v.", entry)
-=======
 	log.Logf("Adding iptables entry: %+v.", entry)
->>>>>>> 508a2bb9
 
 	if entry.IsJumpEntry {
 		iptMgr.OperationFlag = util.IptablesAppendFlag
