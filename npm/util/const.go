// Copyright 2018 Microsoft. All rights reserved.
// MIT License
package util

// kubernetes related constants.
const (
	KubeSystemFlag             string = "kube-system"
	KubePodTemplateHashFlag    string = "pod-template-hash"
	KubeAllPodsFlag            string = "all-pod"
	KubeAllNamespacesFlag      string = "all-namespaces"
	KubeAppFlag                string = "k8s-app"
	KubeProxyFlag              string = "kube-proxy"
	KubePodStatusFailedFlag    string = "Failed"
	KubePodStatusSucceededFlag string = "Succeeded"
	KubePodStatusUnknownFlag   string = "Unknown"

	// The version of k8s that accept "AND" between namespaceSelector and podSelector is "1.11"
	k8sMajorVerForNewPolicyDef string = "1"
	k8sMinorVerForNewPolicyDef string = "11"
)

// iptables related constants.
const (
	PlaceAzureChainAfterKubeServices = false
	PlaceAzureChainFirst             = true

	Iptables                   string = "iptables"
	Ip6tables                  string = "ip6tables" //nolint (avoid warning to capitalize this p)
	IptablesSave               string = "iptables-save"
	IptablesRestore            string = "iptables-restore"
	IptablesRestoreNoFlushFlag string = "--noflush"
	IptablesRestoreTableFlag   string = "-T"
	IptablesRestoreCommit      string = "COMMIT"
	IptablesConfigFile         string = "/var/log/iptables.conf"
	IptablesTestConfigFile     string = "/var/log/iptables-test.conf"
	IptablesLockFile           string = "/run/xtables.lock"
	IptablesChainCreationFlag  string = "-N"
	IptablesInsertionFlag      string = "-I"
	IptablesAppendFlag         string = "-A"
	IptablesDeletionFlag       string = "-D"
	IptablesFlushFlag          string = "-F"
	IptablesCheckFlag          string = "-C"
	IptablesDestroyFlag        string = "-X"
	IptablesJumpFlag           string = "-j"
	IptablesWaitFlag           string = "-w"
	IptablesAccept             string = "ACCEPT"
	IptablesReject             string = "REJECT"
	IptablesDrop               string = "DROP"
	IptablesReturn             string = "RETURN"
	IptablesMark               string = "MARK"
	IptablesSrcFlag            string = "src"
	IptablesDstFlag            string = "dst"
	IptablesNamedPortFlag      string = "dst,dst"
	IptablesNotFlag            string = "!"
	IptablesProtFlag           string = "-p"
	IptablesSFlag              string = "-s"
	IptablesDFlag              string = "-d"
	IptablesDstPortFlag        string = "--dport"
	IptablesSrcPortFlag        string = "--sport"
	IptablesModuleFlag         string = "-m"
	IptablesSetModuleFlag      string = "set"
	IptablesMatchSetFlag       string = "--match-set"
	IptablesSetMarkFlag        string = "--set-mark"
	IptablesMarkFlag           string = "--mark"
	IptablesMarkVerb           string = "mark"
	IptablesStateModuleFlag    string = "state"
	IptablesStateFlag          string = "--state"
	IptablesCtstateModuleFlag  string = "conntrack" // state module is obsolete: https://unix.stackexchange.com/questions/108169/what-is-the-difference-between-m-conntrack-ctstate-and-m-state-state
	IptablesCtstateFlag        string = "--ctstate"
	IptablesMultiportFlag      string = "multiport"
	IptablesRelatedState       string = "RELATED"
	IptablesEstablishedState   string = "ESTABLISHED"
	IptablesNewState           string = "NEW"
	IptablesFilterTable        string = "filter"
	IptablesCommentModuleFlag  string = "comment"
	IptablesCommentFlag        string = "--comment"
	IptablesAddCommentFlag

	IptablesTableFlag       string = "-t"
	IptablesListFlag        string = "-L"
	IptablesNumericFlag     string = "-n"
	IptablesLineNumbersFlag string = "--line-numbers"

	IptablesKubeServicesChain          string = "KUBE-SERVICES"
	IptablesForwardChain               string = "FORWARD"
	IptablesInputChain                 string = "INPUT"
	IptablesAzureChain                 string = "AZURE-NPM"
	IptablesAzureAcceptChain           string = "AZURE-NPM-ACCEPT"
	IptablesAzureKubeSystemChain       string = "AZURE-NPM-KUBE-SYSTEM"
	IptablesAzureIngressChain          string = "AZURE-NPM-INGRESS"
	IptablesAzureIngressAllowMarkChain string = "AZURE-NPM-INGRESS-ALLOW-MARK"
	IptablesAzureEgressChain           string = "AZURE-NPM-EGRESS"

	// Chains used in NPM v1
	IptablesAzureIngressPortChain  string = "AZURE-NPM-INGRESS-PORT"
	IptablesAzureIngressFromChain  string = "AZURE-NPM-INGRESS-FROM"
	IptablesAzureEgressPortChain   string = "AZURE-NPM-EGRESS-PORT"
	IptablesAzureEgressToChain     string = "AZURE-NPM-EGRESS-TO"
	IptablesAzureIngressDropsChain string = "AZURE-NPM-INGRESS-DROPS"
	IptablesAzureEgressDropsChain  string = "AZURE-NPM-EGRESS-DROPS"

	// NPM v2 Chains
	IptablesAzureIngressPolicyChainPrefix string = "AZURE-NPM-INGRESS"
	IptablesAzureEgressPolicyChainPrefix  string = "AZURE-NPM-EGRESS"

	// Below chain exists only in NPM before v1.2.6
	// TODO delete this below set while cleaning up
	IptablesAzureTargetSetsChain string = "AZURE-NPM-TARGET-SETS"
	// Below chain existing only in NPM before v1.2.7
	IptablesAzureIngressWrongDropsChain string = "AZURE-NPM-INRGESS-DROPS"
	// Below chains exists only for before Azure-NPM:v1.0.27
	// and should be removed after a baking period.
	IptablesAzureIngressFromNsChain  string = "AZURE-NPM-INGRESS-FROM-NS"
	IptablesAzureIngressFromPodChain string = "AZURE-NPM-INGRESS-FROM-POD"
	IptablesAzureEgressToNsChain     string = "AZURE-NPM-EGRESS-TO-NS"
	IptablesAzureEgressToPodChain    string = "AZURE-NPM-EGRESS-TO-POD"

	// Below are the skb->mark NPM will use for different criteria
	IptablesAzureClearMarkHex string = "0x0"

	// marks in NPM v2
	IptablesAzureIngressAllowMarkHex string = "0x2000" // same as old IptablesAzureIngressMarkHex
	IptablesAzureIngressDropMarkHex  string = "0x4000"
	IptablesAzureEgressDropMarkHex   string = "0x5000"

	// marks in NPM v1
	IptablesAzureIngressMarkHex string = "0x2000"
	// IptablesAzureEgressXMarkHex is used for us to not override but append to the existing MARK
	// https://unix.stackexchange.com/a/283455 comment contains the explanation on
	// MARK manipulations with offset.
	IptablesAzureEgressXMarkHex string = "0x1000/0x1000"
	// IptablesAzureEgressMarkHex is for checking the absolute value of the mark
	IptablesAzureEgressMarkHex string = "0x1000"
	IptablesAzureAcceptMarkHex string = "0x3000"
)

// ipset related constants.
const (
	Ipset               string = "ipset"
	IpsetSaveFlag       string = "save"
	IpsetRestoreFlag    string = "restore"
	IpsetConfigFile     string = "/var/log/ipset.conf"
	IpsetTestConfigFile string = "/var/log/ipset-test.conf"
	IpsetCreationFlag   string = "-N"
	IpsetAppendFlag     string = "-A"
	IpsetDeletionFlag   string = "-D"
	IpsetFlushFlag      string = "-F"
	IpsetDestroyFlag    string = "-X"

	IpsetExistFlag     string = "-exist"
	IpsetFileFlag      string = "-file"
	IPsetCheckListFlag string = "list"
	IpsetTestFlag      string = "test"

	IpsetSetGenericFlag string = "setgeneric" // not used in ipset commands, used as an internal identifier for nethash/hash:ip,port
	IpsetSetListFlag    string = "setlist"
	IpsetNetHashFlag    string = "nethash"
	IpsetIPPortHashFlag string = "hash:ip,port"

	IpsetUDPFlag  string = "udp:"
	IpsetSCTPFlag string = "sctp:"
	IpsetTCPFlag  string = "tcp:"

	IpsetLabelDelimter string = ":"

	AzureNpmFlag   string = "azure-npm"
	AzureNpmPrefix string = "azure-npm-"

	IpsetMaxelemName string = "maxelem" // todo, what's using this?
	IpsetMaxelemNum  string = "4294967295"

	IpsetNomatch string = "nomatch"

	// Prefixes for ipsets
	NamedPortIPSetPrefix string = "namedport:"
	NamespacePrefix      string = "ns-"
	NamespaceLabelPrefix string = "nslabel-"
	PodLabelPrefix       string = "podlabel-"
	CIDRPrefix           string = "cidr-"
	NestedLabelPrefix    string = "nestedlabel-"

	NegationPrefix string = "not-"

	SetPolicyDelimiter string = ","
)

// NPM telemetry constants.
const (
	AddNamespaceEvent    string = "Add Namespace"
	UpdateNamespaceEvent string = "Update Namespace"
	DeleteNamespaceEvent string = "Delete Namespace"

	AddPodEvent    string = "Add Pod"
	UpdatePodEvent string = "Update Pod"
	DeletePodEvent string = "Delete Pod"

	AddNetworkPolicyEvent    string = "Add network policy"
	UpdateNetworkPolicyEvent string = "Update network policy"
	DeleteNetworkPolicyEvent string = "Delete network policy"

	ErrorMetric  string = "ErrorMetric"
	PackageName  string = "PackageName"
	FunctionName string = "FunctionName"
	ErrorCode    string = "ErrorCode"

	// Default batch size in AI telemetry
	// Defined here https://docs.microsoft.com/en-us/azure/azure-monitor/app/pricing
	BatchSizeInBytes          int = 32768
	BatchIntervalInSecs       int = 30
	RefreshTimeoutInSecs      int = 15
	GetEnvRetryCount          int = 5
	GetEnvRetryWaitTimeInSecs int = 3
	AiInitializeRetryCount    int = 3
	AiInitializeRetryInMin    int = 1

	DebugMode bool = true

	ErrorValue float64 = 1
)

// These ID represents where did the error log generate from.
// It's for better query purpose. In Kusto these value are used in
// OperationID column
const (
	NpmID  int = iota + 1
	IpsmID     // ipsetmanager in v2
	IptmID     // policymanager in v2
	NSID
	PodID
	NetpolID
	UtilID
<<<<<<< HEAD
	DaemonID
	ControllerID
=======
	DaemonDataplaneID // for v2
>>>>>>> 1ea2f5a7
)<|MERGE_RESOLUTION|>--- conflicted
+++ resolved
@@ -229,10 +229,7 @@
 	PodID
 	NetpolID
 	UtilID
-<<<<<<< HEAD
 	DaemonID
 	ControllerID
-=======
 	DaemonDataplaneID // for v2
->>>>>>> 1ea2f5a7
 )