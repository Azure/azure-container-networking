--- conflicted
+++ resolved
@@ -457,11 +457,6 @@
 
 	var testCases []expectedNetPolValues
 
-<<<<<<< HEAD
-	addAndDeleteNetPol(t, f, netPolObj, DeletedFinalStateknownObject)
-	testCases := []expectedNetPolValues{
-		{0, 0, netPolPromVals{0, 1, 0, 1}},
-=======
 	if util.IsWindowsDP() {
 		dp.EXPECT().UpdatePolicy(gomock.Any()).Times(0)
 		dp.EXPECT().RemovePolicy(gomock.Any()).Times(0)
@@ -476,9 +471,8 @@
 		testCases = []expectedNetPolValues{
 			{0, 0, netPolPromVals{0, 1, 0, 1}},
 		}
->>>>>>> 1296fd78
-	}
-	deleteNetPol(t, f, netPolObj, DeletedFinalStateknownObject)
+	}
+	addAndDeleteNetPol(t, f, netPolObj, DeletedFinalStateknownObject)
 	checkNetPolTestResult("TestDelNetPol", f, testCases)
 }
 
@@ -525,11 +519,6 @@
 
 	var testCases []expectedNetPolValues
 
-<<<<<<< HEAD
-	addAndDeleteNetPol(t, f, netPolObj, DeletedFinalStateUnknownObject)
-	testCases := []expectedNetPolValues{
-		{0, 0, netPolPromVals{0, 1, 0, 1}},
-=======
 	if util.IsWindowsDP() {
 		dp.EXPECT().UpdatePolicy(gomock.Any()).Times(0)
 		dp.EXPECT().RemovePolicy(gomock.Any()).Times(0)
@@ -544,9 +533,8 @@
 		testCases = []expectedNetPolValues{
 			{0, 0, netPolPromVals{0, 1, 0, 1}},
 		}
->>>>>>> 1296fd78
-	}
-	deleteNetPol(t, f, netPolObj, DeletedFinalStateUnknownObject)
+	}
+	addAndDeleteNetPol(t, f, netPolObj, DeletedFinalStateUnknownObject)
 
 	checkNetPolTestResult("TestDeleteNetworkPolicyWithTombstoneAfterAddingNetworkPolicy", f, testCases)
 }
@@ -573,11 +561,6 @@
 	newNetPolObj.ResourceVersion = fmt.Sprintf("%d", newRV+1)
 	var testCases []expectedNetPolValues
 
-<<<<<<< HEAD
-	addAndUpdateNetPol(t, f, oldNetPolObj, newNetPolObj)
-	testCases := []expectedNetPolValues{
-		{1, 0, netPolPromVals{1, 1, 0, 0}},
-=======
 	if util.IsWindowsDP() {
 		dp.EXPECT().UpdatePolicy(gomock.Any()).Times(0)
 
@@ -590,9 +573,8 @@
 		testCases = []expectedNetPolValues{
 			{1, 0, netPolPromVals{1, 1, 0, 0}},
 		}
->>>>>>> 1296fd78
-	}
-	updateNetPol(t, f, oldNetPolObj, newNetPolObj)
+	}
+	addAndUpdateNetPol(t, f, oldNetPolObj, newNetPolObj)
 
 	checkNetPolTestResult("TestUpdateNetPol", f, testCases)
 }
@@ -623,11 +605,7 @@
 	newRV, _ := strconv.Atoi(oldNetPolObj.ResourceVersion)
 	newNetPolObj.ResourceVersion = fmt.Sprintf("%d", newRV+1)
 
-<<<<<<< HEAD
-	addAndUpdateNetPol(t, f, oldNetPolObj, newNetPolObj)
-=======
 	var testCases []expectedNetPolValues
->>>>>>> 1296fd78
 
 	if util.IsWindowsDP() {
 		dp.EXPECT().UpdatePolicy(gomock.Any()).Times(0)
@@ -642,7 +620,7 @@
 			{1, 0, netPolPromVals{1, 1, 1, 0}},
 		}
 	}
-	updateNetPol(t, f, oldNetPolObj, newNetPolObj)
+	addAndUpdateNetPol(t, f, oldNetPolObj, newNetPolObj)
 
 	checkNetPolTestResult("TestUpdateNetPol", f, testCases)
 }
