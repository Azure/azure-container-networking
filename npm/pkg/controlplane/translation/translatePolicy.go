--- conflicted
+++ resolved
@@ -27,16 +27,13 @@
 	// ErrUnsupportedExceptCIDR is returned when Except CIDR block translation feature is used in windows.
 	ErrUnsupportedExceptCIDR = errors.New("unsupported Except CIDR block translation features used on windows")
 	// ErrUnsupportedSCTP is returned when SCTP protocol is used in windows.
-<<<<<<< HEAD
-	ErrUnsupportedSCTP      = errors.New("unsupported SCTP protocol used on windows")
-	ErrUnsupportedIPAddress = errors.New("unsupported IP address")
-=======
 	ErrUnsupportedSCTP = errors.New("unsupported SCTP protocol used on windows")
 	// ErrInvalidMatchExpressionValues ensures proper matchExpression label values since k8s doesn't perform this check.
 	ErrInvalidMatchExpressionValues = errors.New(
 		"matchExpression label values must be an empty string or consist of alphanumeric characters, '-', '_' or '.', and must start and end with an alphanumeric character",
 	)
->>>>>>> bbb478b9
+  // ErrUnsupportedIPAddress is returned when an unsupported IP address, such as IPV6, is used
+  ErrUnsupportedIPAddress = errors.New("unsupported IP address")
 )
 
 type podSelectorResult struct {
