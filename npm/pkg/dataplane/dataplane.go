package dataplane

import (
	"errors"
	"fmt"
	"sync"
	"time"

	"github.com/Azure/azure-container-networking/common"
	"github.com/Azure/azure-container-networking/npm/metrics"
	"github.com/Azure/azure-container-networking/npm/pkg/dataplane/ipsets"
	"github.com/Azure/azure-container-networking/npm/pkg/dataplane/policies"
	"github.com/Azure/azure-container-networking/npm/util"
	npmerrors "github.com/Azure/azure-container-networking/npm/util/errors"
	"k8s.io/klog"
)

const (
	reconcileDuration = time.Duration(5 * time.Minute)

<<<<<<< HEAD
	applyIfNeeded          = true
	applyAlways            = false
	applyContextBackground = "APPLY-FROM-BACKGROUND"
	applyContextApplyDP    = "APPLY-FROM-APPLYDP"
	applyContextNetPol     = "APPLY-FROM-NETPOL"
)
=======
	contextBackground = "BACKGROUND"
	contextApplyDP    = "APPLY-DP"
	contextAddNetPol  = "ADD-NETPOL"
	contextDelNetPol  = "DEL-NETPOL"
)

var ErrInvalidApplyConfig = errors.New("invalid apply config")
>>>>>>> aa163aad

type PolicyMode string

// TODO put NodeName in Config?
type Config struct {
<<<<<<< HEAD
	ApplyDataPlaneMaxCount int
	ApplyDataPlaneInterval time.Duration
=======
	ApplyInBackground bool
	ApplyMaxBatches   int
	ApplyInterval     time.Duration
>>>>>>> aa163aad
	*ipsets.IPSetManagerCfg
	*policies.PolicyManagerCfg
}

type endpointCache struct {
	sync.Mutex
	cache map[string]*npmEndpoint
}

func newEndpointCache() *endpointCache {
	return &endpointCache{cache: make(map[string]*npmEndpoint)}
}

<<<<<<< HEAD
type applyCounter struct {
	sync.Mutex
	count int
=======
type applyInfo struct {
	sync.Mutex
	numBatches int
>>>>>>> aa163aad
}

type DataPlane struct {
	*Config
	applyInBackground bool
	policyMgr         *policies.PolicyManager
	ipsetMgr          *ipsets.IPSetManager
	networkID         string
	nodeName          string
	// endpointCache stores all endpoints of the network (including off-node)
	// Key is PodIP
	endpointCache  *endpointCache
	ioShim         *common.IOShim
	updatePodCache *updatePodCache
<<<<<<< HEAD
	applyCounter   *applyCounter
=======
	endpointQuery  *endpointQuery
	applyInfo      *applyInfo
>>>>>>> aa163aad
	stopChannel    <-chan struct{}
}

func NewDataPlane(nodeName string, ioShim *common.IOShim, cfg *Config, stopChannel <-chan struct{}) (*DataPlane, error) {
	metrics.InitializeAll()
	if util.IsWindowsDP() {
		klog.Infof("[DataPlane] enabling AddEmptySetToLists for Windows")
		cfg.IPSetManagerCfg.AddEmptySetToLists = true
	}

	dp := &DataPlane{
<<<<<<< HEAD
		Config:         cfg,
		policyMgr:      policies.NewPolicyManager(ioShim, cfg.PolicyManagerCfg),
		ipsetMgr:       ipsets.NewIPSetManager(cfg.IPSetManagerCfg, ioShim),
		endpointCache:  newEndpointCache(),
		nodeName:       nodeName,
		ioShim:         ioShim,
		updatePodCache: newUpdatePodCache(),
		applyCounter:   &applyCounter{},
		stopChannel:    stopChannel,
=======
		Config:    cfg,
		policyMgr: policies.NewPolicyManager(ioShim, cfg.PolicyManagerCfg),
		ipsetMgr:  ipsets.NewIPSetManager(cfg.IPSetManagerCfg, ioShim),
		// networkID is set when initializing Windows dataplane
		networkID:     "",
		endpointCache: newEndpointCache(),
		nodeName:      nodeName,
		ioShim:        ioShim,
		endpointQuery: new(endpointQuery),
		applyInfo:     &applyInfo{},
		stopChannel:   stopChannel,
	}

	// do not let Linux apply in background
	dp.applyInBackground = cfg.ApplyInBackground && util.IsWindowsDP()

	if dp.applyInBackground {
		dp.updatePodCache = newUpdatePodCache(cfg.ApplyMaxBatches)
	} else {
		dp.updatePodCache = newUpdatePodCache(1)
	}

	if dp.applyInBackground {
		klog.Infof("[DataPlane] dataplane configured to apply in background every %v or every %d calls to ApplyDataPlane()", dp.ApplyInterval, dp.ApplyMaxBatches)
		if dp.ApplyMaxBatches <= 0 || dp.ApplyInterval == 0 {
			return nil, ErrInvalidApplyConfig
		}
	} else {
		klog.Info("[DataPlane] dataplane configured to NOT apply in background")
>>>>>>> aa163aad
	}

	if dp.shouldApplyDataPlaneInBackground() {
		klog.Infof("[DataPlane] dataplane configured to apply in background every %v or every %d calls to ApplyDataPlane()", dp.ApplyDataPlaneInterval, dp.ApplyDataPlaneMaxCount)
	} else {
		klog.Info("[DataPlane] dataplane configured to NOT apply in background")
	}

	err := dp.BootupDataplane()
	if err != nil {
		klog.Errorf("Failed to reset dataplane: %v", err)
		return nil, err
	}
	return dp, nil
}

// BootupDataplane cleans the NPM sets and policies in the dataplane and performs initialization.
func (dp *DataPlane) BootupDataplane() error {
	// NOTE: used to create an all-namespaces set, but there's no need since it will be created by the control plane
	return dp.bootupDataPlane() //nolint:wrapcheck // unnecessary to wrap error
}

// RunPeriodicTasks runs periodic tasks. Should only be called once.
func (dp *DataPlane) RunPeriodicTasks() {
	go func() {
		ticker := time.NewTicker(reconcileDuration)
		defer ticker.Stop()

		for {
			select {
			case <-dp.stopChannel:
				return
			case <-ticker.C:
				// send the heartbeat log in another go routine in case it takes a while
				go metrics.SendHeartbeatWithNumPolicies()

				// locks ipset manager
				dp.ipsetMgr.Reconcile()

				// in Windows, does nothing
				// in Linux, locks policy manager but can be interrupted
				dp.policyMgr.Reconcile()
			}
		}
	}()

<<<<<<< HEAD
	if !dp.shouldApplyDataPlaneInBackground() {
=======
	if !dp.applyInBackground {
>>>>>>> aa163aad
		return
	}

	go func() {
<<<<<<< HEAD
		ticker := time.NewTicker(dp.ApplyDataPlaneInterval)
=======
		ticker := time.NewTicker(dp.ApplyInterval)
>>>>>>> aa163aad
		defer ticker.Stop()

		for {
			select {
			case <-dp.stopChannel:
				return
			case <-ticker.C:
<<<<<<< HEAD
				dp.applyDataPlaneNow(applyIfNeeded, applyContextBackground)
=======
				dp.applyInfo.Lock()
				numBatches := dp.applyInfo.numBatches
				dp.applyInfo.Unlock()
				if numBatches == 0 {
					continue
				}

				if err := dp.applyDataPlaneNow(contextBackground); err != nil {
					klog.Errorf("[DataPlane] failed to apply dataplane in background: %v", err)
					metrics.SendErrorLogAndMetric(util.DaemonDataplaneID, "[DataPlane] failed to apply dataplane in background: %v", err)
				}
>>>>>>> aa163aad
			}
		}
	}()
}

func (dp *DataPlane) GetIPSet(setName string) *ipsets.IPSet {
	return dp.ipsetMgr.GetIPSet(setName)
}

// CreateIPSets takes in a set object and updates local cache with this set
func (dp *DataPlane) CreateIPSets(setMetadata []*ipsets.IPSetMetadata) {
	dp.ipsetMgr.CreateIPSets(setMetadata)
}

// DeleteSet checks for members and references of the given "set" type ipset
// if not used then will delete it from cache
func (dp *DataPlane) DeleteIPSet(setMetadata *ipsets.IPSetMetadata, forceDelete util.DeleteOption) {
	dp.ipsetMgr.DeleteIPSet(setMetadata.GetPrefixName(), forceDelete)
}

// AddToSets takes in a list of IPSet names along with IP member
// and then updates it local cache
func (dp *DataPlane) AddToSets(setNames []*ipsets.IPSetMetadata, podMetadata *PodMetadata) error {
	err := dp.ipsetMgr.AddToSets(setNames, podMetadata.PodIP, podMetadata.PodKey)
	if err != nil {
		return fmt.Errorf("[DataPlane] error while adding to set: %w", err)
	}

	if dp.shouldUpdatePod() && podMetadata.NodeName == dp.nodeName {
		klog.Infof("[DataPlane] Updating Sets to Add for pod key %s", podMetadata.PodKey)

		// lock updatePodCache while reading/modifying or setting the updatePod in the cache
		dp.updatePodCache.Lock()
		defer dp.updatePodCache.Unlock()

		updatePod := dp.updatePodCache.enqueue(podMetadata)
		updatePod.updateIPSetsToAdd(setNames)
	}

	return nil
}

// RemoveFromSets takes in list of setnames from which a given IP member should be
// removed and will update the local cache
func (dp *DataPlane) RemoveFromSets(setNames []*ipsets.IPSetMetadata, podMetadata *PodMetadata) error {
	err := dp.ipsetMgr.RemoveFromSets(setNames, podMetadata.PodIP, podMetadata.PodKey)
	if err != nil {
		return fmt.Errorf("[DataPlane] error while removing from set: %w", err)
	}

	if dp.shouldUpdatePod() && podMetadata.NodeName == dp.nodeName {
		klog.Infof("[DataPlane] Updating Sets to Remove for pod key %s", podMetadata.PodKey)

		// lock updatePodCache while reading/modifying or setting the updatePod in the cache
		dp.updatePodCache.Lock()
		defer dp.updatePodCache.Unlock()

		updatePod := dp.updatePodCache.enqueue(podMetadata)
		updatePod.updateIPSetsToRemove(setNames)
	}

	return nil
}

// AddToLists takes a list name and list of sets which are to be added as members
// to given list
func (dp *DataPlane) AddToLists(listName, setNames []*ipsets.IPSetMetadata) error {
	err := dp.ipsetMgr.AddToLists(listName, setNames)
	if err != nil {
		return fmt.Errorf("[DataPlane] error while adding to list: %w", err)
	}
	return nil
}

// RemoveFromList takes a list name and list of sets which are to be removed as members
// to given list
func (dp *DataPlane) RemoveFromList(listName *ipsets.IPSetMetadata, setNames []*ipsets.IPSetMetadata) error {
	err := dp.ipsetMgr.RemoveFromList(listName, setNames)
	if err != nil {
		return fmt.Errorf("[DataPlane] error while removing from list: %w", err)
	}
	return nil
}

// ApplyDataPlane all the IPSet operations just update cache and update a dirty ipset structure,
// they do not change apply changes into dataplane. This function needs to be called at the
// end of IPSet operations of a given controller event, it will check for the dirty ipset list
// and accordingly makes changes in dataplane. This function helps emulate a single call to
// dataplane instead of multiple ipset operations calls ipset operations calls to dataplane
func (dp *DataPlane) ApplyDataPlane() error {
<<<<<<< HEAD
	if !dp.shouldApplyDataPlaneInBackground() {
		return dp.applyDataPlaneNow(applyAlways, applyContextApplyDP)
	}

	dp.applyCounter.Lock()
	dp.applyCounter.count++
	newCount := dp.applyCounter.count
	atMaximum := dp.applyCounter.count >= dp.ApplyDataPlaneMaxCount
	dp.applyCounter.Unlock()

	klog.Infof("[DataPlane] [ApplyDataPlane] new apply count: %d", newCount)
	if atMaximum {
		klog.Infof("[DataPlane] [ApplyDataPlane] applying now since max count reached")
		return dp.applyDataPlaneNow(applyIfNeeded, applyContextApplyDP)
	}
	return nil
}

func (dp *DataPlane) applyDataPlaneNow(checkApplyCount bool, context string) error {
	if dp.shouldApplyDataPlaneInBackground() {
		dp.applyCounter.Lock()
		currentCount := dp.applyCounter.count
		dp.applyCounter.Unlock()

		if checkApplyCount && currentCount == 0 {
			return nil
		}
	}

=======
	if dp.applyInBackground {
		return dp.incrementBatchAndApplyIfNeeded(contextApplyDP)
	}

	return dp.applyDataPlaneNow(contextApplyDP)
}

func (dp *DataPlane) incrementBatchAndApplyIfNeeded(context string) error {
	dp.applyInfo.Lock()
	dp.applyInfo.numBatches++
	newCount := dp.applyInfo.numBatches
	dp.applyInfo.Unlock()

	klog.Infof("[DataPlane] [%s] new batch count: %d", context, newCount)

	if newCount >= dp.ApplyMaxBatches {
		klog.Infof("[DataPlane] [%s] applying now since reached maximum batch count: %d", context, newCount)
		return dp.applyDataPlaneNow(context)
	}

	return nil
}

func (dp *DataPlane) applyDataPlaneNow(context string) error {
>>>>>>> aa163aad
	klog.Infof("[DataPlane] [ApplyDataPlane] [%s] starting to apply ipsets", context)
	err := dp.ipsetMgr.ApplyIPSets()
	if err != nil {
		return fmt.Errorf("[DataPlane] [%s] error while applying IPSets: %w", context, err)
	}
	klog.Infof("[DataPlane] [ApplyDataPlane] [%s] finished applying ipsets", context)

	if dp.applyInBackground {
		dp.applyInfo.Lock()
		dp.applyInfo.numBatches = 0
		dp.applyInfo.Unlock()
	}
	klog.Infof("[DataPlane] [ApplyDataPlane] [%s] finished applying ipsets", context)

	if dp.shouldApplyDataPlaneInBackground() {
		dp.applyCounter.Lock()
		dp.applyCounter.count = 0
		dp.applyCounter.Unlock()
	}

	// NOTE: ideally we won't refresh Pod Endpoints if the updatePodCache is empty
	if dp.shouldUpdatePod() {
		// do not refresh endpoints if the updatePodCache is empty
		dp.updatePodCache.Lock()
		if dp.updatePodCache.isEmpty() {
			dp.updatePodCache.Unlock()
			return nil
		}
		dp.updatePodCache.Unlock()

		klog.Infof("[DataPlane] [ApplyDataPlane] [%s] refreshing endpoints before updating pods", context)

		err := dp.refreshPodEndpoints()
		if err != nil {
			metrics.SendErrorLogAndMetric(util.DaemonDataplaneID, "[DataPlane] failed to refresh endpoints while updating pods. err: [%s]", err.Error())
			// return as success since this can be retried irrespective of other operations
			return nil
		}

		klog.Infof("[DataPlane] [ApplyDataPlane] [%s] refreshed endpoints", context)

		// lock updatePodCache while driving goal state to kernel
		// prevents another ApplyDataplane call from updating the same pods
		dp.updatePodCache.Lock()
		defer dp.updatePodCache.Unlock()

		klog.Infof("[DataPlane] [ApplyDataPlane] [%s] starting to update pods", context)
<<<<<<< HEAD

		for podKey, pod := range dp.updatePodCache.cache {
			err := dp.updatePod(pod)
			if err != nil {
=======
		for !dp.updatePodCache.isEmpty() {
			pod := dp.updatePodCache.dequeue()
			if pod == nil {
				// should never happen because of isEmpty check above and lock on updatePodCache
				metrics.SendErrorLogAndMetric(util.DaemonDataplaneID, "[DataPlane] failed to dequeue pod while applying the dataplane")
				// break to avoid infinite loop (something weird happened since isEmpty returned false above)
				break
			}

			if err := dp.updatePod(pod); err != nil {
>>>>>>> aa163aad
				// move on to the next and later return as success since this can be retried irrespective of other operations
				metrics.SendErrorLogAndMetric(util.DaemonDataplaneID, "failed to update pod while applying the dataplane. key: [%s], err: [%s]", pod.PodKey, err.Error())
				dp.updatePodCache.requeue(pod)
				continue
			}
		}

		klog.Infof("[DataPlane] [ApplyDataPlane] [%s] finished updating pods", context)
	}
	return nil
}

// AddPolicy takes in a translated NPMNetworkPolicy object and applies on dataplane
func (dp *DataPlane) AddPolicy(policy *policies.NPMNetworkPolicy) error {
	klog.Infof("[DataPlane] Add Policy called for %s", policy.PolicyKey)

	// Create and add references for Selector IPSets first
	err := dp.createIPSetsAndReferences(policy.AllPodSelectorIPSets(), policy.PolicyKey, ipsets.SelectorType)
	if err != nil {
		klog.Infof("[DataPlane] error while adding Selector IPSet references: %s", err.Error())
		return fmt.Errorf("[DataPlane] error while adding Selector IPSet references: %w", err)
	}

	// Create and add references for Rule IPSets
	err = dp.createIPSetsAndReferences(policy.RuleIPSets, policy.PolicyKey, ipsets.NetPolType)
	if err != nil {
		klog.Infof("[DataPlane] error while adding Rule IPSet references: %s", err.Error())
		return fmt.Errorf("[DataPlane] error while adding Rule IPSet references: %w", err)
	}

<<<<<<< HEAD
	endpointList, err := dp.getEndpointsToApplyPolicy(policy)
	if err != nil {
		return fmt.Errorf("[DataPlane] error while getting endpoints to apply policy: %w", err)
	}

	// pMgr.AddPolicy() will not touch the kernel in Windows when there are no endpoints to apply on
	if !util.IsWindowsDP() || len(endpointList) > 0 {
		// NOTE: if apply dataplane succeeds, but another area fails, then currently,
		// netpol controller won't cache the netpol, and the IPSets applied will remain in the kernel since they will have a netpol reference
		err = dp.applyDataPlaneNow(applyAlways, applyContextNetPol)
		if err != nil {
			return fmt.Errorf("[DataPlane] error while applying dataplane: %w", err)
		}
=======
	err = dp.applyDataPlaneNow(contextAddNetPol)
	if err != nil {
		return err
	}

	endpointList, err := dp.getEndpointsToApplyPolicy(policy)
	if err != nil {
		return fmt.Errorf("[DataPlane] error while getting endpoints to apply policy after applying dataplane: %w", err)
>>>>>>> aa163aad
	}

	err = dp.policyMgr.AddPolicy(policy, endpointList)
	if err != nil {
		return fmt.Errorf("[DataPlane] error while adding policy: %w", err)
	}
	return nil
}

// RemovePolicy takes in network policyKey (namespace/name of network policy) and removes it from dataplane and cache
func (dp *DataPlane) RemovePolicy(policyKey string) error {
	klog.Infof("[DataPlane] Remove Policy called for %s", policyKey)
	// because policy Manager will remove from policy from cache
	// keep a local copy to remove references for ipsets
	policy, ok := dp.policyMgr.GetPolicy(policyKey)
	endpoints := make(map[string]string, len(policy.PodEndpoints))

	for podIP, endpointID := range policy.PodEndpoints {
		endpoints[podIP] = endpointID
	}

	if !ok {
		klog.Infof("[DataPlane] Policy %s is not found. Might been deleted already", policyKey)
		return nil
	}

	// Use the endpoint list saved in cache for this network policy to remove
	err := dp.policyMgr.RemovePolicy(policy.PolicyKey)
	if err != nil {
		return fmt.Errorf("[DataPlane] error while removing policy: %w", err)
	}

	if dp.shouldUpdatePod() {

		dp.endpointCache.Lock()

		for podIP := range endpoints {
			// if the endpoint is not in the policy's endpoint list, delete policy reference from cache
			if _, ok := policy.PodEndpoints[podIP]; !ok {
				// check if the endpoint is in the cache
				if endpoint, ok := dp.endpointCache.cache[podIP]; ok {
					delete(endpoint.netPolReference, policyKey)
				}
			}
		}

		dp.endpointCache.Unlock()

	}

	// Remove references for Rule IPSets first
	err = dp.deleteIPSetsAndReferences(policy.RuleIPSets, policy.PolicyKey, ipsets.NetPolType)
	if err != nil {
		return err
	}

	// Remove references for Selector IPSets
	err = dp.deleteIPSetsAndReferences(policy.AllPodSelectorIPSets(), policy.PolicyKey, ipsets.SelectorType)
	if err != nil {
		return err
	}

<<<<<<< HEAD
	err = dp.applyDataPlaneNow(applyAlways, applyContextNetPol)
	if err != nil {
		return fmt.Errorf("[DataPlane] error while applying dataplane: %w", err)
	}

	return nil
=======
	return dp.applyDataPlaneNow(contextApplyDP)
>>>>>>> aa163aad
}

// UpdatePolicy takes in updated policy object, calculates the delta and applies changes
// onto dataplane accordingly
func (dp *DataPlane) UpdatePolicy(policy *policies.NPMNetworkPolicy) error {
	klog.Infof("[DataPlane] Update Policy called for %s", policy.PolicyKey)
	ok := dp.policyMgr.PolicyExists(policy.PolicyKey)
	if !ok {
		klog.Infof("[DataPlane] Policy %s is not found.", policy.PolicyKey)
		return dp.AddPolicy(policy)
	}

	// TODO it would be ideal to calculate a diff of policies
	// and remove/apply only the delta of IPSets and policies

	// Taking the easy route here, delete existing policy
	err := dp.RemovePolicy(policy.PolicyKey)
	if err != nil {
		return fmt.Errorf("[DataPlane] error while updating policy: %w", err)
	}
	// and add the new updated policy
	err = dp.AddPolicy(policy)
	if err != nil {
		return fmt.Errorf("[DataPlane] error while updating policy: %w", err)
	}
	return nil
}

func (dp *DataPlane) GetAllIPSets() map[string]string {
	return dp.ipsetMgr.GetAllIPSets()
}

// GetAllPolicies is deprecated and only used in the goalstateprocessor, which is deprecated
func (dp *DataPlane) GetAllPolicies() []string {
	return nil
}

func (dp *DataPlane) createIPSetsAndReferences(sets []*ipsets.TranslatedIPSet, netpolName string, referenceType ipsets.ReferenceType) error {
	// Create IPSets first along with reference updates
	npmErrorString := npmerrors.AddSelectorReference
	if referenceType == ipsets.NetPolType {
		npmErrorString = npmerrors.AddNetPolReference
	}
	for _, set := range sets {
		dp.ipsetMgr.CreateIPSets([]*ipsets.IPSetMetadata{set.Metadata})
		err := dp.ipsetMgr.AddReference(set.Metadata, netpolName, referenceType)
		if err != nil {
			return npmerrors.Errorf(npmErrorString, false, fmt.Sprintf("[DataPlane] failed to add reference with err: %s", err.Error()))
		}
	}

	// Check if any list sets are provided with members to add
	for _, set := range sets {
		// Check if any CIDR block IPSets needs to be applied
		setType := set.Metadata.Type
		if setType == ipsets.CIDRBlocks {
			// ipblock can have either cidr (CIDR in IPBlock) or "cidr + " " (space) + nomatch" (Except in IPBlock)
			// (TODO) need to revise it for windows
			for _, ipblock := range set.Members {
				err := dp.ipsetMgr.AddToSets([]*ipsets.IPSetMetadata{set.Metadata}, ipblock, "")
				if err != nil {
					return npmerrors.Errorf(npmErrorString, false, fmt.Sprintf("[DataPlane] failed to AddToSet in addIPSetReferences with err: %s", err.Error()))
				}
			}
		} else if setType == ipsets.NestedLabelOfPod && len(set.Members) > 0 {
			// Check if any 2nd level IPSets are generated by Controller with members
			// Apply members to the list set
			err := dp.ipsetMgr.AddToLists([]*ipsets.IPSetMetadata{set.Metadata}, ipsets.GetMembersOfTranslatedSets(set.Members))
			if err != nil {
				return npmerrors.Errorf(npmErrorString, false, fmt.Sprintf("[DataPlane] failed to AddToList in addIPSetReferences with err: %s", err.Error()))
			}
		}
	}

	return nil
}

func (dp *DataPlane) deleteIPSetsAndReferences(sets []*ipsets.TranslatedIPSet, netpolName string, referenceType ipsets.ReferenceType) error {
	for _, set := range sets {
		prefixName := set.Metadata.GetPrefixName()
		if err := dp.ipsetMgr.DeleteReference(prefixName, netpolName, referenceType); err != nil {
			// with current implementation of DeleteReference(), err will be ipsets.ErrSetDoesNotExist
			klog.Infof("[DataPlane] ignoring delete reference on non-existent set. ipset: %s. netpol: %s. referenceType: %s", prefixName, netpolName, referenceType)
		}
	}

	npmErrorString := npmerrors.DeleteSelectorReference
	if referenceType == ipsets.NetPolType {
		npmErrorString = npmerrors.DeleteNetPolReference
	}

	// Check if any list sets are provided with members to delete
	// NOTE: every translated member will be deleted, even if the member is part of the same set in another policy
	// see the definition of TranslatedIPSet for how to avoid this situation
	for _, set := range sets {
		// Check if any CIDR block IPSets needs to be applied
		setType := set.Metadata.Type
		if setType == ipsets.CIDRBlocks {
			// ipblock can have either cidr (CIDR in IPBlock) or "cidr + " " (space) + nomatch" (Except in IPBlock)
			// (TODO) need to revise it for windows
			for _, ipblock := range set.Members {
				err := dp.ipsetMgr.RemoveFromSets([]*ipsets.IPSetMetadata{set.Metadata}, ipblock, "")
				if err != nil {
					return npmerrors.Errorf(npmErrorString, false, fmt.Sprintf("[DataPlane] failed to RemoveFromSet in deleteIPSetReferences with err: %s", err.Error()))
				}
			}
		} else if set.Metadata.GetSetKind() == ipsets.ListSet && len(set.Members) > 0 {
			// Delete if any 2nd level IPSets are generated by Controller with members
			err := dp.ipsetMgr.RemoveFromList(set.Metadata, ipsets.GetMembersOfTranslatedSets(set.Members))
			if err != nil {
				return npmerrors.Errorf(npmErrorString, false, fmt.Sprintf("[DataPlane] failed to RemoveFromList in deleteIPSetReferences with err: %s", err.Error()))
			}
		}

		// Try to delete these IPSets
		dp.ipsetMgr.DeleteIPSet(set.Metadata.GetPrefixName(), false)
	}
	return nil
}

func (dp *DataPlane) shouldApplyDataPlaneInBackground() bool {
	return util.IsWindowsDP() && dp.ApplyDataPlaneMaxCount > 0 && dp.ApplyDataPlaneInterval > 0
}<|MERGE_RESOLUTION|>--- conflicted
+++ resolved
@@ -18,14 +18,6 @@
 const (
 	reconcileDuration = time.Duration(5 * time.Minute)
 
-<<<<<<< HEAD
-	applyIfNeeded          = true
-	applyAlways            = false
-	applyContextBackground = "APPLY-FROM-BACKGROUND"
-	applyContextApplyDP    = "APPLY-FROM-APPLYDP"
-	applyContextNetPol     = "APPLY-FROM-NETPOL"
-)
-=======
 	contextBackground = "BACKGROUND"
 	contextApplyDP    = "APPLY-DP"
 	contextAddNetPol  = "ADD-NETPOL"
@@ -33,20 +25,14 @@
 )
 
 var ErrInvalidApplyConfig = errors.New("invalid apply config")
->>>>>>> aa163aad
 
 type PolicyMode string
 
 // TODO put NodeName in Config?
 type Config struct {
-<<<<<<< HEAD
-	ApplyDataPlaneMaxCount int
-	ApplyDataPlaneInterval time.Duration
-=======
 	ApplyInBackground bool
 	ApplyMaxBatches   int
 	ApplyInterval     time.Duration
->>>>>>> aa163aad
 	*ipsets.IPSetManagerCfg
 	*policies.PolicyManagerCfg
 }
@@ -60,15 +46,9 @@
 	return &endpointCache{cache: make(map[string]*npmEndpoint)}
 }
 
-<<<<<<< HEAD
-type applyCounter struct {
-	sync.Mutex
-	count int
-=======
 type applyInfo struct {
 	sync.Mutex
 	numBatches int
->>>>>>> aa163aad
 }
 
 type DataPlane struct {
@@ -83,12 +63,8 @@
 	endpointCache  *endpointCache
 	ioShim         *common.IOShim
 	updatePodCache *updatePodCache
-<<<<<<< HEAD
-	applyCounter   *applyCounter
-=======
 	endpointQuery  *endpointQuery
 	applyInfo      *applyInfo
->>>>>>> aa163aad
 	stopChannel    <-chan struct{}
 }
 
@@ -100,17 +76,6 @@
 	}
 
 	dp := &DataPlane{
-<<<<<<< HEAD
-		Config:         cfg,
-		policyMgr:      policies.NewPolicyManager(ioShim, cfg.PolicyManagerCfg),
-		ipsetMgr:       ipsets.NewIPSetManager(cfg.IPSetManagerCfg, ioShim),
-		endpointCache:  newEndpointCache(),
-		nodeName:       nodeName,
-		ioShim:         ioShim,
-		updatePodCache: newUpdatePodCache(),
-		applyCounter:   &applyCounter{},
-		stopChannel:    stopChannel,
-=======
 		Config:    cfg,
 		policyMgr: policies.NewPolicyManager(ioShim, cfg.PolicyManagerCfg),
 		ipsetMgr:  ipsets.NewIPSetManager(cfg.IPSetManagerCfg, ioShim),
@@ -140,7 +105,6 @@
 		}
 	} else {
 		klog.Info("[DataPlane] dataplane configured to NOT apply in background")
->>>>>>> aa163aad
 	}
 
 	if dp.shouldApplyDataPlaneInBackground() {
@@ -187,20 +151,12 @@
 		}
 	}()
 
-<<<<<<< HEAD
-	if !dp.shouldApplyDataPlaneInBackground() {
-=======
 	if !dp.applyInBackground {
->>>>>>> aa163aad
 		return
 	}
 
 	go func() {
-<<<<<<< HEAD
-		ticker := time.NewTicker(dp.ApplyDataPlaneInterval)
-=======
 		ticker := time.NewTicker(dp.ApplyInterval)
->>>>>>> aa163aad
 		defer ticker.Stop()
 
 		for {
@@ -208,9 +164,6 @@
 			case <-dp.stopChannel:
 				return
 			case <-ticker.C:
-<<<<<<< HEAD
-				dp.applyDataPlaneNow(applyIfNeeded, applyContextBackground)
-=======
 				dp.applyInfo.Lock()
 				numBatches := dp.applyInfo.numBatches
 				dp.applyInfo.Unlock()
@@ -222,7 +175,6 @@
 					klog.Errorf("[DataPlane] failed to apply dataplane in background: %v", err)
 					metrics.SendErrorLogAndMetric(util.DaemonDataplaneID, "[DataPlane] failed to apply dataplane in background: %v", err)
 				}
->>>>>>> aa163aad
 			}
 		}
 	}()
@@ -313,37 +265,6 @@
 // and accordingly makes changes in dataplane. This function helps emulate a single call to
 // dataplane instead of multiple ipset operations calls ipset operations calls to dataplane
 func (dp *DataPlane) ApplyDataPlane() error {
-<<<<<<< HEAD
-	if !dp.shouldApplyDataPlaneInBackground() {
-		return dp.applyDataPlaneNow(applyAlways, applyContextApplyDP)
-	}
-
-	dp.applyCounter.Lock()
-	dp.applyCounter.count++
-	newCount := dp.applyCounter.count
-	atMaximum := dp.applyCounter.count >= dp.ApplyDataPlaneMaxCount
-	dp.applyCounter.Unlock()
-
-	klog.Infof("[DataPlane] [ApplyDataPlane] new apply count: %d", newCount)
-	if atMaximum {
-		klog.Infof("[DataPlane] [ApplyDataPlane] applying now since max count reached")
-		return dp.applyDataPlaneNow(applyIfNeeded, applyContextApplyDP)
-	}
-	return nil
-}
-
-func (dp *DataPlane) applyDataPlaneNow(checkApplyCount bool, context string) error {
-	if dp.shouldApplyDataPlaneInBackground() {
-		dp.applyCounter.Lock()
-		currentCount := dp.applyCounter.count
-		dp.applyCounter.Unlock()
-
-		if checkApplyCount && currentCount == 0 {
-			return nil
-		}
-	}
-
-=======
 	if dp.applyInBackground {
 		return dp.incrementBatchAndApplyIfNeeded(contextApplyDP)
 	}
@@ -368,7 +289,6 @@
 }
 
 func (dp *DataPlane) applyDataPlaneNow(context string) error {
->>>>>>> aa163aad
 	klog.Infof("[DataPlane] [ApplyDataPlane] [%s] starting to apply ipsets", context)
 	err := dp.ipsetMgr.ApplyIPSets()
 	if err != nil {
@@ -416,12 +336,6 @@
 		defer dp.updatePodCache.Unlock()
 
 		klog.Infof("[DataPlane] [ApplyDataPlane] [%s] starting to update pods", context)
-<<<<<<< HEAD
-
-		for podKey, pod := range dp.updatePodCache.cache {
-			err := dp.updatePod(pod)
-			if err != nil {
-=======
 		for !dp.updatePodCache.isEmpty() {
 			pod := dp.updatePodCache.dequeue()
 			if pod == nil {
@@ -432,7 +346,6 @@
 			}
 
 			if err := dp.updatePod(pod); err != nil {
->>>>>>> aa163aad
 				// move on to the next and later return as success since this can be retried irrespective of other operations
 				metrics.SendErrorLogAndMetric(util.DaemonDataplaneID, "failed to update pod while applying the dataplane. key: [%s], err: [%s]", pod.PodKey, err.Error())
 				dp.updatePodCache.requeue(pod)
@@ -463,30 +376,14 @@
 		return fmt.Errorf("[DataPlane] error while adding Rule IPSet references: %w", err)
 	}
 
-<<<<<<< HEAD
+	err = dp.applyDataPlaneNow(contextAddNetPol)
+	if err != nil {
+		return err
+	}
+
 	endpointList, err := dp.getEndpointsToApplyPolicy(policy)
 	if err != nil {
-		return fmt.Errorf("[DataPlane] error while getting endpoints to apply policy: %w", err)
-	}
-
-	// pMgr.AddPolicy() will not touch the kernel in Windows when there are no endpoints to apply on
-	if !util.IsWindowsDP() || len(endpointList) > 0 {
-		// NOTE: if apply dataplane succeeds, but another area fails, then currently,
-		// netpol controller won't cache the netpol, and the IPSets applied will remain in the kernel since they will have a netpol reference
-		err = dp.applyDataPlaneNow(applyAlways, applyContextNetPol)
-		if err != nil {
-			return fmt.Errorf("[DataPlane] error while applying dataplane: %w", err)
-		}
-=======
-	err = dp.applyDataPlaneNow(contextAddNetPol)
-	if err != nil {
-		return err
-	}
-
-	endpointList, err := dp.getEndpointsToApplyPolicy(policy)
-	if err != nil {
 		return fmt.Errorf("[DataPlane] error while getting endpoints to apply policy after applying dataplane: %w", err)
->>>>>>> aa163aad
 	}
 
 	err = dp.policyMgr.AddPolicy(policy, endpointList)
@@ -549,16 +446,7 @@
 		return err
 	}
 
-<<<<<<< HEAD
-	err = dp.applyDataPlaneNow(applyAlways, applyContextNetPol)
-	if err != nil {
-		return fmt.Errorf("[DataPlane] error while applying dataplane: %w", err)
-	}
-
-	return nil
-=======
 	return dp.applyDataPlaneNow(contextApplyDP)
->>>>>>> aa163aad
 }
 
 // UpdatePolicy takes in updated policy object, calculates the delta and applies changes
