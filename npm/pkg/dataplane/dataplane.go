--- conflicted
+++ resolved
@@ -370,32 +370,4 @@
 		dp.ipsetMgr.DeleteIPSet(set.Metadata.GetPrefixName())
 	}
 	return nil
-<<<<<<< HEAD
-=======
-}
-
-// TODO: This is an adhoc approach for linux, but need to refactor data structure for better management.
-func validateIPBlock(ipblock string) error {
-	// TODO: This is fragile code with strong dependency with " "(space).
-	// onlyCidr has only cidr without "space" and "nomatch" in case except ipblock to validate cidr format.
-	onlyCidr := strings.Split(ipblock, " ")[0]
-	_, _, err := net.ParseCIDR(onlyCidr)
-	if err != nil {
-		metrics.SendErrorLogAndMetric(util.IpsmID, "error: failed to parse CIDR: %s", err.Error())
-		return npmerrors.SimpleErrorWrapper("failed to parse CIDR", err)
-	}
-	return nil
-}
-
-func getMembersOfTranslatedSets(members []string) []*ipsets.IPSetMetadata {
-	memberList := make([]*ipsets.IPSetMetadata, len(members))
-	i := 0
-	for _, setName := range members {
-		// translate engine only returns KeyValueLabelOfPod as member
-		memberSet := ipsets.NewIPSetMetadata(setName, ipsets.KeyValueLabelOfPod)
-		memberList[i] = memberSet
-		i++
-	}
-	return memberList
->>>>>>> 1ea2f5a7
 }