--- conflicted
+++ resolved
@@ -23,13 +23,12 @@
 	testSerialCases(t, basicTests())
 }
 
-<<<<<<< HEAD
 func TestPodEndpointAssignment(t *testing.T) {
 	testSerialCases(t, updatePodTests())
-=======
+}
+
 func TestCapzCalico(t *testing.T) {
 	testSerialCases(t, capzCalicoTests())
->>>>>>> 2832b503
 }
 
 func TestAllMultiJobCases(t *testing.T) {
@@ -37,20 +36,9 @@
 }
 
 func testSerialCases(t *testing.T, tests []*SerialTestCase) {
-<<<<<<< HEAD
 	for i, tt := range tests {
 		i := i
 		tt := tt
-		if tt.Description != "ignore Pod update if added then deleted before ApplyDP()" {
-			continue
-		}
-=======
-	fmt.Printf("tests: %+v\n", tests)
-	for i, tt := range tests {
-		i := i
-		tt := tt
-		klog.Infof("tt: %+v", tt)
->>>>>>> 2832b503
 		t.Run(tt.Description, func(t *testing.T) {
 			klog.Infof("tt in: %+v", tt)
 			t.Logf("beginning test #%d. Description: [%s]. Tags: %+v", i, tt.Description, tt.Tags)
@@ -79,7 +67,6 @@
 			}
 
 			dptestutils.VerifyHNSCache(t, hns, tt.ExpectedSetPolicies, tt.ExpectedEnpdointACLs)
-			require.FailNow(t, "done")
 		})
 	}
 }
