package dataplane

import (
	"fmt"
	"sync"
	"testing"
	"time"

	"github.com/Azure/azure-container-networking/common"
	"github.com/Azure/azure-container-networking/npm/metrics"
	"github.com/Azure/azure-container-networking/npm/pkg/dataplane/ipsets"
	dptestutils "github.com/Azure/azure-container-networking/npm/pkg/dataplane/testutils"
	"github.com/pkg/errors"
	"github.com/stretchr/testify/require"
)

const (
	defaultHNSLatency  = time.Duration(0)
	threadedHNSLatency = time.Duration(50 * time.Millisecond)
)

func TestMetrics(t *testing.T) {
<<<<<<< HEAD
=======
	metrics.InitializeWindowsMetrics()

>>>>>>> c10900e6
	cfg := defaultWindowsDPCfg
	hns := ipsets.GetHNSFake(t, cfg.NetworkName)
	hns.Delay = defaultHNSLatency
	io := common.NewMockIOShimWithFakeHNS(hns)
	dp, err := NewDataPlane(thisNode, io, cfg, nil)
	require.NoError(t, err, "failed to initialize dp")
	require.NotNil(t, dp, "failed to initialize dp (nil)")

	count, err := metrics.TotalGetNetworkLatencyCalls()
	require.Nil(t, err, "failed to get metric")
	require.Equal(t, 2, count, "should have gotten network twice")

	count, err = metrics.TotalGetNetworkFailures()
	require.Nil(t, err, "failed to get metric")
	require.Equal(t, 0, count, "should have failed to get network zero times")

	count, err = metrics.TotalListEndpointsLatencyCalls()
	require.Nil(t, err, "failed to get metric")
	require.Equal(t, 1, count, "should have listed endpoints once")

	err = dp.refreshPodEndpoints()
	require.Nil(t, err, "failed to refresh pod endpoints")

	count, err = metrics.TotalListEndpointsLatencyCalls()
	require.Nil(t, err, "failed to get metric")
	require.Equal(t, 2, count, "should have listed endpoints twice")

	count, err = metrics.TotalListEndpointsFailures()
	require.Nil(t, err, "failed to get metric")
	require.Equal(t, 0, count, "should have failed to list endpoints zero times")
}

func TestBasics(t *testing.T) {
	testSerialCases(t, basicTests(), 0)
}

func TestPodEndpointAssignment(t *testing.T) {
	testSerialCases(t, updatePodTests(), 0)
}

func TestCapzCalico(t *testing.T) {
	testSerialCases(t, capzCalicoTests(), 0)
}

func TestApplyInBackground(t *testing.T) {
	testSerialCases(t, applyInBackgroundTests(), time.Duration(200*time.Millisecond))
}

func TestRemoteEndpoints(t *testing.T) {
	testSerialCases(t, remoteEndpointTests(), 0)
}

func TestApplyInBackgroundBootupPhase(t *testing.T) {
	testSerialCases(t, applyInBackgroundBootupPhaseTests(), time.Duration(200*time.Millisecond))
}

func TestAllMultiJobCases(t *testing.T) {
	testMultiJobCases(t, getAllMultiJobTests(), 0)
}

func TestMultiJobApplyInBackground(t *testing.T) {
	testMultiJobCases(t, multiJobApplyInBackgroundTests(), time.Duration(1*time.Second))
}

func testSerialCases(t *testing.T, tests []*SerialTestCase, finalSleep time.Duration) {
	for i, tt := range tests {
		i := i
		tt := tt

		t.Run(tt.Description, func(t *testing.T) {
			t.Logf("beginning test #%d. Description: [%s]. Tags: %+v", i, tt.Description, tt.Tags)

			hns := ipsets.GetHNSFake(t, tt.DpCfg.NetworkName)
			hns.Delay = defaultHNSLatency
			io := common.NewMockIOShimWithFakeHNS(hns)
			for _, ep := range tt.InitialEndpoints {
				_, err := hns.CreateEndpoint(ep)
				require.Nil(t, err, "failed to create initial endpoint %+v", ep)
			}

			dp, err := NewDataPlane(thisNode, io, tt.DpCfg, nil)
			require.NoError(t, err, "failed to initialize dp")
			require.NotNil(t, dp, "failed to initialize dp (nil)")

			dp.RunPeriodicTasks()

			for j, a := range tt.Actions {
				var err error
				if a.HNSAction != nil {
					err = a.HNSAction.Do(hns)
				} else if a.DPAction != nil {
					err = a.DPAction.Do(dp)
				}

				require.Nil(t, err, "failed to run action %d", j)
			}

			time.Sleep(finalSleep)
			dptestutils.VerifyHNSCache(t, hns, tt.ExpectedSetPolicies, tt.ExpectedEnpdointACLs)
		})
	}
}

func testMultiJobCases(t *testing.T, tests []*MultiJobTestCase, finalSleep time.Duration) {
	for i, tt := range tests {
		i := i
		tt := tt

		t.Run(tt.Description, func(t *testing.T) {
			t.Logf("beginning test #%d. Description: [%s]. Tags: %+v", i, tt.Description, tt.Tags)

			hns := ipsets.GetHNSFake(t, tt.DpCfg.NetworkName)
			hns.Delay = threadedHNSLatency
			io := common.NewMockIOShimWithFakeHNS(hns)
			for _, ep := range tt.InitialEndpoints {
				_, err := hns.CreateEndpoint(ep)
				require.Nil(t, err, "failed to create initial endpoint %+v", ep)
			}

			// the dp is necessary for NPM tests
			dp, err := NewDataPlane(thisNode, io, tt.DpCfg, nil)
			require.NoError(t, err, "failed to initialize dp")

			dp.RunPeriodicTasks()

			backgroundErrors := make(chan error, len(tt.Jobs))
			wg := new(sync.WaitGroup)
			wg.Add(len(tt.Jobs))
			for jobName, job := range tt.Jobs {
				jobName := jobName
				job := job
				go func() {
					defer wg.Done()
					for k, a := range job {
						var err error
						if a.HNSAction != nil {
							err = a.HNSAction.Do(hns)
						} else if a.DPAction != nil {
							err = a.DPAction.Do(dp)
						}

						if err != nil {
							backgroundErrors <- errors.Wrapf(err, "failed to run action %d in job %s", k, jobName)
							break
						}
					}
				}()
			}

			time.Sleep(finalSleep)
			wg.Wait()
			close(backgroundErrors)
			if len(backgroundErrors) > 0 {
				errStrings := make([]string, 0)
				for err := range backgroundErrors {
					errStrings = append(errStrings, fmt.Sprintf("[%s]", err.Error()))
				}
				require.FailNow(t, "encountered errors in multi-job test: %+v", errStrings)
			}

			// just care about eventual consistency, so add extra applyDP e.g. in case finishBootupPhase() runs last
			require.NoError(t, dp.applyDataPlaneNow("UT FINAL APPLY"))
			dptestutils.VerifyHNSCache(t, hns, tt.ExpectedSetPolicies, tt.ExpectedEnpdointACLs)
		})
	}
}<|MERGE_RESOLUTION|>--- conflicted
+++ resolved
@@ -20,11 +20,8 @@
 )
 
 func TestMetrics(t *testing.T) {
-<<<<<<< HEAD
-=======
 	metrics.InitializeWindowsMetrics()
 
->>>>>>> c10900e6
 	cfg := defaultWindowsDPCfg
 	hns := ipsets.GetHNSFake(t, cfg.NetworkName)
 	hns.Delay = defaultHNSLatency
