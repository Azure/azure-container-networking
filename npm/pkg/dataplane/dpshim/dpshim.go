--- conflicted
+++ resolved
@@ -15,7 +15,6 @@
 	outChannel chan *protos.Events
 }
 
-<<<<<<< HEAD
 var ErrChannelUnset = errors.New("channel must be set")
 
 func NewDPSim(outChannel chan *protos.Events) (*DPShim, error) {
@@ -23,10 +22,6 @@
 		return nil, fmt.Errorf("out channel must be set: %w", ErrChannelUnset)
 	}
 	return &DPShim{outChannel: outChannel}, nil
-=======
-func NewDPShim(outChannel chan *protos.Events) *DPShim {
-	return &DPShim{outChannel: outChannel}
->>>>>>> 3d1e7399
 }
 
 func (dp *DPShim) InitializeDataPlane() error {
