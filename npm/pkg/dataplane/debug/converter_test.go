package debug

import (
	"reflect"
	"testing"

	controllersv1 "github.com/Azure/azure-container-networking/npm/pkg/controlplane/controllers/v1"
	NPMIPtable "github.com/Azure/azure-container-networking/npm/pkg/dataplane/iptables"
	"github.com/Azure/azure-container-networking/npm/pkg/dataplane/pb"
	"github.com/Azure/azure-container-networking/npm/util"
	"github.com/google/go-cmp/cmp"
)

func TestGetProtobufRulesFromIptableFile(t *testing.T) {
	c := &Converter{}
	_, err := c.GetProtobufRulesFromIptableFile(
		util.IptablesFilterTable,
		npmCacheFile,
		iptableSaveFile,
	)
	if err != nil {
<<<<<<< HEAD
		t.Errorf("error during TestGetJSONRulesFromIptable : %v", err)
=======
		t.Errorf("failed to test GetJSONRulesFromIptable : %v", err)
>>>>>>> 0ad7821b
	}
}

func TestGetProtobufRulesFromIptable(t *testing.T) {
	c := &Converter{}
	_, err := c.GetProtobufRulesFromIptable(
		util.IptablesFilterTable,
	)
	if err != nil {
		t.Errorf("error during TestGetJSONRulesFromIptable : %v", err)
	}
}

func TestNpmCacheFromFile(t *testing.T) {
	c := &Converter{}
	err := c.NpmCacheFromFile(npmCacheFile)
	if err != nil {
<<<<<<< HEAD
		t.Errorf("Failed to decode NPMCache from %v file : %v", npmCacheFile, err)
=======
		t.Errorf("Failed to decode NPMCache from %s file : %v", npmCacheFile, err)
>>>>>>> 0ad7821b
	}
}

func TestGetSetType(t *testing.T) {
	tests := map[string]struct {
		inputSetName string
		inputMapName string
		expected     pb.SetType
	}{
		"namespace": {
			inputSetName: "ns-testnamespace",
			inputMapName: "SetMap",
			expected:     pb.SetType_NAMESPACE,
		},
		"key value label of pod": {
			inputSetName: "app:frontend",
			inputMapName: "SetMap",
			expected:     pb.SetType_KEYVALUELABELOFPOD,
		},
		"nested label of pod": {
			inputSetName: "k1:v0:v1",
			inputMapName: "ListMap",
			expected:     pb.SetType_NESTEDLABELOFPOD,
		},
		"key label of namespace": {
			inputSetName: "all-namespaces",
			inputMapName: "ListMap",
			expected:     pb.SetType_KEYLABELOFNAMESPACE,
		},
		"namedports": {
			inputSetName: "namedport:serve-80",
			inputMapName: "SetMap",
			expected:     pb.SetType_NAMEDPORTS,
		},
		"key label of pod": {
			inputSetName: "k0",
			inputMapName: "SetMap",
			expected:     pb.SetType_KEYLABELOFPOD,
		},
		"key value label of namespace": {
			inputSetName: "ns-namespace:test0",
			inputMapName: "ListMap",
			expected:     pb.SetType_KEYVALUELABELOFNAMESPACE,
		},
		"CIDRBlock": {
			inputSetName: "k8s-example-policy-in-ns-default-0in",
			inputMapName: "SetMap",
			expected:     pb.SetType_CIDRBLOCKS,
		},
	}

	c := &Converter{}
	err := c.initConverterFile(npmCacheFile)
	if err != nil {
		t.Errorf("error during initilizing converter : %v", err)
	}

	for name, test := range tests {
		test := test
		t.Run(name, func(t *testing.T) {
			actualType := c.getSetType(test.inputSetName, test.inputMapName)
			diff := cmp.Diff(test.expected, actualType)
			if diff != "" {
				t.Fatalf(diff)
			}
		})
	}
}

func TestGetRulesFromChain(t *testing.T) {
	type test struct {
		input    *NPMIPtable.Chain
		expected []*pb.RuleResponse
	}

	iptableChainAllowed := &NPMIPtable.Chain{Rules: make([]*NPMIPtable.Rule, 0)}
	iptableChainNotAllowed := &NPMIPtable.Chain{Rules: make([]*NPMIPtable.Rule, 0)}

	m0 := &NPMIPtable.Module{
		Verb:           "set",
		OptionValueMap: map[string][]string{"match-set": {"azure-npm-2173871756", "dst"}},
	} // ns-testnamespace - NAMESPACE
	m1 := &NPMIPtable.Module{
		Verb:           "set",
		OptionValueMap: map[string][]string{"match-set": {"azure-npm-837532042", "dst"}},
	} // app:frontend - KEYVALUELABELOFPOD
	m2 := &NPMIPtable.Module{
		Verb:           "set",
		OptionValueMap: map[string][]string{"match-set": {"azure-npm-370790958", "dst"}},
	} // k1:v0:v1 - NESTEDLABELOFPOD
	m3 := &NPMIPtable.Module{
		Verb:           "set",
		OptionValueMap: map[string][]string{"match-set": {"azure-npm-530439631", "dst"}},
	} // all-namespaces - KEYLABELOFNAMESPACE
	m4 := &NPMIPtable.Module{
		Verb:           "set",
		OptionValueMap: map[string][]string{"match-set": {"azure-npm-3050895063", "dst,dst"}},
	} // namedport:serve-80 - NAMEDPORTS
	m5 := &NPMIPtable.Module{
		Verb:           "set",
		OptionValueMap: map[string][]string{"match-set": {"azure-npm-2537389870", "dst"}},
	} // k0 - KEYLABELOFPOD
	m6 := &NPMIPtable.Module{
		Verb:           "set",
		OptionValueMap: map[string][]string{"match-set": {"azure-npm-1217484542", "dst"}},
	} // ns-namespace:test0 - KEYVALUELABELOFNAMESPACE

	m7 := &NPMIPtable.Module{
		Verb:           "set",
		OptionValueMap: map[string][]string{"not-match-set": {"azure-npm-2173871756", "dst"}},
	} // ns-testnamespace - NAMESPACE
	m8 := &NPMIPtable.Module{
		Verb:           "set",
		OptionValueMap: map[string][]string{"not-match-set": {"azure-npm-837532042", "dst"}},
	} // app:frontend - KEYVALUELABELOFPOD
	m9 := &NPMIPtable.Module{
		Verb:           "set",
		OptionValueMap: map[string][]string{"not-match-set": {"azure-npm-370790958", "dst"}},
	} // k1:v0:v1 - NESTEDLABELOFPOD
	m10 := &NPMIPtable.Module{
		Verb:           "set",
		OptionValueMap: map[string][]string{"not-match-set": {"azure-npm-530439631", "dst"}},
	} // all-namespaces - KEYLABELOFNAMESPACE
	m11 := &NPMIPtable.Module{
		Verb:           "set",
		OptionValueMap: map[string][]string{"not-match-set": {"azure-npm-3050895063", "dst,dst"}},
	} // namedport:serve-80 - NAMEDPORTS
	m12 := &NPMIPtable.Module{
		Verb:           "set",
		OptionValueMap: map[string][]string{"not-match-set": {"azure-npm-2537389870", "dst"}},
	} // k0 - KEYLABELOFPOD
	m13 := &NPMIPtable.Module{
		Verb:           "set",
		OptionValueMap: map[string][]string{"not-match-set": {"azure-npm-1217484542", "dst"}},
	} // ns-namespace:test0 - KEYVALUELABELOFNAMESPACE

	m14 := &NPMIPtable.Module{
		Verb:           "tcp",
		OptionValueMap: map[string][]string{"dport": {"8000"}},
	}
	m15 := &NPMIPtable.Module{
		Verb:           "udp",
		OptionValueMap: map[string][]string{"sport": {"53"}},
	}

	s0 := &pb.RuleResponse_SetInfo{
		Type:          pb.SetType_NAMESPACE,
		Name:          "ns-testnamespace",
		HashedSetName: "azure-npm-2173871756",
		Included:      true,
	}
	s1 := &pb.RuleResponse_SetInfo{
		Type:          pb.SetType_KEYVALUELABELOFPOD,
		Name:          "app:frontend",
		HashedSetName: "azure-npm-837532042",
		Included:      true,
	}
	s2 := &pb.RuleResponse_SetInfo{
		Type:          pb.SetType_NESTEDLABELOFPOD,
		Name:          "k1:v0:v1",
		HashedSetName: "azure-npm-370790958",
		Included:      true,
	}
	s3 := &pb.RuleResponse_SetInfo{
		Type:          pb.SetType_KEYLABELOFNAMESPACE,
		Name:          "all-namespaces",
		HashedSetName: "azure-npm-530439631",
		Included:      true,
	}
	s4 := &pb.RuleResponse_SetInfo{
		Type:          pb.SetType_NAMEDPORTS,
		Name:          "namedport:serve-80",
		HashedSetName: "azure-npm-3050895063",
		Included:      true,
	}
	s5 := &pb.RuleResponse_SetInfo{
		Type:          pb.SetType_KEYLABELOFPOD,
		Name:          "k0",
		HashedSetName: "azure-npm-2537389870",
		Included:      true,
	}
	s6 := &pb.RuleResponse_SetInfo{
		Type:          pb.SetType_KEYVALUELABELOFNAMESPACE,
		Name:          "ns-namespace:test0",
		HashedSetName: "azure-npm-1217484542",
		Included:      true,
	}

	s7 := &pb.RuleResponse_SetInfo{
		Type:          pb.SetType_NAMESPACE,
		Name:          "ns-testnamespace",
		HashedSetName: "azure-npm-2173871756",
	}
	s8 := &pb.RuleResponse_SetInfo{
		Type:          pb.SetType_KEYVALUELABELOFPOD,
		Name:          "app:frontend",
		HashedSetName: "azure-npm-837532042",
	}
	s9 := &pb.RuleResponse_SetInfo{
		Type:          pb.SetType_NESTEDLABELOFPOD,
		Name:          "k1:v0:v1",
		HashedSetName: "azure-npm-370790958",
	}
	s10 := &pb.RuleResponse_SetInfo{
		Type:          pb.SetType_KEYLABELOFNAMESPACE,
		Name:          "all-namespaces",
		HashedSetName: "azure-npm-530439631",
	}
	s11 := &pb.RuleResponse_SetInfo{
		Type:          pb.SetType_NAMEDPORTS,
		Name:          "namedport:serve-80",
		HashedSetName: "azure-npm-3050895063",
	}
	s12 := &pb.RuleResponse_SetInfo{
		Type:          pb.SetType_KEYLABELOFPOD,
		Name:          "k0",
		HashedSetName: "azure-npm-2537389870",
	}
	s13 := &pb.RuleResponse_SetInfo{
		Type:          pb.SetType_KEYVALUELABELOFNAMESPACE,
		Name:          "ns-namespace:test0",
		HashedSetName: "azure-npm-1217484542",
	}

	modules := []*NPMIPtable.Module{m0, m1, m2, m3, m4, m5, m6, m7, m8, m9, m10, m11, m12, m13, m14, m15}
	dstList := []*pb.RuleResponse_SetInfo{s0, s1, s2, s3, s4, s5, s6, s7, s8, s9, s10, s11, s12, s13}

	r1 := &NPMIPtable.Rule{
		Protocol: "tcp",
		Target:   &NPMIPtable.Target{Name: "MARK", OptionValueMap: map[string][]string{"set-xmark": {"0x2000/0xffffffff"}}},
		Modules:  modules,
	}
	r2 := &NPMIPtable.Rule{
		Protocol: "",
		Target:   &NPMIPtable.Target{Name: "DROP", OptionValueMap: map[string][]string{}},
		Modules:  modules,
	}

	iptableChainAllowed.Rules = append(iptableChainAllowed.Rules, r1)
	iptableChainAllowed.Name = "AZURE-NPM-INGRESS-PORT"

	iptableChainNotAllowed.Rules = append(iptableChainNotAllowed.Rules, r2)
	iptableChainNotAllowed.Name = "AZURE-NPM-INGRESS-DROPS"

	expectedMarkRes := []*pb.RuleResponse{{
		Chain:         "AZURE-NPM-INGRESS-PORT",
		SrcList:       []*pb.RuleResponse_SetInfo{},
		DstList:       dstList,
		Protocol:      "tcp",
		DPort:         8000,
		SPort:         53,
		Allowed:       true,
		Direction:     pb.Direction_INGRESS,
		UnsortedIpset: map[string]string{"azure-npm-3050895063": "dst,dst"},
	}}

	expectedDropRes := []*pb.RuleResponse{{
		Chain:         "AZURE-NPM-INGRESS-DROPS",
		SrcList:       []*pb.RuleResponse_SetInfo{},
		DstList:       dstList,
		Protocol:      "",
		DPort:         8000,
		SPort:         53,
		Allowed:       false,
		Direction:     pb.Direction_INGRESS,
		UnsortedIpset: map[string]string{"azure-npm-3050895063": "dst,dst"},
	}}

	testCases := map[string]*test{
		"allowed rule":     {input: iptableChainAllowed, expected: expectedMarkRes},
		"not allowed rule": {input: iptableChainNotAllowed, expected: expectedDropRes},
	}

	c := &Converter{}
	err := c.initConverterFile(npmCacheFile)
	if err != nil {
		t.Errorf("error during initilizing converter : %v", err)
	}

	for name, test := range testCases {
		test := test
		t.Run(name, func(t *testing.T) {
			actuatlReponsesArr, err := c.getRulesFromChain(test.input)
			if err != nil {
				t.Errorf("error during get rules : %v", err)
			}
			if !reflect.DeepEqual(test.expected, actuatlReponsesArr) {
				t.Errorf("got '%+v', expected '%+v'", actuatlReponsesArr, test.expected)
			}
		})
	}
}

func TestGetModulesFromRule(t *testing.T) {
	m0 := &NPMIPtable.Module{
		Verb:           "set",
		OptionValueMap: map[string][]string{"match-set": {"azure-npm-2173871756", "dst"}},
	} // ns-testnamespace - NAMESPACE
	m1 := &NPMIPtable.Module{
		Verb:           "set",
		OptionValueMap: map[string][]string{"match-set": {"azure-npm-837532042", "dst"}},
	} // app:frontend - KEYVALUELABELOFPOD
	m2 := &NPMIPtable.Module{
		Verb:           "set",
		OptionValueMap: map[string][]string{"match-set": {"azure-npm-370790958", "dst"}},
	} // k1:v0:v1 - NESTEDLABELOFPOD
	m3 := &NPMIPtable.Module{
		Verb:           "set",
		OptionValueMap: map[string][]string{"match-set": {"azure-npm-530439631", "dst"}},
	} // all-namespaces - KEYLABELOFNAMESPACE
	m4 := &NPMIPtable.Module{
		Verb:           "set",
		OptionValueMap: map[string][]string{"match-set": {"azure-npm-3050895063", "dst,dst"}},
	} // namedport:serve-80 - NAMEDPORTS
	m5 := &NPMIPtable.Module{
		Verb:           "set",
		OptionValueMap: map[string][]string{"match-set": {"azure-npm-2537389870", "dst"}},
	} // k0 - KEYLABELOFPOD
	m6 := &NPMIPtable.Module{
		Verb:           "set",
		OptionValueMap: map[string][]string{"match-set": {"azure-npm-1217484542", "dst"}},
	} // ns-namespace:test0 - KEYVALUELABELOFNAMESPACE

	m7 := &NPMIPtable.Module{
		Verb:           "set",
		OptionValueMap: map[string][]string{"not-match-set": {"azure-npm-2173871756", "dst"}},
	} // ns-testnamespace - NAMESPACE
	m8 := &NPMIPtable.Module{
		Verb:           "set",
		OptionValueMap: map[string][]string{"not-match-set": {"azure-npm-837532042", "dst"}},
	} // app:frontend - KEYVALUELABELOFPOD
	m9 := &NPMIPtable.Module{
		Verb:           "set",
		OptionValueMap: map[string][]string{"not-match-set": {"azure-npm-370790958", "dst"}},
	} // k1:v0:v1 - NESTEDLABELOFPOD
	m10 := &NPMIPtable.Module{
		Verb:           "set",
		OptionValueMap: map[string][]string{"not-match-set": {"azure-npm-530439631", "dst"}},
	} // all-namespaces - KEYLABELOFNAMESPACE
	m11 := &NPMIPtable.Module{
		Verb:           "set",
		OptionValueMap: map[string][]string{"not-match-set": {"azure-npm-3050895063", "dst,dst"}},
	} // namedport:serve-80 - NAMEDPORTS
	m12 := &NPMIPtable.Module{
		Verb:           "set",
		OptionValueMap: map[string][]string{"not-match-set": {"azure-npm-2537389870", "dst"}},
	} // k0 - KEYLABELOFPOD
	m13 := &NPMIPtable.Module{
		Verb:           "set",
		OptionValueMap: map[string][]string{"not-match-set": {"azure-npm-1217484542", "dst"}},
	} // ns-namespace:test0 - KEYVALUELABELOFNAMESPACE

	m14 := &NPMIPtable.Module{
		Verb:           "tcp",
		OptionValueMap: map[string][]string{"dport": {"8000"}},
	}
	m15 := &NPMIPtable.Module{
		Verb:           "udp",
		OptionValueMap: map[string][]string{"sport": {"53"}},
	}

	s0 := &pb.RuleResponse_SetInfo{
		Type:          pb.SetType_NAMESPACE,
		Name:          "ns-testnamespace",
		HashedSetName: "azure-npm-2173871756",
		Included:      true,
	}
	s1 := &pb.RuleResponse_SetInfo{
		Type:          pb.SetType_KEYVALUELABELOFPOD,
		Name:          "app:frontend",
		HashedSetName: "azure-npm-837532042",
		Included:      true,
	}
	s2 := &pb.RuleResponse_SetInfo{
		Type:          pb.SetType_NESTEDLABELOFPOD,
		Name:          "k1:v0:v1",
		HashedSetName: "azure-npm-370790958",
		Included:      true,
	}
	s3 := &pb.RuleResponse_SetInfo{
		Type:          pb.SetType_KEYLABELOFNAMESPACE,
		Name:          "all-namespaces",
		HashedSetName: "azure-npm-530439631",
		Included:      true,
	}
	s4 := &pb.RuleResponse_SetInfo{
		Type:          pb.SetType_NAMEDPORTS,
		Name:          "namedport:serve-80",
		HashedSetName: "azure-npm-3050895063",
		Included:      true,
	}
	s5 := &pb.RuleResponse_SetInfo{
		Type:          pb.SetType_KEYLABELOFPOD,
		Name:          "k0",
		HashedSetName: "azure-npm-2537389870",
		Included:      true,
	}
	s6 := &pb.RuleResponse_SetInfo{
		Type:          pb.SetType_KEYVALUELABELOFNAMESPACE,
		Name:          "ns-namespace:test0",
		HashedSetName: "azure-npm-1217484542",
		Included:      true,
	}

	s7 := &pb.RuleResponse_SetInfo{
		Type:          pb.SetType_NAMESPACE,
		Name:          "ns-testnamespace",
		HashedSetName: "azure-npm-2173871756",
	}
	s8 := &pb.RuleResponse_SetInfo{
		Type:          pb.SetType_KEYVALUELABELOFPOD,
		Name:          "app:frontend",
		HashedSetName: "azure-npm-837532042",
	}
	s9 := &pb.RuleResponse_SetInfo{
		Type:          pb.SetType_NESTEDLABELOFPOD,
		Name:          "k1:v0:v1",
		HashedSetName: "azure-npm-370790958",
	}
	s10 := &pb.RuleResponse_SetInfo{
		Type:          pb.SetType_KEYLABELOFNAMESPACE,
		Name:          "all-namespaces",
		HashedSetName: "azure-npm-530439631",
	}
	s11 := &pb.RuleResponse_SetInfo{
		Type:          pb.SetType_NAMEDPORTS,
		Name:          "namedport:serve-80",
		HashedSetName: "azure-npm-3050895063",
	}
	s12 := &pb.RuleResponse_SetInfo{
		Type:          pb.SetType_KEYLABELOFPOD,
		Name:          "k0",
		HashedSetName: "azure-npm-2537389870",
	}
	s13 := &pb.RuleResponse_SetInfo{
		Type:          pb.SetType_KEYVALUELABELOFNAMESPACE,
		Name:          "ns-namespace:test0",
		HashedSetName: "azure-npm-1217484542",
	}

	modules := []*NPMIPtable.Module{m0, m1, m2, m3, m4, m5, m6, m7, m8, m9, m10, m11, m12, m13, m14, m15}
	dstList := []*pb.RuleResponse_SetInfo{s0, s1, s2, s3, s4, s5, s6, s7, s8, s9, s10, s11, s12, s13}

	expectedRuleResponse := &pb.RuleResponse{
		Chain:         "TEST",
		SrcList:       []*pb.RuleResponse_SetInfo{},
		DstList:       dstList,
		Protocol:      "",
		DPort:         8000,
		SPort:         53,
		Allowed:       true,
		Direction:     pb.Direction_INGRESS,
		UnsortedIpset: map[string]string{"azure-npm-3050895063": "dst,dst"},
	}

	actualRuleResponse := &pb.RuleResponse{
		Chain:     "TEST",
		Protocol:  "",
		Allowed:   true,
		Direction: pb.Direction_INGRESS,
	}

	c := &Converter{}
	err := c.initConverterFile(npmCacheFile)
	if err != nil {
		t.Errorf("error during initilizing converter : %v", err)
	}

	err = c.getModulesFromRule(modules, actualRuleResponse)
	if err != nil {
		t.Errorf("error during getNPMIPtable.ModulesFromRule : %v", err)
	}

	if !reflect.DeepEqual(expectedRuleResponse, actualRuleResponse) {
		t.Errorf("got '%+v', expected '%+v'", actualRuleResponse, expectedRuleResponse)
	}
}

func TestConverter_GetProtobufRulesFromIptable(t *testing.T) {
	type fields struct {
		ListMap        map[string]string
		SetMap         map[string]string
		AzureNPMChains map[string]bool
		NPMCache       *controllersv1.Cache
	}
	type args struct {
		tableName string
	}
	tests := []struct {
		name    string
		fields  fields
		args    args
		want    []*pb.RuleResponse
		wantErr bool
	}{
		// TODO: Add test cases.
	}
	for _, tt := range tests {
		t.Run(tt.name, func(t *testing.T) {
			c := &Converter{
				ListMap:        tt.fields.ListMap,
				SetMap:         tt.fields.SetMap,
				AzureNPMChains: tt.fields.AzureNPMChains,
				NPMCache:       tt.fields.NPMCache,
			}
			got, err := c.GetProtobufRulesFromIptable(tt.args.tableName)
			if (err != nil) != tt.wantErr {
				t.Errorf("Converter.GetProtobufRulesFromIptable() error = %v, wantErr %v", err, tt.wantErr)
				return
			}
			if !reflect.DeepEqual(got, tt.want) {
				t.Errorf("Converter.GetProtobufRulesFromIptable() = %v, want %v", got, tt.want)
			}
		})
	}
}<|MERGE_RESOLUTION|>--- conflicted
+++ resolved
@@ -19,11 +19,7 @@
 		iptableSaveFile,
 	)
 	if err != nil {
-<<<<<<< HEAD
-		t.Errorf("error during TestGetJSONRulesFromIptable : %v", err)
-=======
 		t.Errorf("failed to test GetJSONRulesFromIptable : %v", err)
->>>>>>> 0ad7821b
 	}
 }
 
@@ -41,11 +37,7 @@
 	c := &Converter{}
 	err := c.NpmCacheFromFile(npmCacheFile)
 	if err != nil {
-<<<<<<< HEAD
-		t.Errorf("Failed to decode NPMCache from %v file : %v", npmCacheFile, err)
-=======
 		t.Errorf("Failed to decode NPMCache from %s file : %v", npmCacheFile, err)
->>>>>>> 0ad7821b
 	}
 }
 
