--- conflicted
+++ resolved
@@ -14,21 +14,12 @@
 
 // tags
 const (
-<<<<<<< HEAD
 	podCrudTag           Tag = "pod-crud"
 	nsCrudTag            Tag = "namespace-crud"
 	netpolCrudTag        Tag = "netpol-crud"
 	reconcileTag         Tag = "reconcile"
 	calicoTag            Tag = "calico"
-	skipTestTag          Tag = "skip-test"
 	applyInBackgroundTag Tag = "apply-in-background"
-=======
-	podCrudTag    Tag = "pod-crud"
-	nsCrudTag     Tag = "namespace-crud"
-	netpolCrudTag Tag = "netpol-crud"
-	reconcileTag  Tag = "reconcile"
-	calicoTag     Tag = "calico"
->>>>>>> f48d9b82
 )
 
 const (
