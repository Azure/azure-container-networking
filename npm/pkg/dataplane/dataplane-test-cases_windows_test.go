package dataplane

import (
	"github.com/Azure/azure-container-networking/network/hnswrapper"
	"github.com/Azure/azure-container-networking/npm/pkg/dataplane/ipsets"
	"github.com/Azure/azure-container-networking/npm/pkg/dataplane/policies"
	dptestutils "github.com/Azure/azure-container-networking/npm/pkg/dataplane/testutils"
	"github.com/Microsoft/hcsshim/hcn"
	networkingv1 "k8s.io/api/networking/v1"
	metav1 "k8s.io/apimachinery/pkg/apis/meta/v1"
)

// tags
const (
	podCrudTag    Tag = "pod-crud"
	nsCrudTag     Tag = "namespace-crud"
	netpolCrudTag Tag = "netpol-crud"
<<<<<<< HEAD
	calicoTag     Tag = "calico"
=======
	reconcileTag  Tag = "reconcile"
>>>>>>> e8d91c9e
)

const (
	thisNode  = "this-node"
	otherNode = "other-node"

	ip1 = "10.0.0.1"
	ip2 = "10.0.0.2"

	endpoint1 = "test1"
	endpoint2 = "test2"
)

// IPSet constants
var (
	podK1Set   = ipsets.NewIPSetMetadata("k1", ipsets.KeyLabelOfPod)
	podK1V1Set = ipsets.NewIPSetMetadata("k1:v1", ipsets.KeyValueLabelOfPod)
	podK2Set   = ipsets.NewIPSetMetadata("k2", ipsets.KeyLabelOfPod)
	podK2V2Set = ipsets.NewIPSetMetadata("k2:v2", ipsets.KeyValueLabelOfPod)

	// emptySet is a member of a list if enabled in the dp Config
	// in Windows, this Config option is actually forced to be enabled in NewDataPlane()
	emptySet      = ipsets.NewIPSetMetadata("emptyhashset", ipsets.EmptyHashSet)
	allNamespaces = ipsets.NewIPSetMetadata("all-namespaces", ipsets.KeyLabelOfNamespace)
	nsXSet        = ipsets.NewIPSetMetadata("x", ipsets.Namespace)
	nsYSet        = ipsets.NewIPSetMetadata("y", ipsets.Namespace)

	nsK1Set   = ipsets.NewIPSetMetadata("k1", ipsets.KeyLabelOfNamespace)
	nsK1V1Set = ipsets.NewIPSetMetadata("k1:v1", ipsets.KeyValueLabelOfNamespace)
	nsK2Set   = ipsets.NewIPSetMetadata("k2", ipsets.KeyLabelOfNamespace)
	nsK2V2Set = ipsets.NewIPSetMetadata("k2:v2", ipsets.KeyValueLabelOfNamespace)
)

// DP Configs
var (
	defaultWindowsDPCfg = &Config{
		IPSetManagerCfg: &ipsets.IPSetManagerCfg{
			NetworkName:        "azure",
			IPSetMode:          ipsets.ApplyAllIPSets,
			AddEmptySetToLists: true,
		},
		PolicyManagerCfg: &policies.PolicyManagerCfg{
			PolicyMode: policies.IPSetPolicyMode,
		},
	}

	windowsCalicoDPCfg = &Config{
		IPSetManagerCfg: &ipsets.IPSetManagerCfg{
			NetworkName:        "Calico",
			IPSetMode:          ipsets.ApplyAllIPSets,
			AddEmptySetToLists: true,
		},
		PolicyManagerCfg: &policies.PolicyManagerCfg{
			PolicyMode: policies.IPSetPolicyMode,
		},
	}
)

func policyXBaseOnK1V1() *networkingv1.NetworkPolicy {
	return &networkingv1.NetworkPolicy{
		ObjectMeta: metav1.ObjectMeta{
			Name:      "base",
			Namespace: "x",
		},
		Spec: networkingv1.NetworkPolicySpec{
			PodSelector: metav1.LabelSelector{
				MatchLabels: map[string]string{
					"k1": "v1",
				},
			},
			Ingress: []networkingv1.NetworkPolicyIngressRule{
				{},
			},
			Egress: []networkingv1.NetworkPolicyEgressRule{
				{},
			},
			PolicyTypes: []networkingv1.PolicyType{
				networkingv1.PolicyTypeIngress,
				networkingv1.PolicyTypeEgress,
			},
		},
	}
}

func getAllSerialTests() []*SerialTestCase {
	return []*SerialTestCase{
		{
			Description: "pod created",
			Actions: []*Action{
				CreateEndpoint(endpoint1, ip1),
				CreatePod("x", "a", ip1, thisNode, map[string]string{"k1": "v1"}),
				ApplyDP(),
			},
			TestCaseMetadata: &TestCaseMetadata{
				Tags: []Tag{
					podCrudTag,
				},
				DpCfg:            defaultWindowsDPCfg,
				InitialEndpoints: nil,
				ExpectedSetPolicies: []*hcn.SetPolicySetting{
					dptestutils.SetPolicy(emptySet),
					dptestutils.SetPolicy(allNamespaces, emptySet.GetHashedName(), nsXSet.GetHashedName()),
					dptestutils.SetPolicy(nsXSet, ip1),
					dptestutils.SetPolicy(podK1Set, ip1),
					dptestutils.SetPolicy(podK1V1Set, ip1),
				},
				ExpectedEnpdointACLs: map[string][]*hnswrapper.FakeEndpointPolicy{
					endpoint1: {},
				},
			},
		},
		{
			Description: "pod created, then pod deleted",
			Actions: []*Action{
				CreateEndpoint(endpoint1, ip1),
				CreatePod("x", "a", ip1, thisNode, map[string]string{"k1": "v1"}),
				ApplyDP(),
				DeleteEndpoint(endpoint1),
				DeletePod("x", "a", ip1, map[string]string{"k1": "v1"}),
				ApplyDP(),
			},
			TestCaseMetadata: &TestCaseMetadata{
				Tags: []Tag{
					podCrudTag,
				},
				DpCfg:            defaultWindowsDPCfg,
				InitialEndpoints: nil,
				ExpectedSetPolicies: []*hcn.SetPolicySetting{
					dptestutils.SetPolicy(emptySet),
					dptestutils.SetPolicy(allNamespaces, emptySet.GetHashedName(), nsXSet.GetHashedName()),
					dptestutils.SetPolicy(nsXSet),
					dptestutils.SetPolicy(podK1Set),
					dptestutils.SetPolicy(podK1V1Set),
				},
				ExpectedEnpdointACLs: nil,
			},
		},
		{
			Description: "pod created, then pod deleted, then ipsets garbage collected",
			Actions: []*Action{
				CreateEndpoint(endpoint1, ip1),
				CreatePod("x", "a", ip1, thisNode, map[string]string{"k1": "v1"}),
				ApplyDP(),
				DeleteEndpoint(endpoint1),
				DeletePod("x", "a", ip1, map[string]string{"k1": "v1"}),
				ApplyDP(),
				ReconcileDP(),
				ApplyDP(),
			},
			TestCaseMetadata: &TestCaseMetadata{
				Tags: []Tag{
					podCrudTag,
					reconcileTag,
				},
				DpCfg:            defaultWindowsDPCfg,
				InitialEndpoints: nil,
				ExpectedSetPolicies: []*hcn.SetPolicySetting{
					dptestutils.SetPolicy(emptySet),
					dptestutils.SetPolicy(allNamespaces, emptySet.GetHashedName(), nsXSet.GetHashedName()),
					dptestutils.SetPolicy(nsXSet),
				},
				ExpectedEnpdointACLs: nil,
			},
		},
		{
			Description: "policy created with no pods",
			Actions: []*Action{
				UpdatePolicy(policyXBaseOnK1V1()),
			},
			TestCaseMetadata: &TestCaseMetadata{
				Tags: []Tag{
					netpolCrudTag,
				},
				DpCfg:            defaultWindowsDPCfg,
				InitialEndpoints: nil,
				ExpectedSetPolicies: []*hcn.SetPolicySetting{
					// will not be an all-namespaces IPSet unless there's a Pod/Namespace event
					dptestutils.SetPolicy(nsXSet),
					// Policies do not create the KeyLabelOfPod type IPSet if the selector has a key-value requirement
					dptestutils.SetPolicy(podK1V1Set),
				},
			},
		},
		{
			Description: "pod created on node, then relevant policy created",
			Actions: []*Action{
				CreateEndpoint(endpoint1, ip1),
				CreatePod("x", "a", ip1, thisNode, map[string]string{"k1": "v1"}),
				// will apply dirty ipsets from CreatePod
				UpdatePolicy(policyXBaseOnK1V1()),
			},
			TestCaseMetadata: &TestCaseMetadata{
				Tags: []Tag{
					podCrudTag,
					netpolCrudTag,
				},
				DpCfg:            defaultWindowsDPCfg,
				InitialEndpoints: nil,
				ExpectedSetPolicies: []*hcn.SetPolicySetting{
					dptestutils.SetPolicy(emptySet),
					dptestutils.SetPolicy(allNamespaces, emptySet.GetHashedName(), nsXSet.GetHashedName()),
					dptestutils.SetPolicy(nsXSet, ip1),
					dptestutils.SetPolicy(podK1Set, ip1),
					dptestutils.SetPolicy(podK1V1Set, ip1),
				},
				ExpectedEnpdointACLs: map[string][]*hnswrapper.FakeEndpointPolicy{
					endpoint1: {
						{
							ID:              "azure-acl-x-base",
							Protocols:       "",
							Action:          "Allow",
							Direction:       "In",
							LocalAddresses:  "",
							RemoteAddresses: "",
							LocalPorts:      "",
							RemotePorts:     "",
							Priority:        222,
						},
						{
							ID:              "azure-acl-x-base",
							Protocols:       "",
							Action:          "Allow",
							Direction:       "Out",
							LocalAddresses:  "",
							RemoteAddresses: "",
							LocalPorts:      "",
							RemotePorts:     "",
							Priority:        222,
						},
					},
				},
			},
		},
		{
			Description: "pod created on node, then relevant policy created, then policy deleted",
			Actions: []*Action{
				CreateEndpoint(endpoint1, ip1),
				CreatePod("x", "a", ip1, thisNode, map[string]string{"k1": "v1"}),
				// will apply dirty ipsets from CreatePod
				UpdatePolicy(policyXBaseOnK1V1()),
				DeletePolicyByObject(policyXBaseOnK1V1()),
			},
			TestCaseMetadata: &TestCaseMetadata{
				Tags: []Tag{
					podCrudTag,
					netpolCrudTag,
				},
				DpCfg:            defaultWindowsDPCfg,
				InitialEndpoints: nil,
				ExpectedSetPolicies: []*hcn.SetPolicySetting{
					dptestutils.SetPolicy(emptySet),
					dptestutils.SetPolicy(allNamespaces, emptySet.GetHashedName(), nsXSet.GetHashedName()),
					dptestutils.SetPolicy(nsXSet, ip1),
					dptestutils.SetPolicy(podK1Set, ip1),
					dptestutils.SetPolicy(podK1V1Set, ip1),
				},
				ExpectedEnpdointACLs: map[string][]*hnswrapper.FakeEndpointPolicy{
					endpoint1: {},
				},
			},
		},
		{
			Description: "pod created off node (no endpoint), then relevant policy created",
			Actions: []*Action{
				CreatePod("x", "a", ip1, otherNode, map[string]string{"k1": "v1"}),
				// will apply dirty ipsets from CreatePod
				UpdatePolicy(policyXBaseOnK1V1()),
			},
			TestCaseMetadata: &TestCaseMetadata{
				Tags: []Tag{
					podCrudTag,
					netpolCrudTag,
				},
				DpCfg:            defaultWindowsDPCfg,
				InitialEndpoints: nil,
				ExpectedSetPolicies: []*hcn.SetPolicySetting{
					dptestutils.SetPolicy(emptySet),
					dptestutils.SetPolicy(allNamespaces, emptySet.GetHashedName(), nsXSet.GetHashedName()),
					dptestutils.SetPolicy(nsXSet, ip1),
					dptestutils.SetPolicy(podK1Set, ip1),
					dptestutils.SetPolicy(podK1V1Set, ip1),
				},
				ExpectedEnpdointACLs: nil,
			},
		},
		{
			Description: "pod created off node (remote endpoint), then relevant policy created",
			Actions: []*Action{
				CreateRemoteEndpoint(endpoint1, ip1),
				CreatePod("x", "a", ip1, otherNode, map[string]string{"k1": "v1"}),
				// will apply dirty ipsets from CreatePod
				UpdatePolicy(policyXBaseOnK1V1()),
			},
			TestCaseMetadata: &TestCaseMetadata{
				Tags: []Tag{
					podCrudTag,
					netpolCrudTag,
				},
				DpCfg:            defaultWindowsDPCfg,
				InitialEndpoints: nil,
				ExpectedSetPolicies: []*hcn.SetPolicySetting{
					dptestutils.SetPolicy(emptySet),
					dptestutils.SetPolicy(allNamespaces, emptySet.GetHashedName(), nsXSet.GetHashedName()),
					dptestutils.SetPolicy(nsXSet, ip1),
					dptestutils.SetPolicy(podK1Set, ip1),
					dptestutils.SetPolicy(podK1V1Set, ip1),
				},
				ExpectedEnpdointACLs: map[string][]*hnswrapper.FakeEndpointPolicy{
					endpoint1: {},
				},
			},
		},
		{
			Description: "policy created, then pod created which satisfies policy",
			Actions: []*Action{
				UpdatePolicy(policyXBaseOnK1V1()),
				CreateEndpoint(endpoint1, ip1),
				CreatePod("x", "a", ip1, thisNode, map[string]string{"k1": "v1"}),
				ApplyDP(),
			},
			TestCaseMetadata: &TestCaseMetadata{
				Tags: []Tag{
					podCrudTag,
					netpolCrudTag,
				},
				DpCfg:            defaultWindowsDPCfg,
				InitialEndpoints: nil,
				ExpectedSetPolicies: []*hcn.SetPolicySetting{
					dptestutils.SetPolicy(emptySet),
					dptestutils.SetPolicy(allNamespaces, emptySet.GetHashedName(), nsXSet.GetHashedName()),
					dptestutils.SetPolicy(nsXSet, ip1),
					dptestutils.SetPolicy(podK1Set, ip1),
					dptestutils.SetPolicy(podK1V1Set, ip1),
				},
				ExpectedEnpdointACLs: map[string][]*hnswrapper.FakeEndpointPolicy{
					endpoint1: {
						{
							ID:              "azure-acl-x-base",
							Protocols:       "",
							Action:          "Allow",
							Direction:       "In",
							LocalAddresses:  "",
							RemoteAddresses: "",
							LocalPorts:      "",
							RemotePorts:     "",
							Priority:        222,
						},
						{
							ID:              "azure-acl-x-base",
							Protocols:       "",
							Action:          "Allow",
							Direction:       "Out",
							LocalAddresses:  "",
							RemoteAddresses: "",
							LocalPorts:      "",
							RemotePorts:     "",
							Priority:        222,
						},
					},
				},
			},
		},
		{
			Description: "policy created, then pod created off node (no endpoint) which satisfies policy",
			Actions: []*Action{
				UpdatePolicy(policyXBaseOnK1V1()),
				CreatePod("x", "a", ip1, otherNode, map[string]string{"k1": "v1"}),
				ApplyDP(),
			},
			TestCaseMetadata: &TestCaseMetadata{
				Tags: []Tag{
					podCrudTag,
					netpolCrudTag,
				},
				DpCfg:            defaultWindowsDPCfg,
				InitialEndpoints: nil,
				ExpectedSetPolicies: []*hcn.SetPolicySetting{
					dptestutils.SetPolicy(emptySet),
					dptestutils.SetPolicy(allNamespaces, emptySet.GetHashedName(), nsXSet.GetHashedName()),
					dptestutils.SetPolicy(nsXSet, ip1),
					dptestutils.SetPolicy(podK1Set, ip1),
					dptestutils.SetPolicy(podK1V1Set, ip1),
				},
				ExpectedEnpdointACLs: nil,
			},
		},
		{
			Description: "policy created, then pod created off node (remote endpoint) which satisfies policy",
			Actions: []*Action{
				UpdatePolicy(policyXBaseOnK1V1()),
				CreateRemoteEndpoint(endpoint1, ip1),
				CreatePod("x", "a", ip1, otherNode, map[string]string{"k1": "v1"}),
				ApplyDP(),
			},
			TestCaseMetadata: &TestCaseMetadata{
				Tags: []Tag{
					podCrudTag,
					netpolCrudTag,
				},
				DpCfg:            defaultWindowsDPCfg,
				InitialEndpoints: nil,
				ExpectedSetPolicies: []*hcn.SetPolicySetting{
					dptestutils.SetPolicy(emptySet),
					dptestutils.SetPolicy(allNamespaces, emptySet.GetHashedName(), nsXSet.GetHashedName()),
					dptestutils.SetPolicy(nsXSet, ip1),
					dptestutils.SetPolicy(podK1Set, ip1),
					dptestutils.SetPolicy(podK1V1Set, ip1),
				},
				ExpectedEnpdointACLs: map[string][]*hnswrapper.FakeEndpointPolicy{
					endpoint1: {},
				},
			},
		},
		{
			Description: "policy created, then pod created which satisfies policy, then pod relabeled and no longer satisfies policy",
			Actions: []*Action{
				UpdatePolicy(policyXBaseOnK1V1()),
				CreateEndpoint(endpoint1, ip1),
				CreatePod("x", "a", ip1, thisNode, map[string]string{"k1": "v1"}),
				ApplyDP(),
				UpdatePodLabels("x", "a", ip1, thisNode, map[string]string{"k1": "v1"}, map[string]string{"k2": "v2"}),
				ApplyDP(),
			},
			TestCaseMetadata: &TestCaseMetadata{
				Tags: []Tag{
					podCrudTag,
					netpolCrudTag,
				},
				DpCfg:            defaultWindowsDPCfg,
				InitialEndpoints: nil,
				ExpectedSetPolicies: []*hcn.SetPolicySetting{
					dptestutils.SetPolicy(emptySet),
					dptestutils.SetPolicy(allNamespaces, emptySet.GetHashedName(), nsXSet.GetHashedName()),
					dptestutils.SetPolicy(nsXSet, ip1),
					// old labels (not yet garbage collected)
					dptestutils.SetPolicy(podK1Set),
					dptestutils.SetPolicy(podK1V1Set),
					// new labels
					dptestutils.SetPolicy(podK2Set, ip1),
					dptestutils.SetPolicy(podK2V2Set, ip1),
				},
				ExpectedEnpdointACLs: map[string][]*hnswrapper.FakeEndpointPolicy{
					endpoint1: {},
				},
			},
		},
		{
			Description: "Pod B replaces Pod A with same IP",
			Actions: []*Action{
				CreateEndpoint(endpoint1, ip1),
				CreatePod("x", "a", ip1, thisNode, map[string]string{"k1": "v1"}),
				ApplyDP(),
				DeleteEndpoint(endpoint1),
				CreateEndpoint(endpoint2, ip1),
				// in case CreatePod("x", "b", ...) is somehow processed before DeletePod("x", "a", ...)
				CreatePod("x", "b", ip1, thisNode, map[string]string{"k2": "v2"}),
				// policy should not be applied to x/b since ipset manager should not consider pod x/b part of k1:v1 selector ipsets
				UpdatePolicy(policyXBaseOnK1V1()),
			},
			TestCaseMetadata: &TestCaseMetadata{
				Tags: []Tag{
					podCrudTag,
					netpolCrudTag,
				},
				DpCfg:            defaultWindowsDPCfg,
				InitialEndpoints: nil,
				ExpectedSetPolicies: []*hcn.SetPolicySetting{
					dptestutils.SetPolicy(emptySet),
					dptestutils.SetPolicy(allNamespaces, emptySet.GetHashedName(), nsXSet.GetHashedName()),
					dptestutils.SetPolicy(nsXSet, ip1),
					dptestutils.SetPolicy(podK1Set, ip1),
					dptestutils.SetPolicy(podK1V1Set, ip1),
					dptestutils.SetPolicy(podK2Set, ip1),
					dptestutils.SetPolicy(podK2V2Set, ip1),
				},
				ExpectedEnpdointACLs: map[string][]*hnswrapper.FakeEndpointPolicy{
					endpoint2: {},
				},
			},
		},
		{
<<<<<<< HEAD
			Description: "Calico Network: base ACLs",
=======
			Description: "issue 1613: remove last instance of label, then reconcile IPSets, then apply DP",
>>>>>>> e8d91c9e
			Actions: []*Action{
				CreateEndpoint(endpoint1, ip1),
				CreatePod("x", "a", ip1, thisNode, map[string]string{"k1": "v1"}),
				ApplyDP(),
<<<<<<< HEAD
			},
			TestCaseMetadata: &TestCaseMetadata{
				Tags: []Tag{
					calicoTag,
					podCrudTag,
				},
				DpCfg:            windowsCalicoDPCfg,
				InitialEndpoints: nil,
				ExpectedSetPolicies: []*hcn.SetPolicySetting{
					dptestutils.SetPolicy(emptySet),
					dptestutils.SetPolicy(allNamespaces, emptySet.GetHashedName(), nsXSet.GetHashedName()),
					dptestutils.SetPolicy(nsXSet, ip1),
					dptestutils.SetPolicy(podK1Set, ip1),
					dptestutils.SetPolicy(podK1V1Set, ip1),
				},
				ExpectedEnpdointACLs: map[string][]*hnswrapper.FakeEndpointPolicy{
					endpoint1: {
						{
							ID:              "azure-acl-baseazurewireserver",
							Action:          "Block",
							Direction:       "Out",
							Priority:        200,
							RemoteAddresses: "168.63.129.16/32",
							RemotePorts:     "80",
							Protocols:       "6",
						},
						{
							ID:        "azure-acl-baseallowinswitch",
							Action:    "Allow",
							Direction: "In",
							Priority:  65499,
						},
						{
							ID:        "azure-acl-baseallowoutswitch",
							Action:    "Allow",
							Direction: "Out",
							Priority:  65499,
						},
						{
							ID:              "azure-acl-baseallowinhost",
							Action:          "Allow",
							Direction:       "In",
							LocalAddresses:  "",
							Priority:        0,
							RemoteAddresses: "",
							// RuleType is unsupported in FakeEndpointPolicy
							// RuleType: "Host",
						},
						{
							ID:              "azure-acl-baseallowouthost",
							Action:          "Allow",
							Direction:       "Out",
							LocalAddresses:  "",
							Priority:        0,
							RemoteAddresses: "",
							// RuleType is unsupported in FakeEndpointPolicy
							// RuleType: "Host",
						},
					},
				},
			},
		},
		{
			Description: "Calico Network: add netpol",
			Actions: []*Action{
				CreateEndpoint(endpoint1, ip1),
				CreatePod("x", "a", ip1, thisNode, map[string]string{"k1": "v1"}),
				ApplyDP(),
				UpdatePolicy(policyXBaseOnK1V1()),
			},
			TestCaseMetadata: &TestCaseMetadata{
				Tags: []Tag{
					calicoTag,
					podCrudTag,
					netpolCrudTag,
				},
				DpCfg:            windowsCalicoDPCfg,
				InitialEndpoints: nil,
				ExpectedSetPolicies: []*hcn.SetPolicySetting{
					dptestutils.SetPolicy(emptySet),
					dptestutils.SetPolicy(allNamespaces, emptySet.GetHashedName(), nsXSet.GetHashedName()),
					dptestutils.SetPolicy(nsXSet, ip1),
					dptestutils.SetPolicy(podK1Set, ip1),
					dptestutils.SetPolicy(podK1V1Set, ip1),
				},
				ExpectedEnpdointACLs: map[string][]*hnswrapper.FakeEndpointPolicy{
					endpoint1: {
						{
							ID:              "azure-acl-baseazurewireserver",
							Action:          "Block",
							Direction:       "Out",
							Priority:        200,
							RemoteAddresses: "168.63.129.16/32",
							RemotePorts:     "80",
							Protocols:       "6",
						},
						{
							ID:        "azure-acl-baseallowinswitch",
							Action:    "Allow",
							Direction: "In",
							Priority:  65499,
						},
						{
							ID:        "azure-acl-baseallowoutswitch",
							Action:    "Allow",
							Direction: "Out",
							Priority:  65499,
						},
						{
							ID:              "azure-acl-baseallowinhost",
							Action:          "Allow",
							Direction:       "In",
							LocalAddresses:  "",
							Priority:        0,
							RemoteAddresses: "",
							// RuleType is unsupported in FakeEndpointPolicy
							// RuleType: "Host",
						},
						{
							ID:              "azure-acl-baseallowouthost",
							Action:          "Allow",
							Direction:       "Out",
							LocalAddresses:  "",
							Priority:        0,
							RemoteAddresses: "",
							// RuleType is unsupported in FakeEndpointPolicy
							// RuleType: "Host",
						},
						{
							ID:              "azure-acl-x-base",
							Protocols:       "",
							Action:          "Allow",
							Direction:       "In",
							LocalAddresses:  "",
							RemoteAddresses: "",
							LocalPorts:      "",
							RemotePorts:     "",
							Priority:        222,
						},
						{
							ID:              "azure-acl-x-base",
							Protocols:       "",
							Action:          "Allow",
							Direction:       "Out",
							LocalAddresses:  "",
							RemoteAddresses: "",
							LocalPorts:      "",
							RemotePorts:     "",
							Priority:        222,
						},
					},
				},
			},
		},
		{
			Description: "Calico Network: add then remove netpol",
			Actions: []*Action{
				CreateEndpoint(endpoint1, ip1),
				CreatePod("x", "a", ip1, thisNode, map[string]string{"k1": "v1"}),
				ApplyDP(),
				UpdatePolicy(policyXBaseOnK1V1()),
				DeletePolicyByObject(policyXBaseOnK1V1()),
			},
			TestCaseMetadata: &TestCaseMetadata{
				Tags: []Tag{
					calicoTag,
					podCrudTag,
					netpolCrudTag,
				},
				DpCfg:            windowsCalicoDPCfg,
=======
				UpdatePodLabels("x", "a", ip1, thisNode, map[string]string{"k1": "v1"}, nil),
				ReconcileDP(),
				ApplyDP(),
			},
			TestCaseMetadata: &TestCaseMetadata{
				Tags: []Tag{
					podCrudTag,
					reconcileTag,
				},
				DpCfg:            defaultWindowsDPCfg,
>>>>>>> e8d91c9e
				InitialEndpoints: nil,
				ExpectedSetPolicies: []*hcn.SetPolicySetting{
					dptestutils.SetPolicy(emptySet),
					dptestutils.SetPolicy(allNamespaces, emptySet.GetHashedName(), nsXSet.GetHashedName()),
					dptestutils.SetPolicy(nsXSet, ip1),
<<<<<<< HEAD
					dptestutils.SetPolicy(podK1Set, ip1),
					dptestutils.SetPolicy(podK1V1Set, ip1),
				},
				ExpectedEnpdointACLs: map[string][]*hnswrapper.FakeEndpointPolicy{
					endpoint1: {
						{
							ID:              "azure-acl-baseazurewireserver",
							Action:          "Block",
							Direction:       "Out",
							Priority:        200,
							RemoteAddresses: "168.63.129.16/32",
							RemotePorts:     "80",
							Protocols:       "6",
						},
						{
							ID:        "azure-acl-baseallowinswitch",
							Action:    "Allow",
							Direction: "In",
							Priority:  65499,
						},
						{
							ID:        "azure-acl-baseallowoutswitch",
							Action:    "Allow",
							Direction: "Out",
							Priority:  65499,
						},
						{
							ID:              "azure-acl-baseallowinhost",
							Action:          "Allow",
							Direction:       "In",
							LocalAddresses:  "",
							Priority:        0,
							RemoteAddresses: "",
							// RuleType is unsupported in FakeEndpointPolicy
							// RuleType: "Host",
						},
						{
							ID:              "azure-acl-baseallowouthost",
							Action:          "Allow",
							Direction:       "Out",
							LocalAddresses:  "",
							Priority:        0,
							RemoteAddresses: "",
							// RuleType is unsupported in FakeEndpointPolicy
							// RuleType: "Host",
						},
					},
=======
				},
				ExpectedEnpdointACLs: map[string][]*hnswrapper.FakeEndpointPolicy{
					endpoint1: {},
>>>>>>> e8d91c9e
				},
			},
		},
	}
}

func getAllMultiJobTests() []*MultiJobTestCase {
	return []*MultiJobTestCase{
		{
			Description: "create namespaces, pods, and a policy which applies to a pod",
			Jobs: map[string][]*Action{
				"namespace_controller": {
					CreateNamespace("x", map[string]string{"k1": "v1"}),
					CreateNamespace("y", map[string]string{"k2": "v2"}),
					ApplyDP(),
				},
				"pod_controller": {
					CreatePod("x", "a", ip1, thisNode, map[string]string{"k1": "v1"}),
					CreatePod("y", "a", ip2, otherNode, map[string]string{"k1": "v1"}),
					ApplyDP(),
				},
				"policy_controller": {
					UpdatePolicy(policyXBaseOnK1V1()),
				},
			},
			TestCaseMetadata: &TestCaseMetadata{
				Tags: []Tag{
					nsCrudTag,
					podCrudTag,
					netpolCrudTag,
				},
				DpCfg: defaultWindowsDPCfg,
				InitialEndpoints: []*hcn.HostComputeEndpoint{
					// ends up being 2 identical endpoints (test2)??
					dptestutils.Endpoint(endpoint1, ip1),
					dptestutils.RemoteEndpoint(endpoint2, ip2),
				},
				ExpectedSetPolicies: []*hcn.SetPolicySetting{
					dptestutils.SetPolicy(emptySet),
					dptestutils.SetPolicy(allNamespaces, emptySet.GetHashedName(), nsXSet.GetHashedName(), nsYSet.GetHashedName()),
					dptestutils.SetPolicy(nsXSet, ip1),
					dptestutils.SetPolicy(nsYSet, ip2),
					dptestutils.SetPolicy(nsK1Set, emptySet.GetHashedName(), nsXSet.GetHashedName()),
					dptestutils.SetPolicy(nsK1V1Set, emptySet.GetHashedName(), nsXSet.GetHashedName()),
					dptestutils.SetPolicy(nsK2Set, emptySet.GetHashedName(), nsYSet.GetHashedName()),
					dptestutils.SetPolicy(nsK2V2Set, emptySet.GetHashedName(), nsYSet.GetHashedName()),
					dptestutils.SetPolicy(podK1Set, ip1, ip2),
					dptestutils.SetPolicy(podK1V1Set, ip1, ip2),
				},
				ExpectedEnpdointACLs: map[string][]*hnswrapper.FakeEndpointPolicy{
					endpoint1: {
						{
							ID:              "azure-acl-x-base",
							Protocols:       "",
							Action:          "Allow",
							Direction:       "In",
							LocalAddresses:  "",
							RemoteAddresses: "",
							LocalPorts:      "",
							RemotePorts:     "",
							Priority:        222,
						},
						{
							ID:              "azure-acl-x-base",
							Protocols:       "",
							Action:          "Allow",
							Direction:       "Out",
							LocalAddresses:  "",
							RemoteAddresses: "",
							LocalPorts:      "",
							RemotePorts:     "",
							Priority:        222,
						},
					},
					endpoint2: {},
				},
			},
		},
	}
}<|MERGE_RESOLUTION|>--- conflicted
+++ resolved
@@ -15,11 +15,8 @@
 	podCrudTag    Tag = "pod-crud"
 	nsCrudTag     Tag = "namespace-crud"
 	netpolCrudTag Tag = "netpol-crud"
-<<<<<<< HEAD
 	calicoTag     Tag = "calico"
-=======
 	reconcileTag  Tag = "reconcile"
->>>>>>> e8d91c9e
 )
 
 const (
@@ -501,16 +498,38 @@
 			},
 		},
 		{
-<<<<<<< HEAD
+			Description: "issue 1613: remove last instance of label, then reconcile IPSets, then apply DP",
+			Actions: []*Action{
+				CreateEndpoint(endpoint1, ip1),
+				CreatePod("x", "a", ip1, thisNode, map[string]string{"k1": "v1"}),
+				ApplyDP(),
+				UpdatePodLabels("x", "a", ip1, thisNode, map[string]string{"k1": "v1"}, nil),
+				ReconcileDP(),
+				ApplyDP(),
+			},
+			TestCaseMetadata: &TestCaseMetadata{
+				Tags: []Tag{
+					podCrudTag,
+					reconcileTag,
+				},
+				DpCfg:            defaultWindowsDPCfg,
+				InitialEndpoints: nil,
+				ExpectedSetPolicies: []*hcn.SetPolicySetting{
+					dptestutils.SetPolicy(emptySet),
+					dptestutils.SetPolicy(allNamespaces, emptySet.GetHashedName(), nsXSet.GetHashedName()),
+					dptestutils.SetPolicy(nsXSet, ip1),
+				},
+				ExpectedEnpdointACLs: map[string][]*hnswrapper.FakeEndpointPolicy{
+					endpoint1: {},
+				},
+			},
+		},
+		{
 			Description: "Calico Network: base ACLs",
-=======
-			Description: "issue 1613: remove last instance of label, then reconcile IPSets, then apply DP",
->>>>>>> e8d91c9e
-			Actions: []*Action{
-				CreateEndpoint(endpoint1, ip1),
-				CreatePod("x", "a", ip1, thisNode, map[string]string{"k1": "v1"}),
-				ApplyDP(),
-<<<<<<< HEAD
+			Actions: []*Action{
+				CreateEndpoint(endpoint1, ip1),
+				CreatePod("x", "a", ip1, thisNode, map[string]string{"k1": "v1"}),
+				ApplyDP(),
 			},
 			TestCaseMetadata: &TestCaseMetadata{
 				Tags: []Tag{
@@ -680,25 +699,13 @@
 					podCrudTag,
 					netpolCrudTag,
 				},
-				DpCfg:            windowsCalicoDPCfg,
-=======
-				UpdatePodLabels("x", "a", ip1, thisNode, map[string]string{"k1": "v1"}, nil),
-				ReconcileDP(),
-				ApplyDP(),
-			},
-			TestCaseMetadata: &TestCaseMetadata{
-				Tags: []Tag{
-					podCrudTag,
-					reconcileTag,
-				},
-				DpCfg:            defaultWindowsDPCfg,
->>>>>>> e8d91c9e
-				InitialEndpoints: nil,
-				ExpectedSetPolicies: []*hcn.SetPolicySetting{
-					dptestutils.SetPolicy(emptySet),
-					dptestutils.SetPolicy(allNamespaces, emptySet.GetHashedName(), nsXSet.GetHashedName()),
-					dptestutils.SetPolicy(nsXSet, ip1),
-<<<<<<< HEAD
+				DpCfg: windowsCalicoDPCfg,
+
+				InitialEndpoints: nil,
+				ExpectedSetPolicies: []*hcn.SetPolicySetting{
+					dptestutils.SetPolicy(emptySet),
+					dptestutils.SetPolicy(allNamespaces, emptySet.GetHashedName(), nsXSet.GetHashedName()),
+					dptestutils.SetPolicy(nsXSet, ip1),
 					dptestutils.SetPolicy(podK1Set, ip1),
 					dptestutils.SetPolicy(podK1V1Set, ip1),
 				},
@@ -746,11 +753,6 @@
 							// RuleType: "Host",
 						},
 					},
-=======
-				},
-				ExpectedEnpdointACLs: map[string][]*hnswrapper.FakeEndpointPolicy{
-					endpoint1: {},
->>>>>>> e8d91c9e
 				},
 			},
 		},
