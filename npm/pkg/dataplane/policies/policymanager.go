--- conflicted
+++ resolved
@@ -113,20 +113,13 @@
 		klog.Infof("[DataPlane] No ACLs in policy %s to apply", policy.PolicyKey)
 		return nil
 	}
-<<<<<<< HEAD
-	defer metrics.RecordACLRuleExecTime(prometheusTimer) // record execution time regardless of failure
+
+	// TODO move this validation and normalization to controller
 	NormalizePolicy(policy)
 	if err := ValidatePolicy(policy); err != nil {
-		return npmerrors.Errorf(npmerrors.AddPolicy, false, fmt.Sprintf("couldn't add malformed policy: %s", err.Error()))
-=======
-
-	// TODO move this validation and normalization to controller
-	normalizePolicy(policy)
-	if err := validatePolicy(policy); err != nil {
 		msg := fmt.Sprintf("failed to validate policy: %s", err.Error())
 		metrics.SendErrorLogAndMetric(util.IptmID, "error: %s", msg)
 		return npmerrors.Errorf(npmerrors.AddPolicy, false, msg)
->>>>>>> 1ea2f5a7
 	}
 
 	// Call actual dataplane function to apply changes
