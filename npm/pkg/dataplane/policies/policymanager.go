--- conflicted
+++ resolved
@@ -10,7 +10,6 @@
 	"k8s.io/klog"
 )
 
-<<<<<<< HEAD
 // PolicyManagerMode will be used in windows to decide if
 // SetPolicies should be used or not
 type PolicyManagerMode string
@@ -21,11 +20,8 @@
 	// IPPolicyMode will replace ipset names with their value IPs in policies
 	IPPolicyMode PolicyManagerMode = "IP"
 
-	reconcileChainTimeInMinutes = 5
+	reconcileTimeInMinutes = 5
 )
-=======
-const reconcileTimeInMinutes = 5
->>>>>>> 5d2da73c
 
 type PolicyMap struct {
 	cache map[string]*NPMNetworkPolicy
