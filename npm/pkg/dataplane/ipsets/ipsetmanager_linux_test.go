package ipsets

import (
	"fmt"
	"regexp"
	"sort"
	"strings"
	"testing"

	"github.com/Azure/azure-container-networking/common"
	dptestutils "github.com/Azure/azure-container-networking/npm/pkg/dataplane/testutils"
	testutils "github.com/Azure/azure-container-networking/test/utils"
	"github.com/stretchr/testify/require"
)

<<<<<<< HEAD
var (
	ipsetRestoreStringSlice = []string{"ipset", "restore"}
)

func TestDestroyNPMIPSets(t *testing.T) {
	calls := []testutils.TestCmd{} // TODO
	iMgr := NewIPSetManager(iMgrApplyAlwaysCfg, getMockIOShim(calls))
=======
const saveResult = "create test-list1 list:set size 8\nadd test-list1 test-list2"

var iMgrApplyAllCfg = &IPSetManagerCfg{
	IPSetMode:   ApplyAllIPSets,
	NetworkName: "",
}

// TODO test that a reconcile list is updated for all the TestFailure UTs
// TODO same exact TestFailure UTs for unknown errors

func TestDestroyNPMIPSets(t *testing.T) {
	// TODO
	calls := []testutils.TestCmd{}
	ioshim := common.NewMockIOShim(calls)
	defer ioshim.VerifyCalls(t, calls)
	iMgr := NewIPSetManager(iMgrApplyAllCfg, ioshim)

>>>>>>> 17ed0b83
	require.NoError(t, iMgr.resetIPSets())
}

func TestApplyIPSetsSuccessWithoutSave(t *testing.T) {
	// no sets to add/update, so don't call ipset save
	calls := []testutils.TestCmd{{Cmd: ipsetRestoreStringSlice}}
	ioshim := common.NewMockIOShim(calls)
	defer ioshim.VerifyCalls(t, calls)
	iMgr := NewIPSetManager(iMgrApplyAllCfg, ioshim)

	// delete a set so the file isn't empty (otherwise the creator won't even call the exec command)
	iMgr.CreateIPSets([]*IPSetMetadata{TestNSSet.Metadata}) // create so we can delete
	iMgr.DeleteIPSet(TestNSSet.PrefixName)
	err := iMgr.applyIPSets()
	require.NoError(t, err)
}

func TestApplyIPSetsSuccessWithSave(t *testing.T) {
	// no sets to add/update, so don't call ipset save
	calls := []testutils.TestCmd{
		{Cmd: ipsetSaveStringSlice, PipedToCommand: true},
		{Cmd: []string{"grep", "azure-npm-"}},
		{Cmd: ipsetRestoreStringSlice},
	}
	ioshim := common.NewMockIOShim(calls)
	defer ioshim.VerifyCalls(t, calls)
	iMgr := NewIPSetManager(iMgrApplyAllCfg, ioshim)

	// create a set so we run ipset save
	iMgr.CreateIPSets([]*IPSetMetadata{TestNSSet.Metadata})
	err := iMgr.applyIPSets()
	require.NoError(t, err)
}

func TestApplyIPSetsFailureOnSave(t *testing.T) {
	calls := []testutils.TestCmd{
		{Cmd: ipsetSaveStringSlice, HasStartError: true, PipedToCommand: true, ExitCode: 1},
		{Cmd: []string{"grep", "azure-npm-"}},
	}
	ioshim := common.NewMockIOShim(calls)
	defer ioshim.VerifyCalls(t, calls)
	iMgr := NewIPSetManager(iMgrApplyAllCfg, ioshim)

	// create a set so we run ipset save
	iMgr.CreateIPSets([]*IPSetMetadata{TestNSSet.Metadata})
	err := iMgr.applyIPSets()
	require.Error(t, err)
}

<<<<<<< HEAD
// create all possible SetTypes
func TestApplyCreationsAndAdds(t *testing.T) {
	calls := []testutils.TestCmd{fakeRestoreSuccessCommand}
	iMgr := NewIPSetManager(iMgrApplyAlwaysCfg, getMockIOShim(calls))
=======
func TestApplyIPSetsFailureOnRestore(t *testing.T) {
	calls := []testutils.TestCmd{
		{Cmd: ipsetSaveStringSlice, PipedToCommand: true},
		{Cmd: []string{"grep", "azure-npm-"}},
		// fail 3 times because this is our max try count
		{Cmd: ipsetRestoreStringSlice, ExitCode: 1},
		{Cmd: ipsetRestoreStringSlice, ExitCode: 1},
		{Cmd: ipsetRestoreStringSlice, ExitCode: 1},
	}
	ioshim := common.NewMockIOShim(calls)
	defer ioshim.VerifyCalls(t, calls)
	iMgr := NewIPSetManager(iMgrApplyAllCfg, ioshim)
>>>>>>> 17ed0b83

	// create a set so we run ipset save
	iMgr.CreateIPSets([]*IPSetMetadata{TestNSSet.Metadata})
	err := iMgr.applyIPSets()
	require.Error(t, err)
}

func TestApplyIPSetsRecoveryForFailureOnRestore(t *testing.T) {
	calls := []testutils.TestCmd{
		{Cmd: ipsetSaveStringSlice, PipedToCommand: true},
		{Cmd: []string{"grep", "azure-npm-"}},
		{Cmd: ipsetRestoreStringSlice, ExitCode: 1},
		{Cmd: ipsetRestoreStringSlice},
	}
	ioshim := common.NewMockIOShim(calls)
	defer ioshim.VerifyCalls(t, calls)
	iMgr := NewIPSetManager(iMgrApplyAllCfg, ioshim)

	// create a set so we run ipset save
	iMgr.CreateIPSets([]*IPSetMetadata{TestNSSet.Metadata})
	err := iMgr.applyIPSets()
	require.NoError(t, err)
}

func TestIPSetSave(t *testing.T) {
	calls := []testutils.TestCmd{
		{Cmd: ipsetSaveStringSlice, PipedToCommand: true},
		{Cmd: []string{"grep", "azure-npm-"}, Stdout: saveResult},
	}
	ioshim := common.NewMockIOShim(calls)
	defer ioshim.VerifyCalls(t, calls)
	iMgr := NewIPSetManager(iMgrApplyAllCfg, ioshim)

	output, err := iMgr.ipsetSave()
	require.NoError(t, err)
	require.Equal(t, saveResult, string(output))
}

func TestIPSetSaveNoMatch(t *testing.T) {
	calls := []testutils.TestCmd{
		{Cmd: ipsetSaveStringSlice, ExitCode: 1},
		{Cmd: []string{"grep", "azure-npm-"}},
	}
	ioshim := common.NewMockIOShim(calls)
	defer ioshim.VerifyCalls(t, calls)
	iMgr := NewIPSetManager(iMgrApplyAllCfg, ioshim)

	output, err := iMgr.ipsetSave()
	require.NoError(t, err)
	require.Nil(t, output)
}

func TestCreateForAllSetTypes(t *testing.T) {
	// without save file
	calls := []testutils.TestCmd{fakeRestoreSuccessCommand}
	ioshim := common.NewMockIOShim(calls)
	defer ioshim.VerifyCalls(t, calls)
	iMgr := NewIPSetManager(iMgrApplyAllCfg, ioshim)

	require.NoError(t, iMgr.AddToSets([]*IPSetMetadata{TestNSSet.Metadata}, "10.0.0.0", "a"))
	require.NoError(t, iMgr.AddToSets([]*IPSetMetadata{TestNSSet.Metadata}, "10.0.0.1", "b"))
	require.NoError(t, iMgr.AddToSets([]*IPSetMetadata{TestKeyPodSet.Metadata}, "10.0.0.5", "c"))
	iMgr.CreateIPSets([]*IPSetMetadata{TestKVPodSet.Metadata})
	iMgr.CreateIPSets([]*IPSetMetadata{TestNamedportSet.Metadata})
	iMgr.CreateIPSets([]*IPSetMetadata{TestCIDRSet.Metadata})
	require.NoError(t, iMgr.AddToLists([]*IPSetMetadata{TestKeyNSList.Metadata}, []*IPSetMetadata{TestNSSet.Metadata, TestKeyPodSet.Metadata}))
	require.NoError(t, iMgr.AddToLists([]*IPSetMetadata{TestKVNSList.Metadata}, []*IPSetMetadata{TestKVPodSet.Metadata}))
	iMgr.CreateIPSets([]*IPSetMetadata{TestNestedLabelList.Metadata})

	creator := iMgr.fileCreator(len(calls), nil)
	actualLines := testAndSortRestoreFileString(t, creator.ToString())

	lines := []string{
		fmt.Sprintf("-N %s --exist nethash", TestNSSet.HashedName),
		fmt.Sprintf("-N %s --exist nethash", TestKeyPodSet.HashedName),
		fmt.Sprintf("-N %s --exist nethash", TestKVPodSet.HashedName),
		fmt.Sprintf("-N %s --exist hash:ip,port", TestNamedportSet.HashedName),
		fmt.Sprintf("-N %s --exist nethash maxelem 4294967295", TestCIDRSet.HashedName),
		fmt.Sprintf("-N %s --exist setlist", TestKeyNSList.HashedName),
		fmt.Sprintf("-N %s --exist setlist", TestKVNSList.HashedName),
		fmt.Sprintf("-N %s --exist setlist", TestNestedLabelList.HashedName),
		fmt.Sprintf("-A %s 10.0.0.0", TestNSSet.HashedName),
		fmt.Sprintf("-A %s 10.0.0.1", TestNSSet.HashedName),
		fmt.Sprintf("-A %s 10.0.0.5", TestKeyPodSet.HashedName),
		fmt.Sprintf("-A %s %s", TestKeyNSList.HashedName, TestNSSet.HashedName),
		fmt.Sprintf("-A %s %s", TestKeyNSList.HashedName, TestKeyPodSet.HashedName),
		fmt.Sprintf("-A %s %s", TestKVNSList.HashedName, TestKVPodSet.HashedName),
		"",
	}
	sortedExpectedLines := testAndSortRestoreFileLines(t, lines)

	dptestutils.AssertEqualLines(t, sortedExpectedLines, actualLines)
	wasFileAltered, err := creator.RunCommandOnceWithFile("ipset", "restore")
	require.NoError(t, err, "ipset restore should be successful")
	require.False(t, wasFileAltered, "file should not be altered")
}

func TestDestroy(t *testing.T) {
	// without save file
	calls := []testutils.TestCmd{fakeRestoreSuccessCommand}
<<<<<<< HEAD
	iMgr := NewIPSetManager(iMgrApplyAlwaysCfg, getMockIOShim(calls))
=======
	ioshim := common.NewMockIOShim(calls)
	defer ioshim.VerifyCalls(t, calls)
	iMgr := NewIPSetManager(iMgrApplyAllCfg, ioshim)
>>>>>>> 17ed0b83

	// remove some members and destroy some sets
	require.NoError(t, iMgr.AddToSets([]*IPSetMetadata{TestNSSet.Metadata}, "10.0.0.0", "a"))
	require.NoError(t, iMgr.AddToSets([]*IPSetMetadata{TestNSSet.Metadata}, "10.0.0.1", "b"))
	require.NoError(t, iMgr.RemoveFromSets([]*IPSetMetadata{TestNSSet.Metadata}, "10.0.0.1", "b"))
	iMgr.CreateIPSets([]*IPSetMetadata{TestKeyPodSet.Metadata})
	require.NoError(t, iMgr.AddToLists([]*IPSetMetadata{TestKeyNSList.Metadata}, []*IPSetMetadata{TestNSSet.Metadata, TestKeyPodSet.Metadata}))
	require.NoError(t, iMgr.RemoveFromList(TestKeyNSList.Metadata, []*IPSetMetadata{TestKeyPodSet.Metadata}))
	iMgr.CreateIPSets([]*IPSetMetadata{TestCIDRSet.Metadata}) // create so we can delete
	iMgr.DeleteIPSet(TestCIDRSet.PrefixName)
	iMgr.CreateIPSets([]*IPSetMetadata{TestNestedLabelList.Metadata}) // create so we can delete
	iMgr.DeleteIPSet(TestNestedLabelList.PrefixName)

	creator := iMgr.fileCreator(len(calls), nil)
	actualLines := testAndSortRestoreFileString(t, creator.ToString())

	lines := []string{
		fmt.Sprintf("-F %s", TestCIDRSet.HashedName),
		fmt.Sprintf("-F %s", TestNestedLabelList.HashedName),
		fmt.Sprintf("-X %s", TestCIDRSet.HashedName),
		fmt.Sprintf("-X %s", TestNestedLabelList.HashedName),
		fmt.Sprintf("-N %s --exist nethash", TestNSSet.HashedName),
		fmt.Sprintf("-N %s --exist nethash", TestKeyPodSet.HashedName),
		fmt.Sprintf("-N %s --exist setlist", TestKeyNSList.HashedName),
		fmt.Sprintf("-A %s 10.0.0.0", TestNSSet.HashedName),
		fmt.Sprintf("-A %s %s", TestKeyNSList.HashedName, TestNSSet.HashedName),
		"",
	}
	sortedExpectedLines := testAndSortRestoreFileLines(t, lines)

	dptestutils.AssertEqualLines(t, sortedExpectedLines, actualLines)
	wasFileAltered, err := creator.RunCommandOnceWithFile("ipset", "restore")
	require.NoError(t, err, "ipset restore should be successful")
	require.False(t, wasFileAltered, "file should not be altered")
}

func TestUpdateWithIdenticalSaveFile(t *testing.T) {
	calls := []testutils.TestCmd{fakeRestoreSuccessCommand}
	ioshim := common.NewMockIOShim(calls)
	defer ioshim.VerifyCalls(t, calls)
	iMgr := NewIPSetManager(iMgrApplyAllCfg, ioshim)

	saveFileLines := []string{
		fmt.Sprintf("create %s hash:net family inet hashsize 1024 maxelem 65536", TestNSSet.HashedName),
		fmt.Sprintf("add %s 10.0.0.0", TestNSSet.HashedName),
		fmt.Sprintf("add %s 10.0.0.1", TestNSSet.HashedName),
		fmt.Sprintf("create %s hash:net family inet hashsize 1024 maxelem 65536", TestKeyPodSet.HashedName),
		fmt.Sprintf("add %s 10.0.0.5", TestKeyPodSet.HashedName),
		fmt.Sprintf("create %s hash:ip,port family inet hashsize 1024 maxelem 65536", TestNamedportSet.HashedName),
		fmt.Sprintf("create %s list:set size 8", TestKeyNSList.HashedName),
		fmt.Sprintf("add %s %s", TestKeyNSList.HashedName, TestNSSet.HashedName),
		fmt.Sprintf("add %s %s", TestKeyNSList.HashedName, TestKeyPodSet.HashedName),
		fmt.Sprintf("create %s list:set size 8", TestKVNSList.HashedName),
		fmt.Sprintf("add %s %s", TestKVNSList.HashedName, TestKVPodSet.HashedName),
		fmt.Sprintf("create %s list:set size 8", TestNestedLabelList.HashedName),
	}
<<<<<<< HEAD
	calls := []testutils.TestCmd{setAlreadyExistsCommand, fakeRestoreSuccessCommand}
	iMgr := NewIPSetManager(iMgrApplyAlwaysCfg, getMockIOShim(calls))
=======
	saveFileString := strings.Join(saveFileLines, "\n")
	saveFileBytes := []byte(saveFileString)
>>>>>>> 17ed0b83

	require.NoError(t, iMgr.AddToSets([]*IPSetMetadata{TestNSSet.Metadata}, "10.0.0.0", "a"))
	require.NoError(t, iMgr.AddToSets([]*IPSetMetadata{TestNSSet.Metadata}, "10.0.0.1", "b"))
	require.NoError(t, iMgr.AddToSets([]*IPSetMetadata{TestKeyPodSet.Metadata}, "10.0.0.5", "c"))
	iMgr.CreateIPSets([]*IPSetMetadata{TestNamedportSet.Metadata})
	require.NoError(t, iMgr.AddToLists([]*IPSetMetadata{TestKeyNSList.Metadata}, []*IPSetMetadata{TestNSSet.Metadata, TestKeyPodSet.Metadata}))
	require.NoError(t, iMgr.AddToLists([]*IPSetMetadata{TestKVNSList.Metadata}, []*IPSetMetadata{TestKVPodSet.Metadata}))
	iMgr.CreateIPSets([]*IPSetMetadata{TestNestedLabelList.Metadata})

	creator := iMgr.fileCreator(len(calls), saveFileBytes)
	actualLines := testAndSortRestoreFileString(t, creator.ToString())

	lines := []string{
		fmt.Sprintf("-N %s --exist nethash", TestNSSet.HashedName),
		fmt.Sprintf("-N %s --exist nethash", TestKeyPodSet.HashedName),
		fmt.Sprintf("-N %s --exist nethash", TestKVPodSet.HashedName),
		fmt.Sprintf("-N %s --exist hash:ip,port", TestNamedportSet.HashedName),
		fmt.Sprintf("-N %s --exist setlist", TestKeyNSList.HashedName),
		fmt.Sprintf("-N %s --exist setlist", TestKVNSList.HashedName),
		fmt.Sprintf("-N %s --exist setlist", TestNestedLabelList.HashedName),
		"",
	}
	sortedExpectedLines := testAndSortRestoreFileLines(t, lines)

	dptestutils.AssertEqualLines(t, sortedExpectedLines, actualLines)
	wasFileAltered, err := creator.RunCommandOnceWithFile("ipset", "restore")
	require.NoError(t, err, "ipset restore should be successful")
	require.False(t, wasFileAltered, "file should not be altered")
}

func TestUpdateWithRealisticSaveFile(t *testing.T) {
	// save file doesn't have some sets we're adding and has some sets that:
	// - aren't dirty
	// - will be deleted
	// - have members which we will delete
	// - are missing members, which we will add
	calls := []testutils.TestCmd{fakeRestoreSuccessCommand}
	ioshim := common.NewMockIOShim(calls)
	defer ioshim.VerifyCalls(t, calls)
	iMgr := NewIPSetManager(iMgrApplyAllCfg, ioshim)

	saveFileLines := []string{
		fmt.Sprintf("create %s hash:net family inet hashsize 1024 maxelem 65536", TestNSSet.HashedName),            // should add 10.0.0.1-5 to this set
		fmt.Sprintf("add %s 10.0.0.0", TestNSSet.HashedName),                                                       // keep this member
		fmt.Sprintf("add %s 5.6.7.8", TestNSSet.HashedName),                                                        // delete this member
		fmt.Sprintf("add %s 5.6.7.9", TestNSSet.HashedName),                                                        // delete this member
		fmt.Sprintf("create %s hash:net family inet hashsize 1024 maxelem 65536", TestKeyPodSet.HashedName),        // dirty but no member changes in the end
		fmt.Sprintf("create %s hash:net family inet hashsize 1024 maxelem 65536", TestKVPodSet.HashedName),         // ignore this set since it's not dirty
		fmt.Sprintf("add %s 1.2.3.4", TestKVPodSet.HashedName),                                                     // ignore this set since it's not dirty
		fmt.Sprintf("create %s list:set size 8", TestKeyNSList.HashedName),                                         // should add TestKeyPodSet to this set
		fmt.Sprintf("add %s %s", TestKeyNSList.HashedName, TestNSSet.HashedName),                                   // keep this member
		fmt.Sprintf("add %s %s", TestKeyNSList.HashedName, TestNamedportSet.HashedName),                            // delete this member
		fmt.Sprintf("create %s hash:ip,port family inet hashsize 1024 maxelem 65536", TestNamedportSet.HashedName), // ignore this set since it's not dirty
		fmt.Sprintf("create %s list:set size 8", TestNestedLabelList.HashedName),                                   // this set will be deleted
	}
	saveFileString := strings.Join(saveFileLines, "\n")
	saveFileBytes := []byte(saveFileString)

	require.NoError(t, iMgr.AddToSets([]*IPSetMetadata{TestNSSet.Metadata}, "10.0.0.0", "a"))
	require.NoError(t, iMgr.AddToSets([]*IPSetMetadata{TestNSSet.Metadata}, "10.0.0.1", "b"))
	require.NoError(t, iMgr.AddToSets([]*IPSetMetadata{TestNSSet.Metadata}, "10.0.0.2", "c"))
	require.NoError(t, iMgr.AddToSets([]*IPSetMetadata{TestNSSet.Metadata}, "10.0.0.3", "d"))
	require.NoError(t, iMgr.AddToSets([]*IPSetMetadata{TestNSSet.Metadata}, "10.0.0.4", "e"))
	require.NoError(t, iMgr.AddToSets([]*IPSetMetadata{TestNSSet.Metadata}, "10.0.0.5", "f"))
	iMgr.CreateIPSets([]*IPSetMetadata{TestKeyPodSet.Metadata})
	require.NoError(t, iMgr.AddToLists([]*IPSetMetadata{TestKeyNSList.Metadata}, []*IPSetMetadata{TestNSSet.Metadata, TestKeyPodSet.Metadata}))
	iMgr.CreateIPSets([]*IPSetMetadata{TestKVNSList.Metadata})
	require.NoError(t, iMgr.AddToSets([]*IPSetMetadata{TestCIDRSet.Metadata}, "1.2.3.4", "z")) // set not in save file
	iMgr.CreateIPSets([]*IPSetMetadata{TestNestedLabelList.Metadata})                          // create so we can delete
	iMgr.DeleteIPSet(TestNestedLabelList.PrefixName)

	creator := iMgr.fileCreator(len(calls), saveFileBytes)
	actualLines := testAndSortRestoreFileString(t, creator.ToString()) // adding NSSet and KeyPodSet (should be keeping NSSet and deleting NamedportSet)

	lines := []string{
		fmt.Sprintf("-F %s", TestNestedLabelList.HashedName),
		fmt.Sprintf("-X %s", TestNestedLabelList.HashedName),
		fmt.Sprintf("-N %s --exist nethash", TestNSSet.HashedName),
		fmt.Sprintf("-N %s --exist nethash", TestKeyPodSet.HashedName),
		fmt.Sprintf("-N %s --exist setlist", TestKeyNSList.HashedName),
		fmt.Sprintf("-N %s --exist setlist", TestKVNSList.HashedName),
		fmt.Sprintf("-N %s --exist nethash maxelem 4294967295", TestCIDRSet.HashedName),
		fmt.Sprintf("-A %s 1.2.3.4", TestCIDRSet.HashedName),
		fmt.Sprintf("-D %s 5.6.7.8", TestNSSet.HashedName),
		fmt.Sprintf("-D %s 5.6.7.9", TestNSSet.HashedName),
		fmt.Sprintf("-A %s 10.0.0.1", TestNSSet.HashedName),
		fmt.Sprintf("-A %s 10.0.0.2", TestNSSet.HashedName),
		fmt.Sprintf("-A %s 10.0.0.3", TestNSSet.HashedName),
		fmt.Sprintf("-A %s 10.0.0.4", TestNSSet.HashedName),
		fmt.Sprintf("-A %s 10.0.0.5", TestNSSet.HashedName),
		fmt.Sprintf("-D %s %s", TestKeyNSList.HashedName, TestNamedportSet.HashedName),
		fmt.Sprintf("-A %s %s", TestKeyNSList.HashedName, TestKeyPodSet.HashedName),
		"",
	}
	sortedExpectedLines := testAndSortRestoreFileLines(t, lines)

	dptestutils.AssertEqualLines(t, sortedExpectedLines, actualLines)
	wasFileAltered, err := creator.RunCommandOnceWithFile("ipset", "restore")
	require.NoError(t, err, "ipset restore should be successful")
	require.False(t, wasFileAltered, "file should not be altered")
}

func TestHaveTypeProblem(t *testing.T) {
	testTypeProblem := func(shouldHaveProblem bool, metadata *IPSetMetadata, lineString string) {
		set := NewIPSet(metadata)
		line := []byte(lineString)
		createMatches := nameForCreateRegex.FindSubmatch(line)
		require.Equal(t, 2, len(createMatches), "didn't find match for line: %s", string(line))
		restOfLine := line[len(createMatches[0]):]
		if shouldHaveProblem {
			require.True(t, haveTypeProblem(set, restOfLine))
		} else {
			require.False(t, haveTypeProblem(set, restOfLine))
		}
	}
	testTypeProblem(false, TestNSSet.Metadata, fmt.Sprintf("create %s hash:net family inet hashsize 1024 maxelem 65536", TestNSSet.HashedName))
	testTypeProblem(true, TestNamedportSet.Metadata, fmt.Sprintf("create %s hash:net family inet hashsize 1024 maxelem 65536", TestNamedportSet.HashedName))
	testTypeProblem(true, TestKeyNSList.Metadata, fmt.Sprintf("create %s hash:net family inet hashsize 1024 maxelem 65536", TestKeyNSList.HashedName))
	testTypeProblem(false, TestNamedportSet.Metadata, fmt.Sprintf("create %s hash:ip,port family inet hashsize 1024 maxelem 65536", TestNamedportSet.HashedName))
	testTypeProblem(true, TestNSSet.Metadata, fmt.Sprintf("create %s hash:ip,port family inet hashsize 1024 maxelem 65536", TestNSSet.HashedName))
	testTypeProblem(true, TestKeyNSList.Metadata, fmt.Sprintf("create %s hash:ip,port family inet hashsize 1024 maxelem 65536", TestKeyNSList.HashedName))
	testTypeProblem(false, TestKeyNSList.Metadata, fmt.Sprintf("create %s list:set size 8", TestKeyNSList.HashedName))
	testTypeProblem(true, TestNSSet.Metadata, fmt.Sprintf("create %s list:set size 8", TestNSSet.HashedName))
	testTypeProblem(true, TestNamedportSet.Metadata, fmt.Sprintf("create %s list:set size 8", TestNamedportSet.HashedName))
}

func TestUpdateWithBadSaveFile(t *testing.T) {
	calls := []testutils.TestCmd{fakeRestoreSuccessCommand}
	ioshim := common.NewMockIOShim(calls)
	defer ioshim.VerifyCalls(t, calls)
	iMgr := NewIPSetManager(iMgrApplyAllCfg, ioshim)

	// will have every set in save file in the dirty cache, all with no members
	cidrSet2 := CreateTestSet("test2", CIDRBlocks)
	nsSet2 := CreateTestSet("test2", Namespace)
	saveFileLines := []string{
		fmt.Sprintf("add %s 1.1.1.1", TestCIDRSet.HashedName),                                                   // file should start with a create. jump to the first create (will NO-OP [no delete])
		fmt.Sprintf("add %s 2.2.2.2", TestCIDRSet.HashedName),                                                   // will have a no-op for same reason as above
		fmt.Sprintf("create %s hash:net family inet hashsize 1024 maxelem 65536", TestNSSet.HashedName),         // include
		fmt.Sprintf("add %s 3.3.3.3", TestNSSet.HashedName),                                                     // include this add (will DELETE this member)
		"create test-set1 hash:net family inet hashsize 1024 maxelem 65536",                                     // ignore this set since it isn't part of NPM
		fmt.Sprintf("create %s hash:net family inet hashsize 1024 maxelem 65536", TestKeyPodSet.HashedName),     // include
		fmt.Sprintf("add %s 4.4.4.4", TestKeyPodSet.HashedName),                                                 // include this add (will DELETE this member)
		fmt.Sprintf("create %s hash:net family inet hashsize 1024 maxelem 65536", TestKeyPodSet.HashedName),     // ignore this create and ensuing adds since we already included this set
		fmt.Sprintf("add %s 5.5.5.5", TestKeyPodSet.HashedName),                                                 // ignore this add (will NO-OP [no delete])
		"create test-set1 hash:net family inet hashsize 1024 maxelem 65536",                                     // ignore this set since it isn't part of NPM
		fmt.Sprintf("create %s hash:ip,port family inet hashsize 1024 maxelem 65536", TestKVPodSet.HashedName),  // ignore since wrong type
		fmt.Sprintf("add %s 1.2.3.4,tcp", TestKVPodSet.HashedName),                                              // ignore this add (will NO-OP [no delete])
		fmt.Sprintf("create %s hash:ip,port family inet hashsize 1024 maxelem 65536", TestKeyNSList.HashedName), // ignore since wrong type (will NO-OP [no delete])
		fmt.Sprintf("add %s 2.3.4.5,tcp", TestKVPodSet.HashedName),                                              // ignore this add (will NO-OP [no delete])
		fmt.Sprintf("create %s hash:net family inet hashsize 1024 maxelem 65536", TestNamedportSet.HashedName),  // ignore since wrong type (will NO-OP [no delete])
		fmt.Sprintf("add %s 1.2.2.1", TestNamedportSet.HashedName),                                              // ignore this add (will NO-OP [no delete])
		fmt.Sprintf("create %s hash:net family inet hashsize 1024 maxelem 65536", TestKeyNSList.HashedName),     // ignore since wrong type (will NO-OP [no delete])
		fmt.Sprintf("add %s 1.3.3.1", TestKeyNSList.HashedName),                                                 // ignore this add (will NO-OP [no delete])
		fmt.Sprintf("create %s list:set size 8", TestNamedportSet.HashedName),                                   // ignore since wrong type (will NO-OP [no delete])
		fmt.Sprintf("add %s %s", TestNamedportSet.HashedName, TestNSSet.HashedName),                             // ignore this add (will NO-OP [no delete])
		fmt.Sprintf("create %s list:set size 8", TestKVPodSet.HashedName),                                       // ignore since wrong type (will NO-OP [no delete])
		fmt.Sprintf("add %s %s", TestKVPodSet.HashedName, TestKeyPodSet.HashedName),                             // ignore this add (will NO-OP [no delete])
		fmt.Sprintf("create %s hash:net family inet hashsize 1024 maxelem 65536", cidrSet2.HashedName),          // include this and adds up to unexpected add
		fmt.Sprintf("add %s 7.7.7.7", cidrSet2.HashedName),                                                      // include this add (will DELETE this member)
		fmt.Sprintf("add %s 8.8.8.8", nsSet2.HashedName),                                                        // ignore this and jump to next create since it's an unexpected set (will NO-OP [no delete])
		fmt.Sprintf("add %s 9.9.9.9", cidrSet2.HashedName),                                                      // ignore add because of error above (will NO-OP [no delete])
	}
	saveFileString := strings.Join(saveFileLines, "\n")
	saveFileBytes := []byte(saveFileString)

	iMgr.CreateIPSets([]*IPSetMetadata{
		TestCIDRSet.Metadata, TestNSSet.Metadata, TestKeyPodSet.Metadata, TestKVPodSet.Metadata,
		TestKeyNSList.Metadata, TestNamedportSet.Metadata, cidrSet2.Metadata, nsSet2.Metadata,
	})

	creator := iMgr.fileCreator(len(calls), saveFileBytes)
	actualLines := testAndSortRestoreFileString(t, creator.ToString())

	expectedLines := []string{
		fmt.Sprintf("-N %s --exist nethash", TestNSSet.HashedName),
		fmt.Sprintf("-N %s --exist nethash", nsSet2.HashedName),
		fmt.Sprintf("-N %s --exist nethash", TestKeyPodSet.HashedName),
		fmt.Sprintf("-N %s --exist nethash", TestKVPodSet.HashedName),
		fmt.Sprintf("-N %s --exist hash:ip,port", TestNamedportSet.HashedName),
		fmt.Sprintf("-N %s --exist nethash maxelem 4294967295", TestCIDRSet.HashedName),
		fmt.Sprintf("-N %s --exist nethash maxelem 4294967295", cidrSet2.HashedName),
		fmt.Sprintf("-N %s --exist setlist", TestKeyNSList.HashedName),
		fmt.Sprintf("-D %s 3.3.3.3", TestNSSet.HashedName),
		fmt.Sprintf("-D %s 4.4.4.4", TestKeyPodSet.HashedName),
		fmt.Sprintf("-D %s 7.7.7.7", cidrSet2.HashedName),
		"",
	}
	sortedExpectedLines := testAndSortRestoreFileLines(t, expectedLines)

	dptestutils.AssertEqualLines(t, sortedExpectedLines, actualLines)
	wasFileAltered, err := creator.RunCommandOnceWithFile("ipset", "restore")
	require.NoError(t, err, "ipset restore should be successful")
	require.False(t, wasFileAltered, "file should not be altered")
}

func TestFailureOnCreateForNewSet(t *testing.T) {
	// with respect to the error line, be weary that sets in the save file are processed first and in order, and other sets are processed in random order
	// test logic:
	// - delete a set
	// - create three sets, each with two members. the second set to appear will fail to be created
	errorLineNum := 4
	setToCreateAlreadyExistsCommand := testutils.TestCmd{
		Cmd:      ipsetRestoreStringSlice,
		Stdout:   fmt.Sprintf("Error in line %d: Set cannot be created: set with the same name already exists", errorLineNum),
		ExitCode: 1,
	}
	calls := []testutils.TestCmd{setToCreateAlreadyExistsCommand, fakeRestoreSuccessCommand}
	ioshim := common.NewMockIOShim(calls)
	defer ioshim.VerifyCalls(t, calls)
	iMgr := NewIPSetManager(iMgrApplyAllCfg, ioshim)

	// add all of these members to the kernel
	require.NoError(t, iMgr.AddToSets([]*IPSetMetadata{TestKVPodSet.Metadata}, "1.2.3.4", "a"))             // create and add member
	require.NoError(t, iMgr.AddToSets([]*IPSetMetadata{TestKVPodSet.Metadata}, "1.2.3.5", "b"))             // add member
	require.NoError(t, iMgr.AddToSets([]*IPSetMetadata{TestCIDRSet.Metadata}, "1.2.3.4", "a"))              // create and add member
	require.NoError(t, iMgr.AddToSets([]*IPSetMetadata{TestCIDRSet.Metadata}, "1.2.3.5", "b"))              // add member
	require.NoError(t, iMgr.AddToSets([]*IPSetMetadata{TestNamedportSet.Metadata}, "1.2.3.4,tcp:567", "a")) // create and add member
	require.NoError(t, iMgr.AddToSets([]*IPSetMetadata{TestNamedportSet.Metadata}, "1.2.3.5,tcp:567", "b")) // add member
	iMgr.CreateIPSets([]*IPSetMetadata{TestKeyNSList.Metadata})                                             // create so we can delete
	iMgr.DeleteIPSet(TestKeyNSList.PrefixName)

	// get original creator and run it the first time
	creator := iMgr.fileCreator(len(calls), nil)
	originalLines := strings.Split(creator.ToString(), "\n")
	wasFileAltered, err := creator.RunCommandOnceWithFile("ipset", "restore")
	require.Error(t, err, "ipset restore should fail")
	require.True(t, wasFileAltered, "file should be altered")

	// rerun the creator after removing previously run lines, and aborting the create, adds, and deletes for the second set to updated
	removedSetName := hashedNameOfSetImpacted(t, "-N", originalLines, errorLineNum)
	requireStringInSlice(t, removedSetName, []string{TestNSSet.HashedName, TestKVPodSet.HashedName, TestCIDRSet.HashedName, TestNamedportSet.HashedName})
	expectedLines := originalLines[errorLineNum:] // skip the error line and the lines previously run
	originalLength := len(expectedLines)
	expectedLines = removeOperationsForSet(expectedLines, removedSetName, "-A")
	require.Equal(t, originalLength-2, len(expectedLines), "expected to remove two add lines")
	sortedExpectedLines := testAndSortRestoreFileLines(t, expectedLines)

	actualLines := testAndSortRestoreFileString(t, creator.ToString())
	dptestutils.AssertEqualLines(t, sortedExpectedLines, actualLines)
	wasFileAltered, err = creator.RunCommandOnceWithFile("ipset", "restore")
	require.NoError(t, err)
	require.False(t, wasFileAltered, "file should not be altered")
}

func TestFailureOnCreateForSetInKernel(t *testing.T) {
	// with respect to the error line, be weary that sets in the save file are processed first and in order, and other sets are processed in random order
	// test logic:
	// - delete a set
	// - update three sets already in the kernel, each with a delete and add line. the second set to appear will fail to be created
	errorLineNum := 4
	setToCreateAlreadyExistsCommand := testutils.TestCmd{
		Cmd:      ipsetRestoreStringSlice,
		Stdout:   fmt.Sprintf("Error in line %d: Set cannot be created: set with the same name already exists", errorLineNum),
		ExitCode: 1,
	}
	calls := []testutils.TestCmd{setToCreateAlreadyExistsCommand, fakeRestoreSuccessCommand}
	ioshim := common.NewMockIOShim(calls)
	defer ioshim.VerifyCalls(t, calls)
	iMgr := NewIPSetManager(iMgrApplyAllCfg, ioshim)

	saveFileLines := []string{
		fmt.Sprintf("create %s hash:net family inet hashsize 1024 maxelem 65536", TestNSSet.HashedName),
		fmt.Sprintf("add %s 10.0.0.0", TestNSSet.HashedName), // delete
		fmt.Sprintf("create %s hash:net family inet hashsize 1024 maxelem 65536", TestKeyPodSet.HashedName),
		fmt.Sprintf("add %s 10.0.0.0", TestKeyPodSet.HashedName), // delete
		fmt.Sprintf("create %s hash:net family inet hashsize 1024 maxelem 65536", TestKVPodSet.HashedName),
		fmt.Sprintf("add %s 10.0.0.0", TestKVPodSet.HashedName), // delete
	}
	saveFileString := strings.Join(saveFileLines, "\n")
	saveFileBytes := []byte(saveFileString)

	// add all of these members to the kernel
	require.NoError(t, iMgr.AddToSets([]*IPSetMetadata{TestNSSet.Metadata}, "6.7.8.9", "a"))     // add member to kernel
	require.NoError(t, iMgr.AddToSets([]*IPSetMetadata{TestKeyPodSet.Metadata}, "6.7.8.9", "a")) // add member to kernel
	require.NoError(t, iMgr.AddToSets([]*IPSetMetadata{TestKVPodSet.Metadata}, "6.7.8.9", "a"))  // add member to kernel
	iMgr.CreateIPSets([]*IPSetMetadata{TestKeyNSList.Metadata})                                  // create so we can delete
	iMgr.DeleteIPSet(TestKeyNSList.PrefixName)

	// get original creator and run it the first time
	creator := iMgr.fileCreator(len(calls), saveFileBytes)
	originalLines := strings.Split(creator.ToString(), "\n")
	wasFileAltered, err := creator.RunCommandOnceWithFile("ipset", "restore")
	require.Error(t, err, "ipset restore should fail")
	require.True(t, wasFileAltered, "file should be altered")

	// rerun the creator after removing previously run lines, and aborting the create, adds, and deletes for the second set to updated
	removedSetName := hashedNameOfSetImpacted(t, "-N", originalLines, errorLineNum)
	requireStringInSlice(t, removedSetName, []string{TestNSSet.HashedName, TestKeyPodSet.HashedName, TestKVPodSet.HashedName})
	expectedLines := originalLines[errorLineNum:] // skip the error line and the lines previously run
	originalLength := len(expectedLines)
	expectedLines = removeOperationsForSet(expectedLines, removedSetName, "-D")
	require.Equal(t, originalLength-1, len(expectedLines), "expected to remove a delete line")
	expectedLines = removeOperationsForSet(expectedLines, removedSetName, "-A")
	require.Equal(t, originalLength-2, len(expectedLines), "expected to remove an add line")
	sortedExpectedLines := testAndSortRestoreFileLines(t, expectedLines)

	actualLines := testAndSortRestoreFileString(t, creator.ToString())
	dptestutils.AssertEqualLines(t, sortedExpectedLines, actualLines)
	wasFileAltered, err = creator.RunCommandOnceWithFile("ipset", "restore")
	require.NoError(t, err)
	require.False(t, wasFileAltered, "file should not be altered")
}

func TestFailureOnAddToListInKernel(t *testing.T) {
	// with respect to the error line, be weary that sets in the save file are processed first and in order, and other sets are processed in random order
	// test logic:
	// - delete a set
	// - update three lists already in the set, each with a delete and add line. the second list to appear will have the failed add
	// - create a set and add a member to it
	errorLineNum := 10
	setAlreadyExistsCommand := testutils.TestCmd{
		Cmd:      ipsetRestoreStringSlice,
		Stdout:   fmt.Sprintf("Error in line %d: Set to be added/deleted/tested as element does not exist", errorLineNum), // this error might happen if the cache is out of date with the kernel
		ExitCode: 1,
	}
	calls := []testutils.TestCmd{setAlreadyExistsCommand, fakeRestoreSuccessCommand}
<<<<<<< HEAD
	iMgr := NewIPSetManager(iMgrApplyAlwaysCfg, getMockIOShim(calls))
=======
	ioshim := common.NewMockIOShim(calls)
	defer ioshim.VerifyCalls(t, calls)
	iMgr := NewIPSetManager(iMgrApplyAllCfg, ioshim)

	saveFileLines := []string{
		fmt.Sprintf("create %s list:set size 8", TestKeyNSList.HashedName),
		fmt.Sprintf("add %s %s", TestKeyNSList.HashedName, TestNSSet.HashedName), // delete this member
		fmt.Sprintf("create %s list:set size 8", TestKVNSList.HashedName),
		fmt.Sprintf("add %s %s", TestKVNSList.HashedName, TestNSSet.HashedName), // delete this member
		fmt.Sprintf("create %s list:set size 8", TestNestedLabelList.HashedName),
		fmt.Sprintf("add %s %s", TestNestedLabelList.HashedName, TestNSSet.HashedName), // delete this member
>>>>>>> 17ed0b83

	}
	saveFileString := strings.Join(saveFileLines, "\n")
	saveFileBytes := []byte(saveFileString)

	require.NoError(t, iMgr.AddToSets([]*IPSetMetadata{TestKeyPodSet.Metadata}, "10.0.0.0", "a"))                                 // create and add member
	require.NoError(t, iMgr.AddToLists([]*IPSetMetadata{TestKeyNSList.Metadata}, []*IPSetMetadata{TestKeyPodSet.Metadata}))       // add member to kernel
	require.NoError(t, iMgr.AddToLists([]*IPSetMetadata{TestKVNSList.Metadata}, []*IPSetMetadata{TestKeyPodSet.Metadata}))        // add member to kernel
	require.NoError(t, iMgr.AddToLists([]*IPSetMetadata{TestNestedLabelList.Metadata}, []*IPSetMetadata{TestKeyPodSet.Metadata})) // add member to kernel
	iMgr.CreateIPSets([]*IPSetMetadata{TestCIDRSet.Metadata})                                                                     // create so we can delete
	iMgr.DeleteIPSet(TestCIDRSet.PrefixName)

	creator := iMgr.fileCreator(len(calls), saveFileBytes)
	originalLines := strings.Split(creator.ToString(), "\n")
	wasFileAltered, err := creator.RunCommandOnceWithFile("ipset", "restore")
	require.Error(t, err, "ipset restore should fail")
	require.True(t, wasFileAltered, "file should be altered")

	// rerun the creator after removing previously run lines, and aborting the member-add line that failed
	removedSetName := hashedNameOfSetImpacted(t, "-A", originalLines, errorLineNum)
	requireStringInSlice(t, removedSetName, []string{TestKeyNSList.HashedName, TestKVNSList.HashedName, TestNestedLabelList.HashedName})
	removedMember := memberNameOfSetImpacted(t, originalLines, errorLineNum)
	require.Equal(t, TestKeyPodSet.HashedName, removedMember)
	expectedLines := originalLines[errorLineNum:] // skip the error line and the lines previously run
	sortedExpectedLines := testAndSortRestoreFileLines(t, expectedLines)

	actualLines := testAndSortRestoreFileString(t, creator.ToString())
	dptestutils.AssertEqualLines(t, sortedExpectedLines, actualLines)
	wasFileAltered, err = creator.RunCommandOnceWithFile("ipset", "restore")
	require.NoError(t, err)
	require.False(t, wasFileAltered, "file should not be altered")
}

func TestFailureOnAddToNewList(t *testing.T) {
	// with respect to the error line, be weary that sets in the save file are processed first and in order, and other sets are processed in random order
	// test logic:
	// - delete a set
	// - update a set already in the kernel with a delete and add line
	// - create three lists in the set, each with an add line. the second list to appear will have the failed add
	errorLineNum := 10
	setAlreadyExistsCommand := testutils.TestCmd{
		Cmd:      ipsetRestoreStringSlice,
		Stdout:   fmt.Sprintf("Error in line %d: Set to be added/deleted/tested as element does not exist", errorLineNum), // this error might happen if the cache is out of date with the kernel
		ExitCode: 1,
	}
	calls := []testutils.TestCmd{setAlreadyExistsCommand, fakeRestoreSuccessCommand}
<<<<<<< HEAD
	iMgr := NewIPSetManager(iMgrApplyAlwaysCfg, getMockIOShim(calls))
=======
	ioshim := common.NewMockIOShim(calls)
	defer ioshim.VerifyCalls(t, calls)
	iMgr := NewIPSetManager(iMgrApplyAllCfg, ioshim)
>>>>>>> 17ed0b83

	saveFileLines := []string{
		fmt.Sprintf("create %s hash:net family inet hashsize 1024 maxelem 65536", TestNSSet.HashedName),
		fmt.Sprintf("add %s 10.0.0.0", TestNSSet.HashedName), // delete this member
	}
	saveFileString := strings.Join(saveFileLines, "\n")
	saveFileBytes := []byte(saveFileString)

	require.NoError(t, iMgr.AddToSets([]*IPSetMetadata{TestNSSet.Metadata}, "10.0.0.1", "a"))                                 // create and add member
	require.NoError(t, iMgr.AddToLists([]*IPSetMetadata{TestKeyNSList.Metadata}, []*IPSetMetadata{TestNSSet.Metadata}))       // add member to kernel
	require.NoError(t, iMgr.AddToLists([]*IPSetMetadata{TestKVNSList.Metadata}, []*IPSetMetadata{TestNSSet.Metadata}))        // add member to kernel
	require.NoError(t, iMgr.AddToLists([]*IPSetMetadata{TestNestedLabelList.Metadata}, []*IPSetMetadata{TestNSSet.Metadata})) // add member to kernel
	iMgr.CreateIPSets([]*IPSetMetadata{TestCIDRSet.Metadata})                                                                 // create so we can delete
	iMgr.DeleteIPSet(TestCIDRSet.PrefixName)

	creator := iMgr.fileCreator(len(calls), saveFileBytes)
	originalLines := strings.Split(creator.ToString(), "\n")
	wasFileAltered, err := creator.RunCommandOnceWithFile("ipset", "restore")
	require.Error(t, err, "ipset restore should fail")
	require.True(t, wasFileAltered, "file should be altered")

	// rerun the creator after removing previously run lines, and aborting the member-add line that failed
	removedSetName := hashedNameOfSetImpacted(t, "-A", originalLines, errorLineNum)
	requireStringInSlice(t, removedSetName, []string{TestKeyNSList.HashedName, TestKVNSList.HashedName, TestNestedLabelList.HashedName})
	removedMember := memberNameOfSetImpacted(t, originalLines, errorLineNum)
	require.Equal(t, TestNSSet.HashedName, removedMember)
	expectedLines := originalLines[errorLineNum:] // skip the error line and the lines previously run
	sortedExpectedLines := testAndSortRestoreFileLines(t, expectedLines)

	actualLines := testAndSortRestoreFileString(t, creator.ToString())
	dptestutils.AssertEqualLines(t, sortedExpectedLines, actualLines)
	wasFileAltered, err = creator.RunCommandOnceWithFile("ipset", "restore")
	require.NoError(t, err)
	require.False(t, wasFileAltered, "file should not be altered")
}

func TestFailureOnDelete(t *testing.T) {
	// TODO
}

func TestFailureOnFlush(t *testing.T) {
	// test logic:
	// - delete two sets. the first to appear will fail to flush
	// - update a set by deleting a member
	// - create a set with a member
	errorLineNum := 1
	setAlreadyExistsCommand := testutils.TestCmd{
		Cmd:      ipsetRestoreStringSlice,
		Stdout:   fmt.Sprintf("Error in line %d: The set with the given name does not exist", errorLineNum), // this error might happen if the cache is out of date with the kernel
		ExitCode: 1,
	}
	calls := []testutils.TestCmd{setAlreadyExistsCommand, fakeRestoreSuccessCommand}
	ioshim := common.NewMockIOShim(calls)
	defer ioshim.VerifyCalls(t, calls)
	iMgr := NewIPSetManager(iMgrApplyAllCfg, ioshim)

	saveFileLines := []string{
		fmt.Sprintf("create %s hash:net family inet hashsize 1024 maxelem 65536", TestNSSet.HashedName),
		fmt.Sprintf("add %s 10.0.0.0", TestNSSet.HashedName), // keep this member
		fmt.Sprintf("add %s 10.0.0.1", TestNSSet.HashedName), // delete this member
	}
	saveFileString := strings.Join(saveFileLines, "\n")
	saveFileBytes := []byte(saveFileString)

	require.NoError(t, iMgr.AddToSets([]*IPSetMetadata{TestNSSet.Metadata}, "10.0.0.0", "a"))     // in kernel already
	require.NoError(t, iMgr.AddToSets([]*IPSetMetadata{TestKeyPodSet.Metadata}, "10.0.0.0", "a")) // not in kernel yet
	iMgr.CreateIPSets([]*IPSetMetadata{TestKVPodSet.Metadata})                                    // create so we can delete
	iMgr.DeleteIPSet(TestKVPodSet.PrefixName)
	iMgr.CreateIPSets([]*IPSetMetadata{TestCIDRSet.Metadata}) // create so we can delete
	iMgr.DeleteIPSet(TestCIDRSet.PrefixName)

	creator := iMgr.fileCreator(len(calls), saveFileBytes)
	originalLines := strings.Split(creator.ToString(), "\n")
	wasFileAltered, err := creator.RunCommandOnceWithFile("ipset", "restore")
	require.Error(t, err, "ipset restore should fail")
	require.True(t, wasFileAltered, "file should be altered")

	// rerun the creator after aborting the flush and delete for the set that failed to flush
	removedSetName := hashedNameOfSetImpacted(t, "-F", originalLines, errorLineNum)
	requireStringInSlice(t, removedSetName, []string{TestKVPodSet.HashedName, TestCIDRSet.HashedName})
	expectedLines := originalLines[errorLineNum:] // skip the error line and the lines previously run
	originalLength := len(expectedLines)
	expectedLines = removeOperationsForSet(expectedLines, removedSetName, "-X")
	require.Equal(t, originalLength-1, len(expectedLines), "expected to remove one destroy line")
	sortedExpectedLines := testAndSortRestoreFileLines(t, expectedLines)

	actualLines := testAndSortRestoreFileString(t, creator.ToString())
	dptestutils.AssertEqualLines(t, sortedExpectedLines, actualLines)
	wasFileAltered, err = creator.RunCommandOnceWithFile("ipset", "restore")
	require.NoError(t, err)
	require.False(t, wasFileAltered, "file should not be altered")
}

func TestFailureOnDestroy(t *testing.T) {
	// test logic:
	// - delete two sets. the first to appear will fail to delete
	// - update a set by deleting a member
	// - create a set with a member
	errorLineNum := 3
	setAlreadyExistsCommand := testutils.TestCmd{
		Cmd:      ipsetRestoreStringSlice,
		Stdout:   fmt.Sprintf("Error in line %d: Set cannot be destroyed: it is in use by a kernel component", errorLineNum),
		ExitCode: 1,
	}
	calls := []testutils.TestCmd{setAlreadyExistsCommand, fakeRestoreSuccessCommand}
<<<<<<< HEAD
	iMgr := NewIPSetManager(iMgrApplyAlwaysCfg, getMockIOShim(calls))
=======
	ioshim := common.NewMockIOShim(calls)
	defer ioshim.VerifyCalls(t, calls)
	iMgr := NewIPSetManager(iMgrApplyAllCfg, ioshim)

	saveFileLines := []string{
		fmt.Sprintf("create %s hash:net family inet hashsize 1024 maxelem 65536", TestNSSet.HashedName),
		fmt.Sprintf("add %s 10.0.0.0", TestNSSet.HashedName), // keep this member
		fmt.Sprintf("add %s 10.0.0.1", TestNSSet.HashedName), // delete this member
	}
	saveFileString := strings.Join(saveFileLines, "\n")
	saveFileBytes := []byte(saveFileString)
>>>>>>> 17ed0b83

	require.NoError(t, iMgr.AddToSets([]*IPSetMetadata{TestNSSet.Metadata}, "10.0.0.0", "a"))     // in kernel already
	require.NoError(t, iMgr.AddToSets([]*IPSetMetadata{TestKeyPodSet.Metadata}, "10.0.0.0", "a")) // not in kernel yet
	iMgr.CreateIPSets([]*IPSetMetadata{TestKVPodSet.Metadata})                                    // create so we can delete
	iMgr.DeleteIPSet(TestKVPodSet.PrefixName)
	iMgr.CreateIPSets([]*IPSetMetadata{TestCIDRSet.Metadata}) // create so we can delete
	iMgr.DeleteIPSet(TestCIDRSet.PrefixName)

	creator := iMgr.fileCreator(len(calls), saveFileBytes)
	originalLines := strings.Split(creator.ToString(), "\n")
	wasFileAltered, err := creator.RunCommandOnceWithFile("ipset", "restore")
	require.Error(t, err, "ipset restore should fail")
	require.True(t, wasFileAltered, "file should be altered")

	removedSetName := hashedNameOfSetImpacted(t, "-X", originalLines, errorLineNum)
	requireStringInSlice(t, removedSetName, []string{TestKVPodSet.HashedName, TestCIDRSet.HashedName})
	expectedLines := originalLines[errorLineNum:] // skip the error line and the lines previously run
	sortedExpectedLines := testAndSortRestoreFileLines(t, expectedLines)

	actualLines := testAndSortRestoreFileString(t, creator.ToString())
	dptestutils.AssertEqualLines(t, sortedExpectedLines, actualLines)
	wasFileAltered, err = creator.RunCommandOnceWithFile("ipset", "restore")
	require.NoError(t, err)
	require.False(t, wasFileAltered, "file should not be altered")
}

<<<<<<< HEAD
// TODO if we add file-level error handlers, add tests for them
// the order of adds is nondeterministic, so we're sorting them
func getSortedLines(set *TestSet, members ...string) []string {
	result := []string{fmt.Sprintf("-F %s", set.HashedName)}
	adds := make([]string, len(members))
	for k, member := range members {
		adds[k] = fmt.Sprintf("-A %s %s", set.HashedName, member)
	}
	sort.Strings(adds)
	return append(result, adds...)
=======
func TestFailureOnLastLine(t *testing.T) {
	// make sure that the file recovers and returns no error when there are no more lines on the second run
	// test logic:
	// - delete a set
	errorLineNum := 2
	calls := []testutils.TestCmd{
		{
			Cmd:      ipsetRestoreStringSlice,
			Stdout:   fmt.Sprintf("Error in line %d: some destroy error", errorLineNum),
			ExitCode: 1,
		},
	}
	ioshim := common.NewMockIOShim(calls)
	defer ioshim.VerifyCalls(t, calls)
	iMgr := NewIPSetManager(iMgrApplyAllCfg, ioshim)

	iMgr.CreateIPSets([]*IPSetMetadata{TestCIDRSet.Metadata}) // create so we can delete
	iMgr.DeleteIPSet(TestCIDRSet.PrefixName)

	creator := iMgr.fileCreator(2, nil)
	wasFileAltered, err := creator.RunCommandOnceWithFile("ipset", "restore")
	require.Error(t, err, "ipset restore should fail")
	require.True(t, wasFileAltered, "file should be altered")

	expectedLines := []string{""} // skip the error line and the lines previously run
	actualLines := testAndSortRestoreFileString(t, creator.ToString())
	dptestutils.AssertEqualLines(t, expectedLines, actualLines)
	wasFileAltered, err = creator.RunCommandOnceWithFile("ipset", "restore")
	require.NoError(t, err)
	require.False(t, wasFileAltered, "file should not be altered")
}

// make sure file goes in order of flushes, destroys, creates, then adds/deletes,
// then sort those sections and return the lines in an array
func testAndSortRestoreFileString(t *testing.T, multilineString string) []string {
	return testAndSortRestoreFileLines(t, strings.Split(multilineString, "\n"))
>>>>>>> 17ed0b83
}

func testAndSortRestoreFileLines(t *testing.T, lines []string) []string {
	require.True(t, lines[len(lines)-1] == "", "restore file must end with blank line")
	lines = lines[:len(lines)-1] // remove the blank line

	flushIndices := [2]int{0, len(lines)}
	destroyIndices := flushIndices
	createIndices := flushIndices
	addDeleteIndices := flushIndices
	k := 0
	for k < len(lines) {
		operation := lines[k][0:2]
		if operation != "-F" {
			flushIndices[1] = k
			destroyIndices[0] = k
			break
		}
		k++
	}
	for k < len(lines) {
		operation := lines[k][0:2]
		require.False(t, operation == "-F", "should not get -F operation in the restore file after flush section")
		if operation != "-X" {
			destroyIndices[1] = k
			createIndices[0] = k
			break
		}
		k++
	}
	for k < len(lines) {
		operation := lines[k][0:2]
		require.False(t, operation == "-F" || operation == "-X", "should not get %s operation in the restore file after destroy section")
		if operation != "-N" {
			createIndices[1] = k
			addDeleteIndices[0] = k
			break
		}
		k++
	}
	for k < len(lines) {
		operation := lines[k][0:2]
		require.True(t, operation == "-D" || operation == "-A", "should not get %s operation in the restore file after create section", operation)
		k++
	}
	flushLines := lines[flushIndices[0]:flushIndices[1]]
	destroyLines := lines[destroyIndices[0]:destroyIndices[1]]
	createLines := lines[createIndices[0]:createIndices[1]]
	addDeleteLines := lines[addDeleteIndices[0]:addDeleteIndices[1]]
	sort.Strings(flushLines)
	sort.Strings(destroyLines)
	sort.Strings(createLines)
	sort.Strings(addDeleteLines)
	result := flushLines
	result = append(result, destroyLines...)
	result = append(result, createLines...)
	result = append(result, addDeleteLines...)
	return result
}

func hashedNameOfSetImpacted(t *testing.T, operation string, lines []string, lineNum int) string {
	lineNumIndex := lineNum - 1
	line := lines[lineNumIndex]
	pattern := fmt.Sprintf(`\%s (azure-npm-\d+)`, operation)
	re := regexp.MustCompile(pattern)
	results := re.FindStringSubmatch(line)
	require.Equal(t, 2, len(results), "expected to find a match with regex pattern %s for line: %s", pattern, line)
	return results[1] // second item in slice is the group surrounded by ()
}

func memberNameOfSetImpacted(t *testing.T, lines []string, lineNum int) string {
	lineNumIndex := lineNum - 1
	line := lines[lineNumIndex]
	pattern := `\-[AD] azure-npm-\d+ (.*)`
	re := regexp.MustCompile(pattern)
	member := re.FindStringSubmatch(line)[1]
	results := re.FindStringSubmatch(line)
	require.Equal(t, 2, len(results), "expected to find a match with regex pattern %s for line: %s", pattern, line)
	return member
}

func requireStringInSlice(t *testing.T, item string, possibleValues []string) {
	success := false
	for _, value := range possibleValues {
		if item == value {
			success = true
			break
		}
	}
	require.Truef(t, success, "item %s was not one of the possible values", item)
}

// remove lines that start with the operation (include the dash in the operations) e.g.
// -A <setname> 1.2.3.4
// -D <setname> 1.2.3.4
// -X <setname>
func removeOperationsForSet(lines []string, hashedSetName, operation string) []string {
	operationRegex := regexp.MustCompile(fmt.Sprintf(`\%s %s`, operation, hashedSetName))
	goodLines := []string{}
	for _, line := range lines {
		if !operationRegex.MatchString(line) {
			goodLines = append(goodLines, line)
		}
	}
	return goodLines
}<|MERGE_RESOLUTION|>--- conflicted
+++ resolved
@@ -13,15 +13,6 @@
 	"github.com/stretchr/testify/require"
 )
 
-<<<<<<< HEAD
-var (
-	ipsetRestoreStringSlice = []string{"ipset", "restore"}
-)
-
-func TestDestroyNPMIPSets(t *testing.T) {
-	calls := []testutils.TestCmd{} // TODO
-	iMgr := NewIPSetManager(iMgrApplyAlwaysCfg, getMockIOShim(calls))
-=======
 const saveResult = "create test-list1 list:set size 8\nadd test-list1 test-list2"
 
 var iMgrApplyAllCfg = &IPSetManagerCfg{
@@ -39,7 +30,6 @@
 	defer ioshim.VerifyCalls(t, calls)
 	iMgr := NewIPSetManager(iMgrApplyAllCfg, ioshim)
 
->>>>>>> 17ed0b83
 	require.NoError(t, iMgr.resetIPSets())
 }
 
@@ -89,12 +79,6 @@
 	require.Error(t, err)
 }
 
-<<<<<<< HEAD
-// create all possible SetTypes
-func TestApplyCreationsAndAdds(t *testing.T) {
-	calls := []testutils.TestCmd{fakeRestoreSuccessCommand}
-	iMgr := NewIPSetManager(iMgrApplyAlwaysCfg, getMockIOShim(calls))
-=======
 func TestApplyIPSetsFailureOnRestore(t *testing.T) {
 	calls := []testutils.TestCmd{
 		{Cmd: ipsetSaveStringSlice, PipedToCommand: true},
@@ -107,7 +91,6 @@
 	ioshim := common.NewMockIOShim(calls)
 	defer ioshim.VerifyCalls(t, calls)
 	iMgr := NewIPSetManager(iMgrApplyAllCfg, ioshim)
->>>>>>> 17ed0b83
 
 	// create a set so we run ipset save
 	iMgr.CreateIPSets([]*IPSetMetadata{TestNSSet.Metadata})
@@ -208,13 +191,9 @@
 func TestDestroy(t *testing.T) {
 	// without save file
 	calls := []testutils.TestCmd{fakeRestoreSuccessCommand}
-<<<<<<< HEAD
-	iMgr := NewIPSetManager(iMgrApplyAlwaysCfg, getMockIOShim(calls))
-=======
-	ioshim := common.NewMockIOShim(calls)
-	defer ioshim.VerifyCalls(t, calls)
-	iMgr := NewIPSetManager(iMgrApplyAllCfg, ioshim)
->>>>>>> 17ed0b83
+	ioshim := common.NewMockIOShim(calls)
+	defer ioshim.VerifyCalls(t, calls)
+	iMgr := NewIPSetManager(iMgrApplyAllCfg, ioshim)
 
 	// remove some members and destroy some sets
 	require.NoError(t, iMgr.AddToSets([]*IPSetMetadata{TestNSSet.Metadata}, "10.0.0.0", "a"))
@@ -271,13 +250,8 @@
 		fmt.Sprintf("add %s %s", TestKVNSList.HashedName, TestKVPodSet.HashedName),
 		fmt.Sprintf("create %s list:set size 8", TestNestedLabelList.HashedName),
 	}
-<<<<<<< HEAD
-	calls := []testutils.TestCmd{setAlreadyExistsCommand, fakeRestoreSuccessCommand}
-	iMgr := NewIPSetManager(iMgrApplyAlwaysCfg, getMockIOShim(calls))
-=======
 	saveFileString := strings.Join(saveFileLines, "\n")
 	saveFileBytes := []byte(saveFileString)
->>>>>>> 17ed0b83
 
 	require.NoError(t, iMgr.AddToSets([]*IPSetMetadata{TestNSSet.Metadata}, "10.0.0.0", "a"))
 	require.NoError(t, iMgr.AddToSets([]*IPSetMetadata{TestNSSet.Metadata}, "10.0.0.1", "b"))
@@ -595,9 +569,6 @@
 		ExitCode: 1,
 	}
 	calls := []testutils.TestCmd{setAlreadyExistsCommand, fakeRestoreSuccessCommand}
-<<<<<<< HEAD
-	iMgr := NewIPSetManager(iMgrApplyAlwaysCfg, getMockIOShim(calls))
-=======
 	ioshim := common.NewMockIOShim(calls)
 	defer ioshim.VerifyCalls(t, calls)
 	iMgr := NewIPSetManager(iMgrApplyAllCfg, ioshim)
@@ -609,7 +580,6 @@
 		fmt.Sprintf("add %s %s", TestKVNSList.HashedName, TestNSSet.HashedName), // delete this member
 		fmt.Sprintf("create %s list:set size 8", TestNestedLabelList.HashedName),
 		fmt.Sprintf("add %s %s", TestNestedLabelList.HashedName, TestNSSet.HashedName), // delete this member
->>>>>>> 17ed0b83
 
 	}
 	saveFileString := strings.Join(saveFileLines, "\n")
@@ -656,13 +626,9 @@
 		ExitCode: 1,
 	}
 	calls := []testutils.TestCmd{setAlreadyExistsCommand, fakeRestoreSuccessCommand}
-<<<<<<< HEAD
-	iMgr := NewIPSetManager(iMgrApplyAlwaysCfg, getMockIOShim(calls))
-=======
-	ioshim := common.NewMockIOShim(calls)
-	defer ioshim.VerifyCalls(t, calls)
-	iMgr := NewIPSetManager(iMgrApplyAllCfg, ioshim)
->>>>>>> 17ed0b83
+	ioshim := common.NewMockIOShim(calls)
+	defer ioshim.VerifyCalls(t, calls)
+	iMgr := NewIPSetManager(iMgrApplyAllCfg, ioshim)
 
 	saveFileLines := []string{
 		fmt.Sprintf("create %s hash:net family inet hashsize 1024 maxelem 65536", TestNSSet.HashedName),
@@ -768,9 +734,6 @@
 		ExitCode: 1,
 	}
 	calls := []testutils.TestCmd{setAlreadyExistsCommand, fakeRestoreSuccessCommand}
-<<<<<<< HEAD
-	iMgr := NewIPSetManager(iMgrApplyAlwaysCfg, getMockIOShim(calls))
-=======
 	ioshim := common.NewMockIOShim(calls)
 	defer ioshim.VerifyCalls(t, calls)
 	iMgr := NewIPSetManager(iMgrApplyAllCfg, ioshim)
@@ -782,7 +745,6 @@
 	}
 	saveFileString := strings.Join(saveFileLines, "\n")
 	saveFileBytes := []byte(saveFileString)
->>>>>>> 17ed0b83
 
 	require.NoError(t, iMgr.AddToSets([]*IPSetMetadata{TestNSSet.Metadata}, "10.0.0.0", "a"))     // in kernel already
 	require.NoError(t, iMgr.AddToSets([]*IPSetMetadata{TestKeyPodSet.Metadata}, "10.0.0.0", "a")) // not in kernel yet
@@ -809,18 +771,6 @@
 	require.False(t, wasFileAltered, "file should not be altered")
 }
 
-<<<<<<< HEAD
-// TODO if we add file-level error handlers, add tests for them
-// the order of adds is nondeterministic, so we're sorting them
-func getSortedLines(set *TestSet, members ...string) []string {
-	result := []string{fmt.Sprintf("-F %s", set.HashedName)}
-	adds := make([]string, len(members))
-	for k, member := range members {
-		adds[k] = fmt.Sprintf("-A %s %s", set.HashedName, member)
-	}
-	sort.Strings(adds)
-	return append(result, adds...)
-=======
 func TestFailureOnLastLine(t *testing.T) {
 	// make sure that the file recovers and returns no error when there are no more lines on the second run
 	// test logic:
@@ -857,7 +807,6 @@
 // then sort those sections and return the lines in an array
 func testAndSortRestoreFileString(t *testing.T, multilineString string) []string {
 	return testAndSortRestoreFileLines(t, strings.Split(multilineString, "\n"))
->>>>>>> 17ed0b83
 }
 
 func testAndSortRestoreFileLines(t *testing.T, lines []string) []string {
