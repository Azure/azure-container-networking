--- conflicted
+++ resolved
@@ -780,47 +780,9 @@
 }
 
 func TestUpdateWithBadSaveFile(t *testing.T) {
-<<<<<<< HEAD
-	calls := []testutils.TestCmd{fakeRestoreSuccessCommand}
-	ioshim := common.NewMockIOShim(calls)
-	defer ioshim.VerifyCalls(t, calls)
-	iMgr := NewIPSetManager(applyAlwaysCfg, ioshim)
-
-	// will have every set in save file in the dirty cache, all with no members
-	cidrSet2 := CreateTestSet("test2", CIDRBlocks)
-	nsSet2 := CreateTestSet("test2", Namespace)
-	saveFileLines := []string{
-		fmt.Sprintf("add %s 1.1.1.1", TestCIDRSet.HashedName),                                                   // file should start with a create. jump to the first create (will NO-OP [no delete])
-		fmt.Sprintf("add %s 2.2.2.2", TestCIDRSet.HashedName),                                                   // will have a no-op for same reason as above
-		fmt.Sprintf("create %s hash:net family inet hashsize 1024 maxelem 65536", TestNSSet.HashedName),         // include
-		fmt.Sprintf("add %s 3.3.3.3", TestNSSet.HashedName),                                                     // include this add (will DELETE this member)
-		"create test-set1 hash:net family inet hashsize 1024 maxelem 65536",                                     // ignore this set since it isn't part of NPM
-		fmt.Sprintf("create %s hash:net family inet hashsize 1024 maxelem 65536", TestKeyPodSet.HashedName),     // include
-		fmt.Sprintf("add %s 4.4.4.4", TestKeyPodSet.HashedName),                                                 // include this add (will DELETE this member)
-		fmt.Sprintf("create %s hash:net family inet hashsize 1024 maxelem 65536", TestKeyPodSet.HashedName),     // ignore this create and ensuing adds since we already included this set
-		fmt.Sprintf("add %s 5.5.5.5", TestKeyPodSet.HashedName),                                                 // ignore this add (will NO-OP [no delete])
-		"create test-set1 hash:net family inet hashsize 1024 maxelem 65536",                                     // ignore this set since it isn't part of NPM
-		fmt.Sprintf("create %s hash:ip,port family inet hashsize 1024 maxelem 65536", TestKVPodSet.HashedName),  // ignore since wrong type
-		fmt.Sprintf("add %s 1.2.3.4,tcp", TestKVPodSet.HashedName),                                              // ignore this add (will NO-OP [no delete])
-		fmt.Sprintf("create %s hash:ip,port family inet hashsize 1024 maxelem 65536", TestKeyNSList.HashedName), // ignore since wrong type (will NO-OP [no delete])
-		fmt.Sprintf("add %s 2.3.4.5,tcp", TestKVPodSet.HashedName),                                              // ignore this add (will NO-OP [no delete])
-		fmt.Sprintf("create %s hash:net family inet hashsize 1024 maxelem 65536", TestNamedportSet.HashedName),  // ignore since wrong type (will NO-OP [no delete])
-		fmt.Sprintf("add %s 1.2.2.1", TestNamedportSet.HashedName),                                              // ignore this add (will NO-OP [no delete])
-		fmt.Sprintf("create %s hash:net family inet hashsize 1024 maxelem 65536", TestKeyNSList.HashedName),     // ignore since wrong type (will NO-OP [no delete])
-		fmt.Sprintf("add %s 1.3.3.1", TestKeyNSList.HashedName),                                                 // ignore this add (will NO-OP [no delete])
-		fmt.Sprintf("create %s list:set size 8", TestNamedportSet.HashedName),                                   // ignore since wrong type (will NO-OP [no delete])
-		fmt.Sprintf("add %s %s", TestNamedportSet.HashedName, TestNSSet.HashedName),                             // ignore this add (will NO-OP [no delete])
-		fmt.Sprintf("create %s list:set size 8", TestKVPodSet.HashedName),                                       // ignore since wrong type (will NO-OP [no delete])
-		fmt.Sprintf("add %s %s", TestKVPodSet.HashedName, TestKeyPodSet.HashedName),                             // ignore this add (will NO-OP [no delete])
-		fmt.Sprintf("create %s hash:net family inet hashsize 1024 maxelem 65536", cidrSet2.HashedName),          // include this and adds up to unexpected add
-		fmt.Sprintf("add %s 7.7.7.7", cidrSet2.HashedName),                                                      // include this add (will DELETE this member)
-		fmt.Sprintf("add %s 8.8.8.8", nsSet2.HashedName),                                                        // ignore this and jump to next create since it's an unexpected set (will NO-OP [no delete])
-		fmt.Sprintf("add %s 9.9.9.9", cidrSet2.HashedName),                                                      // ignore add because of error above (will NO-OP [no delete])
-=======
 	type args struct {
 		dirtySet      []*IPSetMetadata
 		saveFileLines []string
->>>>>>> 71a8dd80
 	}
 	tests := []struct {
 		name          string
@@ -925,7 +887,7 @@
 			calls := []testutils.TestCmd{fakeRestoreSuccessCommand}
 			ioshim := common.NewMockIOShim(calls)
 			defer ioshim.VerifyCalls(t, calls)
-			iMgr := NewIPSetManager(iMgrApplyAllCfg, ioshim)
+			iMgr := NewIPSetManager(applyAlwaysCfg, ioshim)
 
 			saveFileString := strings.Join(tt.args.saveFileLines, "\n")
 			saveFileBytes := []byte(saveFileString)
@@ -942,19 +904,6 @@
 			require.False(t, wasFileAltered, "file should not be altered")
 		})
 	}
-
-	// will have every set in save file in the dirty cache, all with no members
-	cidrSet2 := CreateTestSet("test2", CIDRBlocks)
-	nsSet2 := CreateTestSet("test2", Namespace)
-	saveFileLines := []string{
-		fmt.Sprintf(createNethashFormat, cidrSet2.HashedName), // include this and adds up to unexpected add
-		fmt.Sprintf("add %s 7.7.7.7", cidrSet2.HashedName),    // include this add (will DELETE this member)
-		fmt.Sprintf("add %s 8.8.8.8", nsSet2.HashedName),      // ignore this and jump to next create since it's an unexpected set (will NO-OP [no delete])
-		fmt.Sprintf("add %s 9.9.9.9", cidrSet2.HashedName),    // ignore add because of error above (will NO-OP [no delete])
-		// TODO ignore an non-add/create line
-		// TODO ignore an add with no member
-	}
-	fmt.Println(saveFileLines)
 }
 
 func TestFailureOnCreateForNewSet(t *testing.T) {
