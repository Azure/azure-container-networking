package ipsets

import (
	"fmt"
	"strings"
	"sync"

	"github.com/Azure/azure-container-networking/common"
	"github.com/Azure/azure-container-networking/npm/metrics"
	"github.com/Azure/azure-container-networking/npm/util"
	npmerrors "github.com/Azure/azure-container-networking/npm/util/errors"
	"k8s.io/klog"
)

type IPSetMode string

/*
	IPSet Modes

	- ApplyAllIPSets:
		- all ipsets are added to the kernel
		- ipsets are removed from the kernel when they are deleted from the cache
		- creates empty ipsets
		- adds empty/unreferenced ipsets to the toDelete cache periodically

	- ApplyOnNeed:
		- ipsets are added to the kernel when they are referenced by network policies or lists in the kernel
		- ipsets are removed from the kernel when they no longer have a reference
		- removes empty/unreferenced ipsets from the cache periodically
*/
const (
	ApplyAllIPSets IPSetMode = "all"
	ApplyOnNeed    IPSetMode = "on-need"
)

type IPSetManager struct {
<<<<<<< HEAD
	iMgrCfg *IPSetManagerCfg
	setMap  map[string]*IPSet
	// Map with Key as IPSet name to to emulate set
	// and value as struct{} for minimal memory consumption.
	toAddOrUpdateCache map[string]struct{}
	// IPSets referred to in this cache may be in the setMap, but must be deleted from the kernel
	toDeleteCache map[string]struct{}
	ioShim        *common.IOShim
	sync.RWMutex
=======
	iMgrCfg    *IPSetManagerCfg
	setMap     map[string]*IPSet
	dirtyCache dirtyCacheInterface
	ioShim     *common.IOShim
	sync.Mutex
>>>>>>> 2c777748
}

type IPSetManagerCfg struct {
	IPSetMode   IPSetMode
	NetworkName string
}

func NewIPSetManager(iMgrCfg *IPSetManagerCfg, ioShim *common.IOShim) *IPSetManager {
	return &IPSetManager{
		iMgrCfg:    iMgrCfg,
		setMap:     make(map[string]*IPSet),
		dirtyCache: newDirtyCache(),
		ioShim:     ioShim,
	}
}

/*
	Reconcile removes empty/unreferenced sets from the cache.
	For ApplyAllIPSets mode, those sets are added to the toDeleteCache.
	We can't delete from kernel immediately unless we lock iMgr during policy CRUD.
	If this call adds a set to the toDeleteCache, and then that set is created before
	ApplyIPSets is called, then the set may be unnecessarily added to the toAddOrUpdateCache,
	meaning:
		- for Linux, an unnecessary "-N set-name --exists" call would be made in the restore file
		- for Windows, ...
*/
func (iMgr *IPSetManager) Reconcile() {
	iMgr.Lock()
	defer iMgr.Unlock()
	originalNumSets := len(iMgr.setMap)
	for _, set := range iMgr.setMap {
		iMgr.modifyCacheForCacheDeletion(set, util.SoftDelete)
	}
	numRemovedSets := originalNumSets - len(iMgr.setMap)
	if numRemovedSets > 0 {
		klog.Infof("[IPSetManager] removed %d empty/unreferenced ipsets, updating toDeleteCache to: %+v", numRemovedSets, iMgr.dirtyCache.printDeleteCache())
	}
}

func (iMgr *IPSetManager) ResetIPSets() error {
	iMgr.Lock()
	defer iMgr.Unlock()
	metrics.ResetNumIPSets()
	metrics.ResetIPSetEntries()
	err := iMgr.resetIPSets()
	iMgr.setMap = make(map[string]*IPSet)
	iMgr.clearDirtyCache()
	if err != nil {
		metrics.SendErrorLogAndMetric(util.IpsmID, "error: failed to reset ipsetmanager: %s", err.Error())
		return fmt.Errorf("error while resetting ipsetmanager: %w", err)
	}
	return nil
}

func (iMgr *IPSetManager) CreateIPSets(setMetadatas []*IPSetMetadata) {
	iMgr.Lock()
	defer iMgr.Unlock()

	for _, set := range setMetadatas {
		_ = iMgr.createAndGetIPSet(set)
	}
}

func (iMgr *IPSetManager) createAndGetIPSet(setMetadata *IPSetMetadata) *IPSet {
	prefixedName := setMetadata.GetPrefixName()
	set, exists := iMgr.setMap[prefixedName]
	if exists {
		return set
	}
	set = NewIPSet(setMetadata)
	iMgr.setMap[prefixedName] = set
	metrics.IncNumIPSets()
	if iMgr.iMgrCfg.IPSetMode == ApplyAllIPSets {
		iMgr.modifyCacheForKernelCreation(set)
	}
	return set
}

// DeleteIPSet expects the prefixed ipset name
func (iMgr *IPSetManager) DeleteIPSet(name string, deleteOption util.DeleteOption) {
	iMgr.Lock()
	defer iMgr.Unlock()
	set, exists := iMgr.setMap[name]
	if !exists {
		return
	}
	iMgr.modifyCacheForCacheDeletion(set, deleteOption)
}

// GetIPSet needs the prefixed ipset name
func (iMgr *IPSetManager) GetIPSet(name string) *IPSet {
	iMgr.Lock()
	defer iMgr.Unlock()
	if !iMgr.exists(name) {
		return nil
	}
	return iMgr.setMap[name]
}

// AddReference creates the set if necessary and adds relevant reference
// it throws an error if the set and reference type are an invalid combination
func (iMgr *IPSetManager) AddReference(setMetadata *IPSetMetadata, referenceName string, referenceType ReferenceType) error {
	iMgr.Lock()
	defer iMgr.Unlock()
	// NOTE: any newly created IPSet will still be in the cache if an error is returned later
	set := iMgr.createAndGetIPSet(setMetadata)
	if referenceType == SelectorType && !set.canSetBeSelectorIPSet() {
		msg := fmt.Sprintf("ipset %s is not a selector ipset it is of type %s", set.Name, set.Type.String())
		metrics.SendErrorLogAndMetric(util.IpsmID, "error: failed to add reference: %s", msg)
		return npmerrors.Errorf(npmerrors.AddSelectorReference, false, msg)
	}
	wasInKernel := iMgr.shouldBeInKernel(set)
	set.addReference(referenceName, referenceType)
	if !wasInKernel {
		// the set should be in the kernel, so add it to the kernel if it wasn't beforehand
		// this branch can only be taken for ApplyOnNeed mode
		iMgr.modifyCacheForKernelCreation(set)

		// for ApplyAllIPSets mode, the set either:
		// a) existed already and doesn't need to be added to toAddOrUpdateCache
		// b) was created in createAndGetIPSet, where it was added to toAddOrUpdateCache

		// if set.Kind == HashSet, then this for loop will do nothing
		for _, member := range set.MemberIPSets {
			iMgr.incKernelReferCountAndModifyCache(member)
		}
	}
	return nil
}

// DeleteReference removes relevant reference
// it throws an error if the set doesn't exist (since a set should exist in the cache & kernel if it has a reference)
func (iMgr *IPSetManager) DeleteReference(setName, referenceName string, referenceType ReferenceType) error {
	iMgr.Lock()
	defer iMgr.Unlock()
	if !iMgr.exists(setName) {
		npmErrorString := npmerrors.DeleteSelectorReference
		if referenceType == NetPolType {
			npmErrorString = npmerrors.DeleteNetPolReference
		}
		msg := fmt.Sprintf("ipset %s does not exist", setName)
		metrics.SendErrorLogAndMetric(util.IpsmID, "error: failed to delete reference: %s", msg)
		return npmerrors.Errorf(npmErrorString, false, msg)
	}

	set := iMgr.setMap[setName]
	wasInKernel := iMgr.shouldBeInKernel(set) // required because the set may not be in the kernel if this reference doesn't exist
	set.deleteReference(referenceName, referenceType)
	if wasInKernel && !iMgr.shouldBeInKernel(set) {
		// remove from kernel if it was in the kernel before and shouldn't be now
		// this branch can only be taken for ApplyOnNeed mode
		iMgr.modifyCacheForKernelRemoval(set)

		// for ApplyAllIPSets mode, we don't want to make the set dirty

		// if set.Kind == HashSet, then this for loop will do nothing
		for _, member := range set.MemberIPSets {
			iMgr.decKernelReferCountAndModifyCache(member)
		}
	}
	return nil
}

func (iMgr *IPSetManager) AddToSets(addToSets []*IPSetMetadata, ip, podKey string) error {
	if len(addToSets) == 0 {
		return nil
	}

	if !validateIPSetMemberIP(ip) {
		msg := fmt.Sprintf("error: failed to add to sets: invalid ip %s", ip)
		metrics.SendErrorLogAndMetric(util.IpsmID, msg)
		return npmerrors.Errorf(npmerrors.AppendIPSet, true, msg)
	}

	// TODO check if the IP is IPV4 family in controller
	iMgr.Lock()
	defer iMgr.Unlock()

	for _, metadata := range addToSets {
		// 1. check for errors and create a missing set
		prefixedName := metadata.GetPrefixName()
		// NOTE: any newly created IPSet will still be in the cache if an error is returned later
		set := iMgr.createAndGetIPSet(metadata)
		if set.Kind != HashSet {
			msg := fmt.Sprintf("ipset %s is not a hash set", prefixedName)
			metrics.SendErrorLogAndMetric(util.IpsmID, "error: failed to add to sets: %s", msg)
			return npmerrors.Errorf(npmerrors.AppendIPSet, false, msg)
		}

		// 2. add ip to the set, and update the pod key
		_, ok := set.IPPodKey[ip]
		if !ok {
			iMgr.modifyCacheForKernelMemberAdd(set, ip)
			metrics.AddEntryToIPSet(prefixedName)
		}
		set.IPPodKey[ip] = podKey
	}
	return nil
}

func (iMgr *IPSetManager) RemoveFromSets(removeFromSets []*IPSetMetadata, ip, podKey string) error {
	if len(removeFromSets) == 0 {
		return nil
	}

	if !validateIPSetMemberIP(ip) {
		msg := fmt.Sprintf("error: failed to add to sets: invalid ip %s", ip)
		metrics.SendErrorLogAndMetric(util.IpsmID, msg)
		return npmerrors.Errorf(npmerrors.AppendIPSet, true, msg)
	}

	iMgr.Lock()
	defer iMgr.Unlock()

	// 1. check for errors (ignore missing sets)
	for _, metadata := range removeFromSets {
		prefixedName := metadata.GetPrefixName()
		set, exists := iMgr.setMap[prefixedName]
		if !exists {
			continue
		}
		if set.Kind != HashSet {
			msg := fmt.Sprintf("ipset %s is not a hash set", prefixedName)
			metrics.SendErrorLogAndMetric(util.IpsmID, "error: failed to remove from sets: %s", msg)
			return npmerrors.Errorf(npmerrors.DeleteIPSet, false, msg)
		}

		// 2. remove ip from the set
		cachedPodKey, exists := set.IPPodKey[ip]
		if !exists {
			continue
		}
		// in case the IP belongs to a new Pod, then ignore this Delete call as this might be stale
		if cachedPodKey != podKey {
			klog.Infof(
				"[IPSetManager] DeleteFromSet: PodOwner has changed for Ip: %s, setName:%s, Old podKey: %s, new podKey: %s. Ignore the delete as this is stale update",
				ip, prefixedName, cachedPodKey, podKey,
			)
			continue
		}

		// update the IP ownership with podkey
		iMgr.modifyCacheForKernelMemberDelete(set, ip)
		delete(set.IPPodKey, ip)
		metrics.RemoveEntryFromIPSet(prefixedName)
	}
	return nil
}

func (iMgr *IPSetManager) AddToLists(listMetadatas, setMetadatas []*IPSetMetadata) error {
	if len(listMetadatas) == 0 || len(setMetadatas) == 0 {
		return nil
	}
	iMgr.Lock()
	defer iMgr.Unlock()

	// 1. check for errors in members and create any missing sets
	for _, setMetadata := range setMetadatas {
		// NOTE: any newly created IPSet will still be in the cache if an error is returned later
		set := iMgr.createAndGetIPSet(setMetadata)

		// Nested IPSets are only supported for windows
		// Check if we want to actually use that support
		if set.Kind != HashSet {
			msg := fmt.Sprintf("ipset %s is not a hash set and nested list sets are not supported", set.Name)
			metrics.SendErrorLogAndMetric(util.IpsmID, "error: failed to add to lists: %s", msg)
			return npmerrors.Errorf(npmerrors.AppendIPSet, false, msg)
		}
	}

	for _, listMetadata := range listMetadatas {
		// 2. create the list if it's missing and check for list errors
		// NOTE: any newly created IPSet will still be in the cache if an error is returned later
		list := iMgr.createAndGetIPSet(listMetadata)

		if list.Kind != ListSet {
			msg := fmt.Sprintf("ipset %s is not a list set", list.Name)
			metrics.SendErrorLogAndMetric(util.IpsmID, "error: failed to add to lists: %s", msg)
			return npmerrors.Errorf(npmerrors.AppendIPSet, false, msg)
		}

		// 3. add all members to the list
		for _, memberMetadata := range setMetadatas {
			memberName := memberMetadata.GetPrefixName()
			if memberName == "" {
				metrics.SendErrorLogAndMetric(util.IpsmID, "[AddToLists] warning: adding empty member name to list %s", list.Name)
				continue
			}
			// the member shouldn't be the list itself, but this is satisfied since we already asserted that the member is a HashSet
			if list.hasMember(memberName) {
				continue
			}
			member := iMgr.setMap[memberName]

			iMgr.modifyCacheForKernelMemberAdd(list, member.HashedName)
			list.MemberIPSets[memberName] = member
			member.incIPSetReferCount()
			metrics.AddEntryToIPSet(list.Name)
			listIsInKernel := iMgr.shouldBeInKernel(list)
			if listIsInKernel {
				iMgr.incKernelReferCountAndModifyCache(member)
			}
		}
	}
	return nil
}

func (iMgr *IPSetManager) RemoveFromList(listMetadata *IPSetMetadata, setMetadatas []*IPSetMetadata) error {
	if len(setMetadatas) == 0 {
		return nil
	}
	iMgr.Lock()
	defer iMgr.Unlock()

	// 1. check for errors (ignore missing sets)
	listName := listMetadata.GetPrefixName()
	list, exists := iMgr.setMap[listName]
	if !exists {
		return nil
	}

	if list.Kind != ListSet {
		msg := fmt.Sprintf("ipset %s is not a list set", listName)
		metrics.SendErrorLogAndMetric(util.IpsmID, "error: failed to remove from list: %s", msg)
		return npmerrors.Errorf(npmerrors.DeleteIPSet, false, msg)
	}

	for _, setMetadata := range setMetadatas {
		memberName := setMetadata.GetPrefixName()
		if memberName == "" {
			metrics.SendErrorLogAndMetric(util.IpsmID, "[RemoveFromList] warning: removing empty member name from list %s", list.Name)
			continue
		}
		member, exists := iMgr.setMap[memberName]
		if !exists {
			continue
		}

		// Nested IPSets are only supported for windows
		// Check if we want to actually use that support
		if member.Kind != HashSet {
			msg := fmt.Sprintf("ipset %s is not a hash set and nested list sets are not supported", memberName)
			metrics.SendErrorLogAndMetric(util.IpsmID, "error: failed to remove from list: %s", msg)
			return npmerrors.Errorf(npmerrors.DeleteIPSet, false, msg)
		}

		// 2. remove member from the list
		if !list.hasMember(memberName) {
			continue
		}

		iMgr.modifyCacheForKernelMemberDelete(list, member.HashedName)
		delete(list.MemberIPSets, memberName)
		member.decIPSetReferCount()
		metrics.RemoveEntryFromIPSet(list.Name)
		listIsInKernel := iMgr.shouldBeInKernel(list)
		if listIsInKernel {
			iMgr.decKernelReferCountAndModifyCache(member)
		}
	}
	return nil
}

func (iMgr *IPSetManager) ApplyIPSets() error {
	iMgr.Lock()
	defer iMgr.Unlock()

	if iMgr.dirtyCache.numSetsToAddOrUpdate() == 0 && iMgr.dirtyCache.numSetsToDelete() == 0 {
		klog.Info("[IPSetManager] No IPSets to apply")
		return nil
	}

	klog.Infof(
		"[IPSetManager] dirty caches. toAddUpdateCache: %s, toDeleteCache: %s",
		iMgr.dirtyCache.printAddOrUpdateCache(), iMgr.dirtyCache.printDeleteCache(),
	)
	iMgr.sanitizeDirtyCache()

	// Call the appropriate apply ipsets
	prometheusTimer := metrics.StartNewTimer()
	defer metrics.RecordIPSetExecTime(prometheusTimer) // record execution time regardless of failure
	err := iMgr.applyIPSets()
	if err != nil {
		metrics.SendErrorLogAndMetric(util.IpsmID, "error: failed to apply ipsets: %s", err.Error())
		return err
	}

	iMgr.clearDirtyCache()
	// TODO could also set the number of ipsets in NPM (not necessarily in kernel) here using len(iMgr.setMap)
	return nil
}

func (iMgr *IPSetManager) GetAllIPSets() map[string]string {
	iMgr.RLock()
	defer iMgr.RUnlock()
	setMap := make(map[string]string, len(iMgr.setMap))
	for _, metadata := range iMgr.setMap {
		setMap[metadata.HashedName] = metadata.Name
	}
	return setMap
}

func (iMgr *IPSetManager) exists(name string) bool {
	_, ok := iMgr.setMap[name]
	return ok
}

// the metric for number of ipsets in the kernel will be lower than in reality until the next applyIPSet call
func (iMgr *IPSetManager) modifyCacheForCacheDeletion(set *IPSet, deleteOption util.DeleteOption) {
	if deleteOption == util.ForceDelete {
		// If force delete, then check if Set is used by other set or network policy
		// else delete the set even if it has members
		if !set.canBeForceDeleted() {
			return
		}
	} else if !set.canBeDeleted() {
		return
	}

	delete(iMgr.setMap, set.Name)
	metrics.DeleteIPSet(set.Name)
	if iMgr.iMgrCfg.IPSetMode == ApplyAllIPSets {
		// NOTE: in ApplyAllIPSets mode, if this ipset has never been created in the kernel,
		// it would be added to the deleteCache, and then the OS would fail to delete it
		iMgr.modifyCacheForKernelRemoval(set)
	}
	// if mode is ApplyOnNeed, the set will not be in the kernel (or will be in the delete cache already) since there are no references
}

func (iMgr *IPSetManager) modifyCacheForKernelCreation(set *IPSet) {
	iMgr.dirtyCache.create(set)
	/*
		TODO kernel-based prometheus metrics

		metrics.IncNumKernelIPSets()
		numEntries := len(set.MemberIPsets) OR len(set.IPPodKey)
		metrics.SetNumEntriesForKernelIPSet(setName, numEntries)
	*/
}

func (iMgr *IPSetManager) incKernelReferCountAndModifyCache(member *IPSet) {
	wasInKernel := iMgr.shouldBeInKernel(member)
	member.incKernelReferCount()
	if !wasInKernel {
		iMgr.modifyCacheForKernelCreation(member)
	}
}

func (iMgr *IPSetManager) shouldBeInKernel(set *IPSet) bool {
	return set.shouldBeInKernel() || iMgr.iMgrCfg.IPSetMode == ApplyAllIPSets
}

func (iMgr *IPSetManager) modifyCacheForKernelRemoval(set *IPSet) {
	iMgr.dirtyCache.destroy(set)
	/*
		TODO kernel-based prometheus metrics

		metrics.DecNumKernelIPSets()
		numEntries := len(set.MemberIPsets) OR len(set.IPPodKey)
		metrics.RemoveAllEntriesFromKernelIPSet(setName)
	*/
}

func (iMgr *IPSetManager) decKernelReferCountAndModifyCache(member *IPSet) {
	member.decKernelReferCount()
	if !iMgr.shouldBeInKernel(member) {
		iMgr.modifyCacheForKernelRemoval(member)
	}
}

func (iMgr *IPSetManager) modifyCacheForKernelMemberAdd(set *IPSet, member string) {
	if iMgr.shouldBeInKernel(set) {
		iMgr.dirtyCache.addMember(set, member)
	}
}

func (iMgr *IPSetManager) modifyCacheForKernelMemberDelete(set *IPSet, member string) {
	if iMgr.shouldBeInKernel(set) {
		iMgr.dirtyCache.deleteMember(set, member)
	}
}

// sanitizeDirtyCache will check if any set marked as delete is in toAddUpdate
// if so will not delete it
func (iMgr *IPSetManager) sanitizeDirtyCache() {
	anyProblems := false
	for setName := range iMgr.dirtyCache.setsToDelete() {
		if iMgr.dirtyCache.isSetToAddOrUpdate(setName) {
			klog.Errorf("[IPSetManager] Unexpected state in dirty cache %s set is part of both update and delete caches", setName)
			anyProblems = true
		}
	}
	if anyProblems {
		metrics.SendErrorLogAndMetric(util.IpsmID, "error: some dirty cache sets are part of both update and delete caches")
	}
}

func (iMgr *IPSetManager) clearDirtyCache() {
	iMgr.dirtyCache.reset()
}

// validateIPSetMemberIP helps valid if a member added to an HashSet has valid IP or CIDR
func validateIPSetMemberIP(ip string) bool {
	// possible formats
	// 192.168.0.1
	// 192.168.0.1,tcp:25227
	// 192.168.0.1 nomatch
	// 192.168.0.0/24
	// 192.168.0.0/24,tcp:25227
	// 192.168.0.0/24 nomatch
	// always guaranteed to have ip, not guaranteed to have port + protocol
	ipDetails := strings.Split(ip, ",")
	if util.IsIPV4(ipDetails[0]) {
		return true
	}

	err := ValidateIPBlock(ip)
	return err == nil
}<|MERGE_RESOLUTION|>--- conflicted
+++ resolved
@@ -34,23 +34,11 @@
 )
 
 type IPSetManager struct {
-<<<<<<< HEAD
-	iMgrCfg *IPSetManagerCfg
-	setMap  map[string]*IPSet
-	// Map with Key as IPSet name to to emulate set
-	// and value as struct{} for minimal memory consumption.
-	toAddOrUpdateCache map[string]struct{}
-	// IPSets referred to in this cache may be in the setMap, but must be deleted from the kernel
-	toDeleteCache map[string]struct{}
-	ioShim        *common.IOShim
-	sync.RWMutex
-=======
 	iMgrCfg    *IPSetManagerCfg
 	setMap     map[string]*IPSet
 	dirtyCache dirtyCacheInterface
 	ioShim     *common.IOShim
-	sync.Mutex
->>>>>>> 2c777748
+	sync.RWMutex
 }
 
 type IPSetManagerCfg struct {
