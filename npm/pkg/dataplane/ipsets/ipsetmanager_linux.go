--- conflicted
+++ resolved
@@ -1,6 +1,5 @@
 package ipsets
 
-<<<<<<< HEAD
 import (
 	"fmt"
 
@@ -31,9 +30,9 @@
 func (iMgr *IPSetManager) applyIPSets(networkID string) error {
 	// DEBUGGING)
 	fmt.Println("DIRTY CACHE")
-	fmt.Println(iMgr.additionOrUpdateDirtyCache)
+	fmt.Println(iMgr.toAddOrUpdateCache)
 	fmt.Println("DELETE CACHE")
-	// TODO calc sets to-be-deleted
+	fmt.Println(iMgr.toDeleteCache)
 
 	fileCreator := createSaveFile(iMgr)
 
@@ -56,16 +55,11 @@
 
 func handleDeletions(iMgr *IPSetManager, fileCreator *ioutil.FileCreator) {
 	// flush all first so we don't try to delete an ipset referenced by a list we're deleting too
-	handleDeletionsLoop(iMgr, fileCreator, flushSet)
-	handleDeletionsLoop(iMgr, fileCreator, destroySet)
-}
-
-func handleDeletionsLoop(iMgr *IPSetManager, fileCreator *ioutil.FileCreator, function func(*ioutil.FileCreator, string)) {
-	for setName := range iMgr.additionOrUpdateDirtyCache {
-		_, exists := iMgr.setMap[setName]
-		if !exists {
-			function(fileCreator, util.GetHashedName(setName))
-		}
+	for setName := range iMgr.toDeleteCache {
+		flushSet(fileCreator, util.GetHashedName(setName))
+	}
+	for setName := range iMgr.toDeleteCache {
+		destroySet(fileCreator, util.GetHashedName(setName))
 	}
 }
 
@@ -78,7 +72,7 @@
 }
 
 func handleCreations(iMgr *IPSetManager, fileCreator *ioutil.FileCreator) {
-	for setName := range iMgr.additionOrUpdateDirtyCache {
+	for setName := range iMgr.toAddOrUpdateCache {
 		set := iMgr.setMap[setName]
 		createSet(fileCreator, set)
 	}
@@ -101,7 +95,7 @@
 }
 
 func handleMemberUpdates(iMgr *IPSetManager, fileCreator *ioutil.FileCreator) {
-	for setName := range iMgr.additionOrUpdateDirtyCache {
+	for setName := range iMgr.toAddOrUpdateCache {
 		set := iMgr.setMap[setName]
 		updateMembers(fileCreator, set)
 	}
@@ -154,8 +148,4 @@
 	if linuxExec == nil {
 		linuxExec = kexec.New()
 	}
-=======
-func (iMgr *IPSetManager) applyIPSets(networkID string) error {
-	return nil
->>>>>>> 6c947e20
 }