--- conflicted
+++ resolved
@@ -83,11 +83,7 @@
       hostNetwork: true
       containers:
         - name: azure-npm
-<<<<<<< HEAD
-          image: acnpublic.azurecr.io/azure-npm:windows-amd64-v1.4.26-34-g6884d5dd
-=======
           image: mcr.microsoft.com/containernetworking/azure-npm:v1.4.29
->>>>>>> 3da7210d
           command: ["powershell.exe"]
           args:
             [
