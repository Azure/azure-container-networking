--- conflicted
+++ resolved
@@ -33,14 +33,10 @@
 	EnablePrometheusMetrics bool
 	EnablePprof             bool
 	EnableHTTPDebugAPI      bool
-<<<<<<< HEAD
-	EnableV2Controllers     bool
+	EnableV2NPM             bool
+	PlaceAzureChainFirst    bool
 }
 
 type Flags struct {
 	KubeConfigPath string `json:"KubeConfigPath"`
-=======
-	EnableV2NPM             bool
-	PlaceAzureChainFirst    bool
->>>>>>> 6d208e97
 }