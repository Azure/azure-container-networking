package npmconfig

import "github.com/Azure/azure-container-networking/npm/util"

const (
	defaultResyncPeriod    = 15
	defaultListeningPort   = 10091
	defaultGrpcPort        = 10092
	defaultGrpcServicePort = 9002
	// ConfigEnvPath is what's used by viper to load config path
<<<<<<< HEAD
	ConfigEnvPath        = "NPM_CONFIG"
	ConfigEnableV2String = "EnableV2NPM"
=======
	ConfigEnvPath = "NPM_CONFIG"

	v1 = 1
	v2 = 2
>>>>>>> 0ad7821b
)

// DefaultConfig is the guaranteed configuration NPM can run in out of the box
var DefaultConfig = Config{
	ResyncPeriodInMinutes: defaultResyncPeriod,

	ListeningPort:    defaultListeningPort,
	ListeningAddress: "0.0.0.0",

	Transport: GrpcServerConfig{
		Address:     "0.0.0.0",
		Port:        defaultGrpcPort,
		ServicePort: defaultGrpcServicePort,
	},

	Toggles: Toggles{
		EnablePrometheusMetrics: true,
		EnablePprof:             true,
		EnableHTTPDebugAPI:      true,
		EnableV2NPM:             true,
		PlaceAzureChainFirst:    util.PlaceAzureChainFirst,
		ApplyIPSetsOnNeed:       false,
	},
}

type GrpcServerConfig struct {
	// Address is the address on which the gRPC server will listen
	Address string `json:"Address,omitempty"`
	// Port is the port on which the gRPC server will listen
	Port int `json:"Port,omitempty"`
	// ServicePort is the service port for the client to connect to the gRPC server
	ServicePort int `json:"ServicePort,omitempty"`
}

type Config struct {
	ResyncPeriodInMinutes int `json:"ResyncPeriodInMinutes,omitempty"`

	ListeningPort    int    `json:"ListeningPort,omitempty"`
	ListeningAddress string `json:"ListeningAddress,omitempty"`

	Transport GrpcServerConfig `json:"Transport,omitempty"`

	Toggles Toggles `json:"Toggles,omitempty"`
}

type Toggles struct {
	EnablePrometheusMetrics bool
	EnablePprof             bool
	EnableHTTPDebugAPI      bool
	EnableV2NPM             bool
	PlaceAzureChainFirst    bool
	ApplyIPSetsOnNeed       bool
}

type Flags struct {
	KubeConfigPath string `json:"KubeConfigPath"`
}

// NPMVersion returns 1 if EnableV2NPM=false and 2 otherwise
func (c Config) NPMVersion() int {
	if c.Toggles.EnableV2NPM {
		return v2
	}
	return v1
}<|MERGE_RESOLUTION|>--- conflicted
+++ resolved
@@ -8,15 +8,11 @@
 	defaultGrpcPort        = 10092
 	defaultGrpcServicePort = 9002
 	// ConfigEnvPath is what's used by viper to load config path
-<<<<<<< HEAD
 	ConfigEnvPath        = "NPM_CONFIG"
 	ConfigEnableV2String = "EnableV2NPM"
-=======
-	ConfigEnvPath = "NPM_CONFIG"
 
 	v1 = 1
 	v2 = 2
->>>>>>> 0ad7821b
 )
 
 // DefaultConfig is the guaranteed configuration NPM can run in out of the box
