--- conflicted
+++ resolved
@@ -848,145 +848,6 @@
 					)
 					entries = append(entries, entry)
 				}
-<<<<<<< HEAD
-				continue
-			}
-
-			// fromRule has both namespaceSelector and podSelector set.
-			// We should match the selected pods in the selected namespaces.
-			// This allows traffic from podSelector intersects namespaceSelector
-			// This is only supported in kubernetes version >= 1.11
-			if !util.IsNewNwPolicyVerFlag {
-				continue
-			}
-
-			nsLabelsWithOps, _, _ := parseSelector(fromRule.NamespaceSelector)
-			_, nsLabelsWithoutOps := GetOperatorsAndLabels(nsLabelsWithOps)
-			// Add namespaces prefix to distinguish namespace ipsets and pod ipsets
-			for i, _ := range nsLabelsWithoutOps {
-				nsLabelsWithoutOps[i] = "ns-" + nsLabelsWithoutOps[i]
-			}
-			lists = append(lists, nsLabelsWithoutOps...)
-
-			podLabelsWithOps, _, _ := parseSelector(fromRule.PodSelector)
-			_, podLabelsWithoutOps := GetOperatorsAndLabels(podLabelsWithOps)
-			sets = append(sets, podLabelsWithoutOps...)
-
-			// we pass empty ns for the podspec and comment here because it's a combo of both selectors and not limited to network policy namespace
-			iptPartialNsSpec := craftPartialIptEntrySpecFromSelector("", fromRule.NamespaceSelector, util.IptablesSrcFlag, true)
-			iptPartialPodSpec := craftPartialIptEntrySpecFromSelector("", fromRule.PodSelector, util.IptablesSrcFlag, false)
-			iptPartialNsComment := craftPartialIptablesCommentFromSelector("", fromRule.NamespaceSelector, true)
-			iptPartialPodComment := craftPartialIptablesCommentFromSelector("", fromRule.PodSelector, false)
-			if portRuleExists {
-				for _, portRule := range rule.Ports {
-					switch portCheck := getPortType(portRule); portCheck {
-					case "namedport":
-						portName := util.NamedPortIPSetPrefix + portRule.Port.String()
-						namedPorts = append(namedPorts, portName)
-						entry := &iptm.IptEntry{
-							Chain: util.IptablesAzureIngressPortChain,
-							Specs: append([]string(nil), iptPartialNsSpec...),
-						}
-						entry.Specs = append(
-							entry.Specs,
-							iptPartialPodSpec...,
-						)
-						entry.Specs = append(
-							entry.Specs,
-							targetSelectorIptEntrySpec...,
-						)
-						if portRule.Protocol != nil {
-							entry.Specs = append(
-								entry.Specs,
-								util.IptablesProtFlag,
-								string(*portRule.Protocol),
-							)
-						}
-						entry.Specs = append(
-							entry.Specs,
-							util.IptablesModuleFlag,
-							util.IptablesSetModuleFlag,
-							util.IptablesMatchSetFlag,
-							util.GetHashedName(portName),
-							util.IptablesDstFlag+","+util.IptablesDstFlag,
-							util.IptablesJumpFlag,
-							util.IptablesMark,
-							util.IptablesSetMarkFlag,
-							util.IptablesAzureIngressMarkHex,
-							util.IptablesModuleFlag,
-							util.IptablesCommentModuleFlag,
-							util.IptablesCommentFlag,
-							"ALLOW-"+iptPartialNsComment+
-								"-AND-"+iptPartialPodComment+
-								"-AND-"+craftPartialIptablesCommentFromPort(portRule, util.IptablesDstPortFlag)+
-								"-TO-"+targetSelectorComment,
-						)
-						entries = append(entries, entry)
-					case "validport":
-						entry := &iptm.IptEntry{
-							Chain: util.IptablesAzureIngressPortChain,
-							Specs: append([]string(nil), iptPartialNsSpec...),
-						}
-						entry.Specs = append(
-							entry.Specs,
-							iptPartialPodSpec...,
-						)
-						entry.Specs = append(
-							entry.Specs,
-							targetSelectorIptEntrySpec...,
-						)
-						entry.Specs = append(
-							entry.Specs,
-							craftPartialIptEntrySpecFromPort(portRule, util.IptablesDstPortFlag)...,
-						)
-						entry.Specs = append(
-							entry.Specs,
-							util.IptablesJumpFlag,
-							util.IptablesMark,
-							util.IptablesSetMarkFlag,
-							util.IptablesAzureIngressMarkHex,
-							util.IptablesModuleFlag,
-							util.IptablesCommentModuleFlag,
-							util.IptablesCommentFlag,
-							"ALLOW-"+iptPartialNsComment+
-								"-AND-"+iptPartialPodComment+
-								"-AND-"+craftPartialIptablesCommentFromPort(portRule, util.IptablesDstPortFlag)+
-								"-TO-"+targetSelectorComment,
-						)
-						entries = append(entries, entry)
-					default:
-						log.Logf("Invalid NetworkPolicyPort.")
-					}
-				}
-			} else {
-				entry := &iptm.IptEntry{
-					Chain: util.IptablesAzureIngressFromChain,
-					Specs: append([]string(nil), targetSelectorIptEntrySpec...),
-				}
-				entry.Specs = append(
-					entry.Specs,
-					iptPartialNsSpec...,
-				)
-				entry.Specs = append(
-					entry.Specs,
-					iptPartialPodSpec...,
-				)
-				entry.Specs = append(
-					entry.Specs,
-					util.IptablesJumpFlag,
-					util.IptablesMark,
-					util.IptablesSetMarkFlag,
-					util.IptablesAzureIngressMarkHex,
-					util.IptablesModuleFlag,
-					util.IptablesCommentModuleFlag,
-					util.IptablesCommentFlag,
-					"ALLOW-"+iptPartialNsComment+
-						"-AND-"+iptPartialPodComment+
-						"-TO-"+targetSelectorComment,
-				)
-				entries = append(entries, entry)
-=======
->>>>>>> b76bbcf3
 			}
 		}
 
@@ -1650,145 +1511,6 @@
 					)
 					entries = append(entries, entry)
 				}
-<<<<<<< HEAD
-				continue
-			}
-
-			// toRule has both namespaceSelector and podSelector set.
-			// We should match the selected pods in the selected namespaces.
-			// This allows traffic from podSelector intersects namespaceSelector
-			// This is only supported in kubernetes version >= 1.11
-			if !util.IsNewNwPolicyVerFlag {
-				continue
-			}
-
-			nsLabelsWithOps, _, _ := parseSelector(toRule.NamespaceSelector)
-			_, nsLabelsWithoutOps := GetOperatorsAndLabels(nsLabelsWithOps)
-			// Add namespaces prefix to distinguish namespace ipsets and pod ipsets
-			for i, _ := range nsLabelsWithoutOps {
-				nsLabelsWithoutOps[i] = "ns-" + nsLabelsWithoutOps[i]
-			}
-			lists = append(lists, nsLabelsWithoutOps...)
-
-			podLabelsWithOps, _, _ := parseSelector(toRule.PodSelector)
-			_, podLabelsWithoutOps := GetOperatorsAndLabels(podLabelsWithOps)
-			sets = append(sets, podLabelsWithoutOps...)
-
-			// we pass true for the podspec and comment here because it's a combo of both selectors and not limited to network policy namespace
-			iptPartialNsSpec := craftPartialIptEntrySpecFromSelector("", toRule.NamespaceSelector, util.IptablesDstFlag, true)
-			iptPartialPodSpec := craftPartialIptEntrySpecFromSelector("", toRule.PodSelector, util.IptablesDstFlag, false)
-			iptPartialNsComment := craftPartialIptablesCommentFromSelector("", toRule.NamespaceSelector, true)
-			iptPartialPodComment := craftPartialIptablesCommentFromSelector("", toRule.PodSelector, false)
-			if portRuleExists {
-				for _, portRule := range rule.Ports {
-					switch portCheck := getPortType(portRule); portCheck {
-					case "namedport":
-						portName := util.NamedPortIPSetPrefix + portRule.Port.String()
-						namedPorts = append(namedPorts, portName)
-						entry := &iptm.IptEntry{
-							Chain: util.IptablesAzureEgressPortChain,
-							Specs: append([]string(nil), targetSelectorIptEntrySpec...),
-						}
-						if portRule.Protocol != nil {
-							entry.Specs = append(
-								entry.Specs,
-								util.IptablesProtFlag,
-								string(*portRule.Protocol),
-							)
-						}
-						entry.Specs = append(
-							entry.Specs,
-							iptPartialNsSpec...,
-						)
-						entry.Specs = append(
-							entry.Specs,
-							iptPartialPodSpec...,
-						)
-						entry.Specs = append(
-							entry.Specs,
-							util.IptablesModuleFlag,
-							util.IptablesSetModuleFlag,
-							util.IptablesMatchSetFlag,
-							util.GetHashedName(portName),
-							util.IptablesDstFlag+","+util.IptablesDstFlag,
-							util.IptablesJumpFlag,
-							util.IptablesMark,
-							util.IptablesSetMarkFlag,
-							util.IptablesAzureEgressXMarkHex,
-							util.IptablesModuleFlag,
-							util.IptablesCommentModuleFlag,
-							util.IptablesCommentFlag,
-							"ALLOW-"+targetSelectorComment+
-								"-TO-"+iptPartialNsComment+
-								"-AND-"+iptPartialPodComment+
-								"-AND-"+craftPartialIptablesCommentFromPort(portRule, util.IptablesDstPortFlag),
-						)
-						entries = append(entries, entry)
-					case "validport":
-						entry := &iptm.IptEntry{
-							Chain: util.IptablesAzureEgressPortChain,
-							Specs: append([]string(nil), targetSelectorIptEntrySpec...),
-						}
-						entry.Specs = append(
-							entry.Specs,
-							iptPartialNsSpec...,
-						)
-						entry.Specs = append(
-							entry.Specs,
-							iptPartialPodSpec...,
-						)
-						entry.Specs = append(
-							entry.Specs,
-							craftPartialIptEntrySpecFromPort(portRule, util.IptablesDstPortFlag)...,
-						)
-						entry.Specs = append(
-							entry.Specs,
-							util.IptablesJumpFlag,
-							util.IptablesMark,
-							util.IptablesSetMarkFlag,
-							util.IptablesAzureEgressXMarkHex,
-							util.IptablesModuleFlag,
-							util.IptablesCommentModuleFlag,
-							util.IptablesCommentFlag,
-							"ALLOW-"+targetSelectorComment+
-								"-TO-"+iptPartialNsComment+
-								"-AND-"+iptPartialPodComment+
-								"-AND-"+craftPartialIptablesCommentFromPort(portRule, util.IptablesDstPortFlag),
-						)
-						entries = append(entries, entry)
-					default:
-						log.Logf("Invalid NetworkPolicyPort.")
-					}
-				}
-			} else {
-				entry := &iptm.IptEntry{
-					Chain: util.IptablesAzureEgressToChain,
-					Specs: append([]string(nil), targetSelectorIptEntrySpec...),
-				}
-				entry.Specs = append(
-					entry.Specs,
-					iptPartialNsSpec...,
-				)
-				entry.Specs = append(
-					entry.Specs,
-					iptPartialPodSpec...,
-				)
-				entry.Specs = append(
-					entry.Specs,
-					util.IptablesJumpFlag,
-					util.IptablesMark,
-					util.IptablesSetMarkFlag,
-					util.IptablesAzureEgressXMarkHex,
-					util.IptablesModuleFlag,
-					util.IptablesCommentModuleFlag,
-					util.IptablesCommentFlag,
-					"ALLOW-"+targetSelectorComment+
-						"-TO-"+iptPartialNsComment+
-						"-AND-"+iptPartialPodComment,
-				)
-				entries = append(entries, entry)
-=======
->>>>>>> b76bbcf3
 			}
 		}
 
