// Copyright 2018 Microsoft. All rights reserved.
// MIT License
package npm

import (
	"sort"
	"strconv"
	"strings"

	"github.com/Azure/azure-container-networking/log"
	"github.com/Azure/azure-container-networking/npm/iptm"
	"github.com/Azure/azure-container-networking/npm/util"
	networkingv1 "k8s.io/api/networking/v1"
	metav1 "k8s.io/apimachinery/pkg/apis/meta/v1"
)

type portsInfo struct {
	protocol string
	port     string
}

func craftPartialIptEntrySpecFromPort(portRule networkingv1.NetworkPolicyPort, sPortOrDPortFlag string) []string {
	partialSpec := []string{}
	if portRule.Protocol != nil {
		partialSpec = append(
			partialSpec,
			util.IptablesProtFlag,
			string(*portRule.Protocol),
		)
	}

	if portRule.Port != nil {
		partialSpec = append(
			partialSpec,
			sPortOrDPortFlag,
			portRule.Port.String(),
		)
	}

	return partialSpec
}

func getPortType(portRule networkingv1.NetworkPolicyPort) string {
	if portRule.Port == nil || portRule.Port.IntValue() != 0 {
		return "validport"
	} else if portRule.Port.IntValue() == 0 && portRule.Port.String() != "" {
		return "namedport"
	}
	return "invalid"
}

func craftPartialIptablesCommentFromPort(portRule networkingv1.NetworkPolicyPort, sPortOrDPortFlag string) string {
	partialComment := ""
	if portRule.Protocol != nil {
		partialComment += string(*portRule.Protocol)
		if portRule.Port != nil {
			partialComment += "-"
		}
	}

	if portRule.Port != nil {
		partialComment += "PORT-"
		partialComment += portRule.Port.String()
	}

	return partialComment
}

func craftPartialIptEntrySpecFromOpAndLabel(op, label, srcOrDstFlag string, isNamespaceSelector bool) []string {
	if isNamespaceSelector {
		label = "ns-" + label
	}
	partialSpec := []string{
		util.IptablesModuleFlag,
		util.IptablesSetModuleFlag,
		op,
		util.IptablesMatchSetFlag,
		util.GetHashedName(label),
		srcOrDstFlag,
	}

	return util.DropEmptyFields(partialSpec)
}

// TODO check this func references and change the label and op logic
// craftPartialIptablesCommentFromSelector :- ns must be "" for namespace selectors
func craftPartialIptEntrySpecFromOpsAndLabels(ns string, ops, labels []string, srcOrDstFlag string, isNamespaceSelector bool) []string {
	var spec []string

	if ns != "" {
		spec = []string{
			util.IptablesModuleFlag,
			util.IptablesSetModuleFlag,
			util.IptablesMatchSetFlag,
			util.GetHashedName("ns-" + ns),
			srcOrDstFlag,
		}
	}

	if len(ops) == 1 && len(labels) == 1 {
		if ops[0] == "" && labels[0] == "" {
			if isNamespaceSelector {
				// This is an empty namespaceSelector,
				// selecting all namespaces.
				spec = []string{
					util.IptablesModuleFlag,
					util.IptablesSetModuleFlag,
					util.IptablesMatchSetFlag,
					util.GetHashedName(util.KubeAllNamespacesFlag),
					srcOrDstFlag,
				}
			}

			return spec
		}
	}

	for i := range ops {
		// TODO need to change this logic, create a list of lsts here and have a single match against it
		spec = append(spec, craftPartialIptEntrySpecFromOpAndLabel(ops[i], labels[i], srcOrDstFlag, isNamespaceSelector)...)
	}

	return spec
}

// craftPartialIptEntrySpecFromSelector :- ns must be "" for namespace selectors
// func helps in taking a labelSelector and converts it into corresponding matchSets
// to be a used in full iptable rules
//  selector *metav1.LabelSelector: is used to create matchSets
//  ns string: helps with adding a namespace name in case of empty (or all) selector
//  srcOrDstFlag string: helps with determining if the src flag is to used in matchsets or dst flag,
// depending on ingress or egress translate policy
//  isNamespaceSelector bool: helps in adding prefix for nameSpace ipsets
func craftPartialIptEntrySpecFromSelector(ns string, selector *metav1.LabelSelector, srcOrDstFlag string, isNamespaceSelector bool) ([]string, []string, map[string][]string) {
	// parse the sector into labels and maps of multiVal match Exprs
	labelsWithOps, nsLabelListKVs := parseSelector(selector)
	ops, labels := GetOperatorsAndLabels(labelsWithOps)

	valueLabels := []string{}
	listLabelsWithMembers := make(map[string][]string)
	labelsForSpec := labels
	// parseSelector returns a slice of processed label and a map of lists with members.
	// now we need to compute the 2nd-level ipset names from lists and its members
	// add use those 2nd level ipsets to be used to create the partial match set
	for labelKeyWithOps, labelValueList := range nsLabelListKVs {
		// look at each list and its members
		op, labelKey := GetOperatorAndLabel(labelKeyWithOps)
		// get the new 2nd level IpSet name
		labelKVIpsetName := getSetNameForMultiValueSelector(labelKey, labelValueList)
		if !util.StrExistsInSlice(labels, labelKVIpsetName) {
			// Important: make sure length andordering of ops and labelsForSpec are same
			// because craftPartialEntry loops over both of them at once and assumes
			// a given position ops is to be applied on the same position label in labelsForSpec
			ops = append(ops, op)
			// TODO doubt check if this 2nd level needs to be added to the labels when labels are added to lists
			// check if the 2nd level is already part of labels
			labelsForSpec = append(labelsForSpec, labelKVIpsetName)
		}
		for _, labelValue := range labelValueList {
			ipsetName := util.GetIpSetFromLabelKV(labelKey, labelValue)
			valueLabels = append(valueLabels, ipsetName)
			listLabelsWithMembers[labelKVIpsetName] = append(listLabelsWithMembers[labelKVIpsetName], ipsetName)
		}
	}
	iptEntrySpecs := craftPartialIptEntrySpecFromOpsAndLabels(ns, ops, labelsForSpec, srcOrDstFlag, isNamespaceSelector)
	// only append valueLabels to labels after creating the Ipt Spec with valueLabels
	// as 1D valueLabels are included in 2nd level labelKVIpsetName
	labels = append(labels, valueLabels...)
	return iptEntrySpecs, labels, listLabelsWithMembers
}

// craftPartialIptablesCommentFromSelector :- ns must be "" for namespace selectors
func craftPartialIptablesCommentFromSelector(ns string, selector *metav1.LabelSelector, isNamespaceSelector bool) string {
	if selector == nil {
		return "none"
	}

	if len(selector.MatchExpressions) == 0 && len(selector.MatchLabels) == 0 {
		if isNamespaceSelector {
			return util.KubeAllNamespacesFlag
		}

		return "ns-" + ns
	}

	// TODO check if we are missing any crucial comment
	labelsWithOps, labelKVs := parseSelector(selector)
	ops, labelsWithoutOps := GetOperatorsAndLabels(labelsWithOps)
	for labelKeyWithOps, labelValueList := range labelKVs {
		op, labelKey := GetOperatorAndLabel(labelKeyWithOps)
		labelKVIpsetName := getSetNameForMultiValueSelector(labelKey, labelValueList)
		labelsWithoutOps = append(labelsWithoutOps, labelKVIpsetName)
		ops = append(ops, op)
	}

	var prefix, postfix string
	if isNamespaceSelector {
		prefix = "ns-"
	} else {
		if ns != "" {
			postfix = "-IN-ns-" + ns
		}
	}

<<<<<<< HEAD
	comments := []string{}
	for i := range labelsWithoutOps {
		comments = append(comments, prefix+ops[i]+labelsWithoutOps[i])
=======
	for i := range labelsWithoutOps {
		comment += prefix + ops[i] + labelsWithoutOps[i]
		comment += "-AND-"
>>>>>>> 45f36684
	}

	sort.Strings(comments)
	return strings.Join(comments, "-AND-") + postfix
}

func appendSelectorLabelsToLists(lists, listLabelsWithMembers map[string][]string, isNamespaceSelector bool) {
	for parsedListName, parsedListMembers := range listLabelsWithMembers {
		if isNamespaceSelector {
			parsedListName = util.GetNSNameWithPrefix(parsedListName)
		}
		for _, member := range parsedListMembers {
			if isNamespaceSelector {
				member = util.GetNSNameWithPrefix(member)
			}
			lists[parsedListName] = append(lists[parsedListName], member)
		}
	}
}

func translateIngress(ns string, policyName string, targetSelector metav1.LabelSelector, rules []networkingv1.NetworkPolicyIngressRule) ([]string, []string, map[string][]string, [][]string, []*iptm.IptEntry) {
	var (
		netHashIPsets   []string            // ipsets with type: net:hash
		namedPorts      []string            // ipsets with type: hash:ip,port
		listIPsets      map[string][]string // ipsets with type: list:set
		ipCidrs         [][]string
		entries         []*iptm.IptEntry
		fromRuleEntries []*iptm.IptEntry
		addedCidrEntry  bool // all cidr entry will be added in one set per from/to rule
		addedPortEntry  bool // add drop entries at the end of the chain when there are non ALLOW-ALL* rules
	)

	log.Logf("started parsing ingress rule")
	netHashIPsets = append(netHashIPsets, "ns-"+ns)
	ipCidrs = make([][]string, len(rules))
	listIPsets = make(map[string][]string)

	targetSelectorIptEntrySpec, labels, listLabelsWithMembers := craftPartialIptEntrySpecFromSelector(ns, &targetSelector, util.IptablesDstFlag, false)
	netHashIPsets = append(netHashIPsets, labels...)
	for parsedListName, parsedListMembers := range listLabelsWithMembers {
		listIPsets[parsedListName] = append(listIPsets[parsedListName], parsedListMembers...)
	}
	targetSelectorComment := craftPartialIptablesCommentFromSelector(ns, &targetSelector, false)

	for i, rule := range rules {
		allowExternal := false
		portRuleExists := rule.Ports != nil && len(rule.Ports) > 0
		fromRuleExists := false
		addedPortEntry = addedPortEntry || portRuleExists
		ipCidrs[i] = make([]string, len(rule.From))

		if rule.From != nil {
			if len(rule.From) == 0 {
				fromRuleExists = true
				allowExternal = true
			}

			for _, fromRule := range rule.From {
				if fromRule.PodSelector != nil ||
					fromRule.NamespaceSelector != nil ||
					fromRule.IPBlock != nil {
					fromRuleExists = true
					break
				}
			}
		} else if !portRuleExists {
			allowExternal = true
		}

		if !portRuleExists && !fromRuleExists && !allowExternal {
			entry := &iptm.IptEntry{
				Chain: util.IptablesAzureIngressPortChain,
			}
			entry.Specs = append(
				entry.Specs,
				util.IptablesModuleFlag,
				util.IptablesSetModuleFlag,
				util.IptablesMatchSetFlag,
				util.GetHashedName(util.KubeAllNamespacesFlag),
				util.IptablesSrcFlag,
			)
			entry.Specs = append(entry.Specs, targetSelectorIptEntrySpec...)
			entry.Specs = append(
				entry.Specs,
				util.IptablesJumpFlag,
				util.IptablesMark,
				util.IptablesSetMarkFlag,
				util.IptablesAzureIngressMarkHex,
				util.IptablesModuleFlag,
				util.IptablesCommentModuleFlag,
				util.IptablesCommentFlag,
				"ALLOW-ALL-TO-"+targetSelectorComment+
					"-FROM-"+util.KubeAllNamespacesFlag,
			)

			entries = append(entries, entry)
			listIPsets[util.KubeAllNamespacesFlag] = []string{}
			continue
		}

		// Only Ports rules exist
		if portRuleExists && !fromRuleExists && !allowExternal {
			for _, portRule := range rule.Ports {
				switch portCheck := getPortType(portRule); portCheck {
				case "namedport":
					portName := util.NamedPortIPSetPrefix + portRule.Port.String()
					namedPorts = append(namedPorts, portName)
					entry := &iptm.IptEntry{
						Chain: util.IptablesAzureIngressPortChain,
						Specs: append([]string(nil), targetSelectorIptEntrySpec...),
					}
					if portRule.Protocol != nil {
						entry.Specs = append(
							entry.Specs,
							util.IptablesProtFlag,
							string(*portRule.Protocol),
						)
					}
					entry.Specs = append(
						entry.Specs,
						util.IptablesModuleFlag,
						util.IptablesSetModuleFlag,
						util.IptablesMatchSetFlag,
						util.GetHashedName(portName),
						util.IptablesDstFlag+","+util.IptablesDstFlag,
						util.IptablesJumpFlag,
						util.IptablesMark,
						util.IptablesSetMarkFlag,
						util.IptablesAzureIngressMarkHex,
						util.IptablesModuleFlag,
						util.IptablesCommentModuleFlag,
						util.IptablesCommentFlag,
						"ALLOW-ALL-"+
							craftPartialIptablesCommentFromPort(portRule, util.IptablesDstPortFlag)+
							"-TO-"+targetSelectorComment,
					)
					entries = append(entries, entry)
				case "validport":
					entry := &iptm.IptEntry{
						Chain: util.IptablesAzureIngressPortChain,
						Specs: craftPartialIptEntrySpecFromPort(portRule, util.IptablesDstPortFlag),
					}
					entry.Specs = append(entry.Specs, targetSelectorIptEntrySpec...)
					entry.Specs = append(
						entry.Specs,
						util.IptablesJumpFlag,
						util.IptablesMark,
						util.IptablesSetMarkFlag,
						util.IptablesAzureIngressMarkHex,
						util.IptablesModuleFlag,
						util.IptablesCommentModuleFlag,
						util.IptablesCommentFlag,
						"ALLOW-ALL-"+
							craftPartialIptablesCommentFromPort(portRule, util.IptablesDstPortFlag)+
							"-TO-"+targetSelectorComment,
					)
					entries = append(entries, entry)
				default:
					log.Logf("Invalid NetworkPolicyPort.")
				}
			}
			continue
		}

		// fromRuleExists
		for j, fromRule := range rule.From {
			// Handle IPBlock field of NetworkPolicyPeer
			if fromRule.IPBlock != nil {
				if len(fromRule.IPBlock.CIDR) > 0 {
					ipCidrs[i] = append(ipCidrs[i], fromRule.IPBlock.CIDR)
					cidrIpsetName := policyName + "-in-ns-" + ns + "-" + strconv.Itoa(i) + "in"
					if len(fromRule.IPBlock.Except) > 0 {
						for _, except := range fromRule.IPBlock.Except {
							// TODO move IP cidrs rule to allow based only
							ipCidrs[i] = append(ipCidrs[i], except+util.IpsetNomatch)
						}
					}
					if j != 0 && addedCidrEntry {
						continue
					}
					if portRuleExists {
						for _, portRule := range rule.Ports {
							switch portCheck := getPortType(portRule); portCheck {
							case "namedport":
								portName := util.NamedPortIPSetPrefix + portRule.Port.String()
								namedPorts = append(namedPorts, portName)
								entry := &iptm.IptEntry{
									Chain: util.IptablesAzureIngressPortChain,
									Specs: append([]string(nil), targetSelectorIptEntrySpec...),
								}
								if portRule.Protocol != nil {
									entry.Specs = append(
										entry.Specs,
										util.IptablesProtFlag,
										string(*portRule.Protocol),
									)
								}
								entry.Specs = append(
									entry.Specs,
									util.IptablesModuleFlag,
									util.IptablesSetModuleFlag,
									util.IptablesMatchSetFlag,
									util.GetHashedName(cidrIpsetName),
									util.IptablesSrcFlag,
								)
								entry.Specs = append(
									entry.Specs,
									util.IptablesModuleFlag,
									util.IptablesSetModuleFlag,
									util.IptablesMatchSetFlag,
									util.GetHashedName(portName),
									util.IptablesDstFlag+","+util.IptablesDstFlag,
									util.IptablesJumpFlag,
									util.IptablesMark,
									util.IptablesSetMarkFlag,
									util.IptablesAzureIngressMarkHex,
									util.IptablesModuleFlag,
									util.IptablesCommentModuleFlag,
									util.IptablesCommentFlag,
									"ALLOW-"+cidrIpsetName+
										"-AND-"+craftPartialIptablesCommentFromPort(portRule, util.IptablesDstPortFlag)+
										"-TO-"+targetSelectorComment,
								)
								fromRuleEntries = append(fromRuleEntries, entry)
							case "validport":
								entry := &iptm.IptEntry{
									Chain: util.IptablesAzureIngressPortChain,
									Specs: append([]string(nil), targetSelectorIptEntrySpec...),
								}
								entry.Specs = append(
									entry.Specs,
									util.IptablesModuleFlag,
									util.IptablesSetModuleFlag,
									util.IptablesMatchSetFlag,
									util.GetHashedName(cidrIpsetName),
									util.IptablesSrcFlag,
								)
								entry.Specs = append(
									entry.Specs,
									craftPartialIptEntrySpecFromPort(portRule, util.IptablesDstPortFlag)...,
								)
								entry.Specs = append(
									entry.Specs,
									util.IptablesJumpFlag,
									util.IptablesMark,
									util.IptablesSetMarkFlag,
									util.IptablesAzureIngressMarkHex,
									util.IptablesModuleFlag,
									util.IptablesCommentModuleFlag,
									util.IptablesCommentFlag,
									"ALLOW-"+cidrIpsetName+
										"-AND-"+craftPartialIptablesCommentFromPort(portRule, util.IptablesDstPortFlag)+
										"-TO-"+targetSelectorComment,
								)
								fromRuleEntries = append(fromRuleEntries, entry)
							default:
								log.Logf("Invalid NetworkPolicyPort.")
							}
						}
					} else {
						entry := &iptm.IptEntry{
							Chain: util.IptablesAzureIngressFromChain,
							Specs: append([]string(nil), targetSelectorIptEntrySpec...),
						}
						entry.Specs = append(
							entry.Specs,
							util.IptablesModuleFlag,
							util.IptablesSetModuleFlag,
							util.IptablesMatchSetFlag,
							util.GetHashedName(cidrIpsetName),
							util.IptablesSrcFlag,
							util.IptablesJumpFlag,
							util.IptablesMark,
							util.IptablesSetMarkFlag,
							util.IptablesAzureIngressMarkHex,
							util.IptablesModuleFlag,
							util.IptablesCommentModuleFlag,
							util.IptablesCommentFlag,
							"ALLOW-"+cidrIpsetName+
								"-TO-"+targetSelectorComment,
						)
						fromRuleEntries = append(fromRuleEntries, entry)
					}
					addedCidrEntry = true
				}
				continue
			}

			// Handle podSelector and namespaceSelector.
			// For PodSelector, use hash:net in ipset.
			// For NamespaceSelector, use set:list in ipset.
			if fromRule.PodSelector == nil && fromRule.NamespaceSelector == nil {
				continue
			}

			if fromRule.PodSelector == nil && fromRule.NamespaceSelector != nil {
				for _, nsSelector := range FlattenNameSpaceSelector(fromRule.NamespaceSelector) {
					iptPartialNsSpec, nsLabelsWithoutOps, listLabelsWithMembers := craftPartialIptEntrySpecFromSelector("", &nsSelector, util.IptablesSrcFlag, true)
					if len(nsLabelsWithoutOps) == 1 && nsLabelsWithoutOps[0] == "" {
						// Empty namespaceSelector. This selects all namespaces
						nsLabelsWithoutOps[0] = util.KubeAllNamespacesFlag
						if _, ok := listIPsets[nsLabelsWithoutOps[0]]; !ok {
							listIPsets[nsLabelsWithoutOps[0]] = nil
						}
					} else {
						for i := range nsLabelsWithoutOps {
							// Add namespaces prefix to distinguish namespace ipset lists and pod ipsets
							nsLabelsWithoutOps[i] = util.GetNSNameWithPrefix(nsLabelsWithoutOps[i])
							if _, ok := listIPsets[nsLabelsWithoutOps[i]]; !ok {
								listIPsets[nsLabelsWithoutOps[i]] = nil
							}
						}
						appendSelectorLabelsToLists(listIPsets, listLabelsWithMembers, true)
					}
					iptPartialNsComment := craftPartialIptablesCommentFromSelector("", &nsSelector, true)
					if portRuleExists {
						for _, portRule := range rule.Ports {
							switch portCheck := getPortType(portRule); portCheck {
							case "namedport":
								portName := util.NamedPortIPSetPrefix + portRule.Port.String()
								namedPorts = append(namedPorts, portName)
								entry := &iptm.IptEntry{
									Chain: util.IptablesAzureIngressPortChain,
									Specs: append([]string(nil), targetSelectorIptEntrySpec...),
								}
								entry.Specs = append(
									entry.Specs,
									iptPartialNsSpec...,
								)
								entry.Specs = append(
									entry.Specs,
									util.IptablesModuleFlag,
									util.IptablesSetModuleFlag,
									util.IptablesMatchSetFlag,
									util.GetHashedName(portName),
									util.IptablesDstFlag+","+util.IptablesDstFlag,
									util.IptablesJumpFlag,
									util.IptablesMark,
									util.IptablesSetMarkFlag,
									util.IptablesAzureIngressMarkHex,
									util.IptablesModuleFlag,
									util.IptablesCommentModuleFlag,
									util.IptablesCommentFlag,
									"ALLOW-"+iptPartialNsComment+
										"-AND-"+craftPartialIptablesCommentFromPort(portRule, util.IptablesDstPortFlag)+
										"-TO-"+targetSelectorComment,
								)
								entries = append(entries, entry)
							case "validport":
								entry := &iptm.IptEntry{
									Chain: util.IptablesAzureIngressPortChain,
									Specs: append([]string(nil), targetSelectorIptEntrySpec...),
								}
								entry.Specs = append(
									entry.Specs,
									iptPartialNsSpec...,
								)
								entry.Specs = append(
									entry.Specs,
									craftPartialIptEntrySpecFromPort(portRule, util.IptablesDstPortFlag)...,
								)
								entry.Specs = append(
									entry.Specs,
									util.IptablesJumpFlag,
									util.IptablesMark,
									util.IptablesSetMarkFlag,
									util.IptablesAzureIngressMarkHex,
									util.IptablesModuleFlag,
									util.IptablesCommentModuleFlag,
									util.IptablesCommentFlag,
									"ALLOW-"+iptPartialNsComment+
										"-AND-"+craftPartialIptablesCommentFromPort(portRule, util.IptablesDstPortFlag)+
										"-TO-"+targetSelectorComment,
								)
								entries = append(entries, entry)
							default:
								log.Logf("Invalid NetworkPolicyPort.")
							}
						}
					} else {
						entry := &iptm.IptEntry{
							Chain: util.IptablesAzureIngressFromChain,
							Specs: append([]string(nil), iptPartialNsSpec...),
						}
						entry.Specs = append(
							entry.Specs,
							targetSelectorIptEntrySpec...,
						)
						entry.Specs = append(
							entry.Specs,
							util.IptablesJumpFlag,
							util.IptablesMark,
							util.IptablesSetMarkFlag,
							util.IptablesAzureIngressMarkHex,
							util.IptablesModuleFlag,
							util.IptablesCommentModuleFlag,
							util.IptablesCommentFlag,
							"ALLOW-"+iptPartialNsComment+
								"-TO-"+targetSelectorComment,
						)
						entries = append(entries, entry)
					}
				}
				continue
			}

			if fromRule.PodSelector != nil && fromRule.NamespaceSelector == nil {
				// TODO check old code if we need any ns- prefix for pod selectors
				iptPartialPodSpec, podLabelsWithoutOps, listPodLabelsWithMembers := craftPartialIptEntrySpecFromSelector(ns, fromRule.PodSelector, util.IptablesSrcFlag, false)
				if len(podLabelsWithoutOps) == 1 {
					if podLabelsWithoutOps[0] == "" {
						podLabelsWithoutOps[0] = util.GetNSNameWithPrefix(ns)
					}
				}
				netHashIPsets = append(netHashIPsets, podLabelsWithoutOps...)
				// TODO check this if ns- is needed here.
				appendSelectorLabelsToLists(listIPsets, listPodLabelsWithMembers, false)
				iptPartialPodComment := craftPartialIptablesCommentFromSelector(ns, fromRule.PodSelector, false)
				if portRuleExists {
					for _, portRule := range rule.Ports {
						switch portCheck := getPortType(portRule); portCheck {
						case "namedport":
							portName := util.NamedPortIPSetPrefix + portRule.Port.String()
							namedPorts = append(namedPorts, portName)
							entry := &iptm.IptEntry{
								Chain: util.IptablesAzureIngressPortChain,
								Specs: append([]string(nil), targetSelectorIptEntrySpec...),
							}
							if portRule.Protocol != nil {
								entry.Specs = append(
									entry.Specs,
									util.IptablesProtFlag,
									string(*portRule.Protocol),
								)
							}
							entry.Specs = append(
								entry.Specs,
								iptPartialPodSpec...,
							)
							entry.Specs = append(
								entry.Specs,
								util.IptablesModuleFlag,
								util.IptablesSetModuleFlag,
								util.IptablesMatchSetFlag,
								util.GetHashedName(portName),
								util.IptablesDstFlag+","+util.IptablesDstFlag,
								util.IptablesJumpFlag,
								util.IptablesMark,
								util.IptablesSetMarkFlag,
								util.IptablesAzureIngressMarkHex,
								util.IptablesModuleFlag,
								util.IptablesCommentModuleFlag,
								util.IptablesCommentFlag,
								"ALLOW-"+iptPartialPodComment+
									"-AND-"+craftPartialIptablesCommentFromPort(portRule, util.IptablesDstPortFlag)+
									"-TO-"+targetSelectorComment,
							)
							entries = append(entries, entry)
						case "validport":
							entry := &iptm.IptEntry{
								Chain: util.IptablesAzureIngressPortChain,
								Specs: append([]string(nil), targetSelectorIptEntrySpec...),
							}
							entry.Specs = append(
								entry.Specs,
								iptPartialPodSpec...,
							)
							entry.Specs = append(
								entry.Specs,
								craftPartialIptEntrySpecFromPort(portRule, util.IptablesDstPortFlag)...,
							)
							entry.Specs = append(
								entry.Specs,
								util.IptablesJumpFlag,
								util.IptablesMark,
								util.IptablesSetMarkFlag,
								util.IptablesAzureIngressMarkHex,
								util.IptablesModuleFlag,
								util.IptablesCommentModuleFlag,
								util.IptablesCommentFlag,
								"ALLOW-"+iptPartialPodComment+
									"-AND-"+craftPartialIptablesCommentFromPort(portRule, util.IptablesDstPortFlag)+
									"-TO-"+targetSelectorComment,
							)
							entries = append(entries, entry)
						default:
							log.Logf("Invalid NetworkPolicyPort.")
						}
					}
				} else {
					entry := &iptm.IptEntry{
						Chain: util.IptablesAzureIngressFromChain,
						Specs: append([]string(nil), iptPartialPodSpec...),
					}
					entry.Specs = append(
						entry.Specs,
						targetSelectorIptEntrySpec...,
					)
					entry.Specs = append(
						entry.Specs,
						util.IptablesJumpFlag,
						util.IptablesMark,
						util.IptablesSetMarkFlag,
						util.IptablesAzureIngressMarkHex,
						util.IptablesModuleFlag,
						util.IptablesCommentModuleFlag,
						util.IptablesCommentFlag,
						"ALLOW-"+iptPartialPodComment+
							"-TO-"+targetSelectorComment,
					)
					entries = append(entries, entry)
				}
				continue
			}

			// fromRule has both namespaceSelector and podSelector set.
			// We should match the selected pods in the selected namespaces.
			// This allows traffic from podSelector intersects namespaceSelector
			// This is only supported in kubernetes version >= 1.11
			if !util.IsNewNwPolicyVerFlag {
				continue
			}
			for _, nsSelector := range FlattenNameSpaceSelector(fromRule.NamespaceSelector) {
				// we pass empty ns for the podspec and comment here because it's a combo of both selectors and not limited to network policy namespace
				iptPartialNsSpec, nsLabelsWithoutOps, listLabelsWithMembers := craftPartialIptEntrySpecFromSelector("", &nsSelector, util.IptablesSrcFlag, true) // Add namespaces prefix to distinguish namespace ipsets and pod ipsets
				for i := range nsLabelsWithoutOps {
					nsLabelsWithoutOps[i] = util.GetNSNameWithPrefix(nsLabelsWithoutOps[i])
					if _, ok := listIPsets[nsLabelsWithoutOps[i]]; !ok {
						listIPsets[nsLabelsWithoutOps[i]] = nil
					}
				}
				appendSelectorLabelsToLists(listIPsets, listLabelsWithMembers, true)
				iptPartialPodSpec, podLabelsWithoutOps, listPodLabelsWithMembers := craftPartialIptEntrySpecFromSelector("", fromRule.PodSelector, util.IptablesSrcFlag, false)
				netHashIPsets = append(netHashIPsets, podLabelsWithoutOps...)
				appendSelectorLabelsToLists(listIPsets, listPodLabelsWithMembers, false)
				iptPartialNsComment := craftPartialIptablesCommentFromSelector("", &nsSelector, true)
				iptPartialPodComment := craftPartialIptablesCommentFromSelector("", fromRule.PodSelector, false)
				if portRuleExists {
					for _, portRule := range rule.Ports {
						switch portCheck := getPortType(portRule); portCheck {
						case "namedport":
							portName := util.NamedPortIPSetPrefix + portRule.Port.String()
							namedPorts = append(namedPorts, portName)
							entry := &iptm.IptEntry{
								Chain: util.IptablesAzureIngressPortChain,
								Specs: append([]string(nil), iptPartialNsSpec...),
							}
							if portRule.Protocol != nil {
								entry.Specs = append(
									entry.Specs,
									util.IptablesProtFlag,
									string(*portRule.Protocol),
								)
							}
							entry.Specs = append(
								entry.Specs,
								iptPartialPodSpec...,
							)
							entry.Specs = append(
								entry.Specs,
								targetSelectorIptEntrySpec...,
							)
							entry.Specs = append(
								entry.Specs,
								util.IptablesModuleFlag,
								util.IptablesSetModuleFlag,
								util.IptablesMatchSetFlag,
								util.GetHashedName(portName),
								util.IptablesDstFlag+","+util.IptablesDstFlag,
								util.IptablesJumpFlag,
								util.IptablesMark,
								util.IptablesSetMarkFlag,
								util.IptablesAzureIngressMarkHex,
								util.IptablesModuleFlag,
								util.IptablesCommentModuleFlag,
								util.IptablesCommentFlag,
								"ALLOW-"+iptPartialNsComment+
									"-AND-"+iptPartialPodComment+
									"-AND-"+craftPartialIptablesCommentFromPort(portRule, util.IptablesDstPortFlag)+
									"-TO-"+targetSelectorComment,
							)
							entries = append(entries, entry)
						case "validport":
							entry := &iptm.IptEntry{
								Chain: util.IptablesAzureIngressPortChain,
								Specs: append([]string(nil), iptPartialNsSpec...),
							}
							entry.Specs = append(
								entry.Specs,
								iptPartialPodSpec...,
							)
							entry.Specs = append(
								entry.Specs,
								targetSelectorIptEntrySpec...,
							)
							entry.Specs = append(
								entry.Specs,
								craftPartialIptEntrySpecFromPort(portRule, util.IptablesDstPortFlag)...,
							)
							entry.Specs = append(
								entry.Specs,
								util.IptablesJumpFlag,
								util.IptablesMark,
								util.IptablesSetMarkFlag,
								util.IptablesAzureIngressMarkHex,
								util.IptablesModuleFlag,
								util.IptablesCommentModuleFlag,
								util.IptablesCommentFlag,
								"ALLOW-"+iptPartialNsComment+
									"-AND-"+iptPartialPodComment+
									"-AND-"+craftPartialIptablesCommentFromPort(portRule, util.IptablesDstPortFlag)+
									"-TO-"+targetSelectorComment,
							)
							entries = append(entries, entry)
						default:
							log.Logf("Invalid NetworkPolicyPort.")
						}
					}
				} else {
					entry := &iptm.IptEntry{
						Chain: util.IptablesAzureIngressFromChain,
						Specs: append([]string(nil), targetSelectorIptEntrySpec...),
					}
					entry.Specs = append(
						entry.Specs,
						iptPartialNsSpec...,
					)
					entry.Specs = append(
						entry.Specs,
						iptPartialPodSpec...,
					)
					entry.Specs = append(
						entry.Specs,
						util.IptablesJumpFlag,
						util.IptablesMark,
						util.IptablesSetMarkFlag,
						util.IptablesAzureIngressMarkHex,
						util.IptablesModuleFlag,
						util.IptablesCommentModuleFlag,
						util.IptablesCommentFlag,
						"ALLOW-"+iptPartialNsComment+
							"-AND-"+iptPartialPodComment+
							"-TO-"+targetSelectorComment,
					)
					entries = append(entries, entry)
				}
			}
		}

		if allowExternal {
			entry := &iptm.IptEntry{
				Chain: util.IptablesAzureIngressPortChain,
				Specs: append([]string(nil), targetSelectorIptEntrySpec...),
			}
			entry.Specs = append(
				entry.Specs,
				util.IptablesJumpFlag,
				util.IptablesMark,
				util.IptablesSetMarkFlag,
				util.IptablesAzureIngressMarkHex,
				util.IptablesModuleFlag,
				util.IptablesCommentModuleFlag,
				util.IptablesCommentFlag,
				"ALLOW-ALL-TO-"+
					targetSelectorComment,
			)
			entries = append(entries, entry)
			continue
		}
	}

	// prepending fromRuleEntries (which is in reverse order) so that they will retain correct ordering
	// of drop->allow... when the rules are beind prepended to their corresponding chain
	if len(fromRuleEntries) > 0 {
		entries = append(fromRuleEntries, entries...)
	}

	log.Logf("finished parsing ingress rule")
	return util.DropEmptyFields(netHashIPsets), util.DropEmptyFields(namedPorts), listIPsets, ipCidrs, entries
}

func translateEgress(ns string, policyName string, targetSelector metav1.LabelSelector, rules []networkingv1.NetworkPolicyEgressRule) ([]string, []string, map[string][]string, [][]string, []*iptm.IptEntry) {
	var (
		netHashIPsets  []string            // ipsets with type: net:hash
		namedPorts     []string            // ipsets with type: hash:ip,port
		listIPsets     map[string][]string // ipsets with type: list:set
		ipCidrs        [][]string
		entries        []*iptm.IptEntry
		toRuleEntries  []*iptm.IptEntry
		addedCidrEntry bool // all cidr entry will be added in one set per from/to rule
		addedPortEntry bool // add drop entry when there are non ALLOW-ALL* rules
	)

	log.Logf("started parsing egress rule")
	netHashIPsets = append(netHashIPsets, "ns-"+ns)
	ipCidrs = make([][]string, len(rules))
	listIPsets = make(map[string][]string)

	targetSelectorIptEntrySpec, labels, listLabelsWithMembers := craftPartialIptEntrySpecFromSelector(ns, &targetSelector, util.IptablesSrcFlag, false)
	netHashIPsets = append(netHashIPsets, labels...)
	appendSelectorLabelsToLists(listIPsets, listLabelsWithMembers, false)
	targetSelectorComment := craftPartialIptablesCommentFromSelector(ns, &targetSelector, false)
	for i, rule := range rules {
		allowExternal := false
		portRuleExists := rule.Ports != nil && len(rule.Ports) > 0
		toRuleExists := false
		addedPortEntry = addedPortEntry || portRuleExists
		ipCidrs[i] = make([]string, len(rule.To))

		if rule.To != nil {
			if len(rule.To) == 0 {
				toRuleExists = true
				allowExternal = true
			}

			for _, toRule := range rule.To {
				if toRule.PodSelector != nil ||
					toRule.NamespaceSelector != nil ||
					toRule.IPBlock != nil {
					toRuleExists = true
					break
				}
			}
		} else if !portRuleExists {
			allowExternal = true
		}

		if !portRuleExists && !toRuleExists && !allowExternal {
			entry := &iptm.IptEntry{
				Chain: util.IptablesAzureEgressPortChain,
				Specs: append([]string(nil), targetSelectorIptEntrySpec...),
			}
			entry.Specs = append(
				entry.Specs,
				util.IptablesModuleFlag,
				util.IptablesSetModuleFlag,
				util.IptablesMatchSetFlag,
				util.GetHashedName(util.KubeAllNamespacesFlag),
				util.IptablesDstFlag,
				util.IptablesJumpFlag,
				util.IptablesMark,
				util.IptablesSetMarkFlag,
				util.IptablesAzureEgressXMarkHex,
				util.IptablesModuleFlag,
				util.IptablesCommentModuleFlag,
				util.IptablesCommentFlag,
				"ALLOW-ALL-FROM-"+targetSelectorComment+
					"-TO-"+util.KubeAllNamespacesFlag,
			)

			entries = append(entries, entry)
			if _, ok := listIPsets[util.KubeAllNamespacesFlag]; !ok {
				listIPsets[util.KubeAllNamespacesFlag] = nil
			}
			continue
		}

		// Only Ports rules exist
		if portRuleExists && !toRuleExists && !allowExternal {
			for _, portRule := range rule.Ports {
				switch portCheck := getPortType(portRule); portCheck {
				case "namedport":
					portName := util.NamedPortIPSetPrefix + portRule.Port.String()
					namedPorts = append(namedPorts, portName)
					entry := &iptm.IptEntry{
						Chain: util.IptablesAzureEgressPortChain,
						Specs: append([]string(nil), targetSelectorIptEntrySpec...),
					}
					if portRule.Protocol != nil {
						entry.Specs = append(
							entry.Specs,
							util.IptablesProtFlag,
							string(*portRule.Protocol),
						)
					}
					entry.Specs = append(
						entry.Specs,
						util.IptablesModuleFlag,
						util.IptablesSetModuleFlag,
						util.IptablesMatchSetFlag,
						util.GetHashedName(portName),
						util.IptablesDstFlag+","+util.IptablesDstFlag,
						util.IptablesJumpFlag,
						util.IptablesMark,
						util.IptablesSetMarkFlag,
						util.IptablesAzureEgressXMarkHex,
						util.IptablesModuleFlag,
						util.IptablesCommentModuleFlag,
						util.IptablesCommentFlag,
						"ALLOW-ALL-TO-"+
							craftPartialIptablesCommentFromPort(portRule, util.IptablesDstPortFlag)+
							"-FROM-"+targetSelectorComment,
					)
					entries = append(entries, entry)
				case "validport":
					entry := &iptm.IptEntry{
						Chain: util.IptablesAzureEgressPortChain,
						Specs: craftPartialIptEntrySpecFromPort(portRule, util.IptablesDstPortFlag),
					}
					entry.Specs = append(entry.Specs, targetSelectorIptEntrySpec...)
					entry.Specs = append(
						entry.Specs,
						util.IptablesJumpFlag,
						util.IptablesMark,
						util.IptablesSetMarkFlag,
						util.IptablesAzureEgressXMarkHex,
						util.IptablesModuleFlag,
						util.IptablesCommentModuleFlag,
						util.IptablesCommentFlag,
						"ALLOW-ALL-TO-"+
							craftPartialIptablesCommentFromPort(portRule, util.IptablesDstPortFlag)+
							"-FROM-"+targetSelectorComment,
					)
					entries = append(entries, entry)
				default:
					log.Logf("Invalid NetworkPolicyPort.")
				}
			}
			continue
		}

		// toRuleExists
		for j, toRule := range rule.To {
			// Handle IPBlock field of NetworkPolicyPeer
			if toRule.IPBlock != nil {
				if len(toRule.IPBlock.CIDR) > 0 {
					ipCidrs[i] = append(ipCidrs[i], toRule.IPBlock.CIDR)
					cidrIpsetName := policyName + "-in-ns-" + ns + "-" + strconv.Itoa(i) + "out"
					if len(toRule.IPBlock.Except) > 0 {
						for _, except := range toRule.IPBlock.Except {
							// TODO move IP cidrs rule to allow based only
							ipCidrs[i] = append(ipCidrs[i], except+util.IpsetNomatch)
						}
					}
					if j != 0 && addedCidrEntry {
						continue
					}
					if portRuleExists {
						for _, portRule := range rule.Ports {
							switch portCheck := getPortType(portRule); portCheck {
							case "namedport":
								portName := util.NamedPortIPSetPrefix + portRule.Port.String()
								namedPorts = append(namedPorts, portName)
								entry := &iptm.IptEntry{
									Chain: util.IptablesAzureEgressPortChain,
									Specs: append([]string(nil), targetSelectorIptEntrySpec...),
								}
								if portRule.Protocol != nil {
									entry.Specs = append(
										entry.Specs,
										util.IptablesProtFlag,
										string(*portRule.Protocol),
									)
								}
								entry.Specs = append(
									entry.Specs,
									util.IptablesModuleFlag,
									util.IptablesSetModuleFlag,
									util.IptablesMatchSetFlag,
									util.GetHashedName(cidrIpsetName),
									util.IptablesDstFlag,
								)
								entry.Specs = append(
									entry.Specs,
									util.IptablesModuleFlag,
									util.IptablesSetModuleFlag,
									util.IptablesMatchSetFlag,
									util.GetHashedName(portName),
									util.IptablesDstFlag+","+util.IptablesDstFlag,
									util.IptablesJumpFlag,
									util.IptablesMark,
									util.IptablesSetMarkFlag,
									util.IptablesAzureEgressXMarkHex,
									util.IptablesModuleFlag,
									util.IptablesCommentModuleFlag,
									util.IptablesCommentFlag,
									"ALLOW-"+cidrIpsetName+
										"-AND-"+craftPartialIptablesCommentFromPort(portRule, util.IptablesDstPortFlag)+
										"-FROM-"+targetSelectorComment,
								)
								toRuleEntries = append(toRuleEntries, entry)
							case "validport":
								entry := &iptm.IptEntry{
									Chain: util.IptablesAzureEgressPortChain,
									Specs: craftPartialIptEntrySpecFromPort(portRule, util.IptablesDstPortFlag),
								}
								entry.Specs = append(
									entry.Specs,
									targetSelectorIptEntrySpec...,
								)
								entry.Specs = append(
									entry.Specs,
									util.IptablesModuleFlag,
									util.IptablesSetModuleFlag,
									util.IptablesMatchSetFlag,
									util.GetHashedName(cidrIpsetName),
									util.IptablesDstFlag,
								)
								entry.Specs = append(
									entry.Specs,
									util.IptablesJumpFlag,
									util.IptablesMark,
									util.IptablesSetMarkFlag,
									util.IptablesAzureEgressXMarkHex,
									util.IptablesModuleFlag,
									util.IptablesCommentModuleFlag,
									util.IptablesCommentFlag,
									"ALLOW-"+cidrIpsetName+
										"-AND-"+craftPartialIptablesCommentFromPort(portRule, util.IptablesDstPortFlag)+
										"-FROM-"+targetSelectorComment,
								)
								toRuleEntries = append(toRuleEntries, entry)
							default:
								log.Logf("Invalid NetworkPolicyPort.")
							}
						}
					} else {
						entry := &iptm.IptEntry{
							Chain: util.IptablesAzureEgressToChain,
						}
						entry.Specs = append(
							entry.Specs,
							targetSelectorIptEntrySpec...,
						)
						entry.Specs = append(
							entry.Specs,
							util.IptablesModuleFlag,
							util.IptablesSetModuleFlag,
							util.IptablesMatchSetFlag,
							util.GetHashedName(cidrIpsetName),
							util.IptablesDstFlag,
						)
						entry.Specs = append(
							entry.Specs,
							util.IptablesJumpFlag,
							util.IptablesMark,
							util.IptablesSetMarkFlag,
							util.IptablesAzureEgressXMarkHex,
							util.IptablesModuleFlag,
							util.IptablesCommentModuleFlag,
							util.IptablesCommentFlag,
							"ALLOW-"+cidrIpsetName+
								"-FROM-"+targetSelectorComment,
						)
						toRuleEntries = append(toRuleEntries, entry)
					}
					addedCidrEntry = true
				}
				continue
			}

			// Handle podSelector and namespaceSelector.
			// For PodSelector, use hash:net in ipset.
			// For NamespaceSelector, use set:list in ipset.
			if toRule.PodSelector == nil && toRule.NamespaceSelector == nil {
				continue
			}

			if toRule.PodSelector == nil && toRule.NamespaceSelector != nil {
				for _, nsSelector := range FlattenNameSpaceSelector(toRule.NamespaceSelector) {
					iptPartialNsSpec, nsLabelsWithoutOps, listLabelsWithMembers := craftPartialIptEntrySpecFromSelector("", &nsSelector, util.IptablesDstFlag, true)
					if len(nsLabelsWithoutOps) == 1 && nsLabelsWithoutOps[0] == "" {
						// Empty namespaceSelector. This selects all namespaces
						nsLabelsWithoutOps[0] = util.KubeAllNamespacesFlag
						if _, ok := listIPsets[nsLabelsWithoutOps[0]]; !ok {
							listIPsets[nsLabelsWithoutOps[0]] = nil
						}
					} else {
						for i := range nsLabelsWithoutOps {
							// Add namespaces prefix to distinguish namespace ipset lists and pod ipsets
							nsLabelsWithoutOps[i] = util.GetNSNameWithPrefix(nsLabelsWithoutOps[i])
							if _, ok := listIPsets[nsLabelsWithoutOps[i]]; !ok {
								listIPsets[nsLabelsWithoutOps[i]] = nil
							}
						}
						appendSelectorLabelsToLists(listIPsets, listLabelsWithMembers, true)
					}
					iptPartialNsComment := craftPartialIptablesCommentFromSelector("", &nsSelector, true)
					if portRuleExists {
						for _, portRule := range rule.Ports {
							switch portCheck := getPortType(portRule); portCheck {
							case "namedport":
								portName := util.NamedPortIPSetPrefix + portRule.Port.String()
								namedPorts = append(namedPorts, portName)
								entry := &iptm.IptEntry{
									Chain: util.IptablesAzureEgressPortChain,
									Specs: append([]string(nil), iptPartialNsSpec...),
								}
								entry.Specs = append(
									entry.Specs,
									targetSelectorIptEntrySpec...,
								)
								entry.Specs = append(
									entry.Specs,
									util.IptablesModuleFlag,
									util.IptablesSetModuleFlag,
									util.IptablesMatchSetFlag,
									util.GetHashedName(portName),
									util.IptablesDstFlag+","+util.IptablesDstFlag,
									util.IptablesJumpFlag,
									util.IptablesMark,
									util.IptablesSetMarkFlag,
									util.IptablesAzureEgressXMarkHex,
									util.IptablesModuleFlag,
									util.IptablesCommentModuleFlag,
									util.IptablesCommentFlag,
									"ALLOW-"+iptPartialNsComment+
										"-AND-"+craftPartialIptablesCommentFromPort(portRule, util.IptablesDstPortFlag)+
										"-FROM-"+targetSelectorComment,
								)
								entries = append(entries, entry)
							case "validport":
								entry := &iptm.IptEntry{
									Chain: util.IptablesAzureEgressPortChain,
									Specs: append([]string(nil), iptPartialNsSpec...),
								}
								entry.Specs = append(
									entry.Specs,
									craftPartialIptEntrySpecFromPort(portRule, util.IptablesDstPortFlag)...,
								)
								entry.Specs = append(
									entry.Specs,
									targetSelectorIptEntrySpec...,
								)
								entry.Specs = append(
									entry.Specs,
									util.IptablesJumpFlag,
									util.IptablesMark,
									util.IptablesSetMarkFlag,
									util.IptablesAzureEgressXMarkHex,
									util.IptablesModuleFlag,
									util.IptablesCommentModuleFlag,
									util.IptablesCommentFlag,
									"ALLOW-"+iptPartialNsComment+
										"-AND-"+craftPartialIptablesCommentFromPort(portRule, util.IptablesDstPortFlag)+
										"-FROM-"+targetSelectorComment,
								)
								entries = append(entries, entry)
							default:
								log.Logf("Invalid NetworkPolicyPort.")
							}
						}
					} else {
						entry := &iptm.IptEntry{
							Chain: util.IptablesAzureEgressToChain,
							Specs: append([]string(nil), targetSelectorIptEntrySpec...),
						}
						entry.Specs = append(
							entry.Specs,
							iptPartialNsSpec...,
						)
						entry.Specs = append(
							entry.Specs,
							util.IptablesJumpFlag,
							util.IptablesMark,
							util.IptablesSetMarkFlag,
							util.IptablesAzureEgressXMarkHex,
							util.IptablesModuleFlag,
							util.IptablesCommentModuleFlag,
							util.IptablesCommentFlag,
							"ALLOW-"+targetSelectorComment+
								"-TO-"+iptPartialNsComment,
						)
						entries = append(entries, entry)
					}
				}
				continue
			}

			if toRule.PodSelector != nil && toRule.NamespaceSelector == nil {
				iptPartialPodSpec, podLabelsWithoutOps, listPodLabelsWithMembers := craftPartialIptEntrySpecFromSelector(ns, toRule.PodSelector, util.IptablesDstFlag, false)
				if len(podLabelsWithoutOps) == 1 {
					if podLabelsWithoutOps[0] == "" {
						podLabelsWithoutOps[0] = util.GetNSNameWithPrefix(ns)
					}
				}
				netHashIPsets = append(netHashIPsets, podLabelsWithoutOps...)
				// TODO check if the ns- is needed here ?
				appendSelectorLabelsToLists(listIPsets, listPodLabelsWithMembers, false)
				iptPartialPodComment := craftPartialIptablesCommentFromSelector(ns, toRule.PodSelector, false)
				if portRuleExists {
					for _, portRule := range rule.Ports {
						switch portCheck := getPortType(portRule); portCheck {
						case "namedport":
							portName := util.NamedPortIPSetPrefix + portRule.Port.String()
							namedPorts = append(namedPorts, portName)
							entry := &iptm.IptEntry{
								Chain: util.IptablesAzureEgressPortChain,
								Specs: append([]string(nil), iptPartialPodSpec...),
							}
							entry.Specs = append(
								entry.Specs,
								targetSelectorIptEntrySpec...,
							)
							if portRule.Protocol != nil {
								entry.Specs = append(
									entry.Specs,
									util.IptablesProtFlag,
									string(*portRule.Protocol),
								)
							}
							entry.Specs = append(
								entry.Specs,
								util.IptablesModuleFlag,
								util.IptablesSetModuleFlag,
								util.IptablesMatchSetFlag,
								util.GetHashedName(portName),
								util.IptablesDstFlag+","+util.IptablesDstFlag,
								util.IptablesJumpFlag,
								util.IptablesMark,
								util.IptablesSetMarkFlag,
								util.IptablesAzureEgressXMarkHex,
								util.IptablesModuleFlag,
								util.IptablesCommentModuleFlag,
								util.IptablesCommentFlag,
								"ALLOW-"+iptPartialPodComment+
									"-AND-"+craftPartialIptablesCommentFromPort(portRule, util.IptablesDstPortFlag)+
									"-FROM-"+targetSelectorComment,
							)
							entries = append(entries, entry)
						case "validport":
							entry := &iptm.IptEntry{
								Chain: util.IptablesAzureEgressPortChain,
								Specs: append([]string(nil), iptPartialPodSpec...),
							}
							entry.Specs = append(
								entry.Specs,
								craftPartialIptEntrySpecFromPort(portRule, util.IptablesDstPortFlag)...,
							)
							entry.Specs = append(
								entry.Specs,
								targetSelectorIptEntrySpec...,
							)
							entry.Specs = append(
								entry.Specs,
								util.IptablesJumpFlag,
								util.IptablesMark,
								util.IptablesSetMarkFlag,
								util.IptablesAzureEgressXMarkHex,
								util.IptablesModuleFlag,
								util.IptablesCommentModuleFlag,
								util.IptablesCommentFlag,
								"ALLOW-"+iptPartialPodComment+
									"-AND-"+craftPartialIptablesCommentFromPort(portRule, util.IptablesDstPortFlag)+
									"-FROM-"+targetSelectorComment,
							)
							entries = append(entries, entry)
						default:
							log.Logf("Invalid NetworkPolicyPort.")
						}
					}
				} else {
					entry := &iptm.IptEntry{
						Chain: util.IptablesAzureEgressToChain,
						Specs: append([]string(nil), targetSelectorIptEntrySpec...),
					}
					entry.Specs = append(
						entry.Specs,
						iptPartialPodSpec...,
					)
					entry.Specs = append(
						entry.Specs,
						util.IptablesJumpFlag,
						util.IptablesMark,
						util.IptablesSetMarkFlag,
						util.IptablesAzureEgressXMarkHex,
						util.IptablesModuleFlag,
						util.IptablesCommentModuleFlag,
						util.IptablesCommentFlag,
						"ALLOW-"+targetSelectorComment+
							"-TO-"+iptPartialPodComment,
					)
					entries = append(entries, entry)
				}
				continue
			}

			// toRule has both namespaceSelector and podSelector set.
			// We should match the selected pods in the selected namespaces.
			// This allows traffic from podSelector intersects namespaceSelector
			// This is only supported in kubernetes version >= 1.11
			if !util.IsNewNwPolicyVerFlag {
				continue
			}
			for _, nsSelector := range FlattenNameSpaceSelector(toRule.NamespaceSelector) {
				// we pass true for the podspec and comment here because it's a combo of both selectors and not limited to network policy namespace
				iptPartialNsSpec, nsLabelsWithoutOps, listLabelsWithMembers := craftPartialIptEntrySpecFromSelector("", &nsSelector, util.IptablesDstFlag, true)
				// Add namespaces prefix to distinguish namespace ipsets and pod ipsets
				for i := range nsLabelsWithoutOps {
					nsLabelsWithoutOps[i] = "ns-" + nsLabelsWithoutOps[i]
					if _, ok := listIPsets[nsLabelsWithoutOps[i]]; !ok {
						listIPsets[nsLabelsWithoutOps[i]] = nil
					}
				}
				appendSelectorLabelsToLists(listIPsets, listLabelsWithMembers, true)
				iptPartialPodSpec, podLabelsWithoutOps, listPodLabelsWithMembers := craftPartialIptEntrySpecFromSelector("", toRule.PodSelector, util.IptablesDstFlag, false)
				netHashIPsets = append(netHashIPsets, podLabelsWithoutOps...)
				appendSelectorLabelsToLists(listIPsets, listPodLabelsWithMembers, false)
				iptPartialNsComment := craftPartialIptablesCommentFromSelector("", &nsSelector, true)
				iptPartialPodComment := craftPartialIptablesCommentFromSelector("", toRule.PodSelector, false)
				if portRuleExists {
					for _, portRule := range rule.Ports {
						switch portCheck := getPortType(portRule); portCheck {
						case "namedport":
							portName := util.NamedPortIPSetPrefix + portRule.Port.String()
							namedPorts = append(namedPorts, portName)
							entry := &iptm.IptEntry{
								Chain: util.IptablesAzureEgressPortChain,
								Specs: append([]string(nil), targetSelectorIptEntrySpec...),
							}
							entry.Specs = append(
								entry.Specs,
								iptPartialNsSpec...,
							)
							entry.Specs = append(
								entry.Specs,
								iptPartialPodSpec...,
							)
							if portRule.Protocol != nil {
								entry.Specs = append(
									entry.Specs,
									util.IptablesProtFlag,
									string(*portRule.Protocol),
								)
							}
							entry.Specs = append(
								entry.Specs,
								util.IptablesModuleFlag,
								util.IptablesSetModuleFlag,
								util.IptablesMatchSetFlag,
								util.GetHashedName(portName),
								util.IptablesDstFlag+","+util.IptablesDstFlag,
								util.IptablesJumpFlag,
								util.IptablesMark,
								util.IptablesSetMarkFlag,
								util.IptablesAzureEgressXMarkHex,
								util.IptablesModuleFlag,
								util.IptablesCommentModuleFlag,
								util.IptablesCommentFlag,
								"ALLOW-"+targetSelectorComment+
									"-TO-"+iptPartialNsComment+
									"-AND-"+iptPartialPodComment+
									"-AND-"+craftPartialIptablesCommentFromPort(portRule, util.IptablesDstPortFlag),
							)
							entries = append(entries, entry)
						case "validport":
							entry := &iptm.IptEntry{
								Chain: util.IptablesAzureEgressPortChain,
								Specs: append([]string(nil), targetSelectorIptEntrySpec...),
							}
							entry.Specs = append(
								entry.Specs,
								iptPartialNsSpec...,
							)
							entry.Specs = append(
								entry.Specs,
								iptPartialPodSpec...,
							)
							entry.Specs = append(
								entry.Specs,
								craftPartialIptEntrySpecFromPort(portRule, util.IptablesDstPortFlag)...,
							)
							entry.Specs = append(
								entry.Specs,
								util.IptablesJumpFlag,
								util.IptablesMark,
								util.IptablesSetMarkFlag,
								util.IptablesAzureEgressXMarkHex,
								util.IptablesModuleFlag,
								util.IptablesCommentModuleFlag,
								util.IptablesCommentFlag,
								"ALLOW-"+targetSelectorComment+
									"-TO-"+iptPartialNsComment+
									"-AND-"+iptPartialPodComment+
									"-AND-"+craftPartialIptablesCommentFromPort(portRule, util.IptablesDstPortFlag),
							)
							entries = append(entries, entry)
						default:
							log.Logf("Invalid NetworkPolicyPort.")
						}
					}
				} else {
					entry := &iptm.IptEntry{
						Chain: util.IptablesAzureEgressToChain,
						Specs: append([]string(nil), targetSelectorIptEntrySpec...),
					}
					entry.Specs = append(
						entry.Specs,
						iptPartialNsSpec...,
					)
					entry.Specs = append(
						entry.Specs,
						iptPartialPodSpec...,
					)
					entry.Specs = append(
						entry.Specs,
						util.IptablesJumpFlag,
						util.IptablesMark,
						util.IptablesSetMarkFlag,
						util.IptablesAzureEgressXMarkHex,
						util.IptablesModuleFlag,
						util.IptablesCommentModuleFlag,
						util.IptablesCommentFlag,
						"ALLOW-"+targetSelectorComment+
							"-TO-"+iptPartialNsComment+
							"-AND-"+iptPartialPodComment,
					)
					entries = append(entries, entry)
				}
			}
		}

		if allowExternal {
			entry := &iptm.IptEntry{
				Chain: util.IptablesAzureEgressPortChain,
				Specs: append([]string(nil), targetSelectorIptEntrySpec...),
			}
			entry.Specs = append(
				entry.Specs,
				util.IptablesJumpFlag,
				util.IptablesMark,
				util.IptablesSetMarkFlag,
				util.IptablesAzureEgressXMarkHex,
				util.IptablesModuleFlag,
				util.IptablesCommentModuleFlag,
				util.IptablesCommentFlag,
				"ALLOW-ALL-FROM-"+
					targetSelectorComment,
			)
			entries = append(entries, entry)
			// borrowing this var to add jump entry from port chain only
			addedPortEntry = true
		}
	}

	// prepending toRuleEntries (which is in reverse order) so that they will retain correct ordering
	// of drop->allow... when the rules are beind prepended to their corresponding chain
	if len(toRuleEntries) > 0 {
		entries = append(toRuleEntries, entries...)
	}

	log.Logf("finished parsing egress rule")
	return util.DropEmptyFields(netHashIPsets), util.DropEmptyFields(namedPorts), listIPsets, ipCidrs, entries
}

// Drop all non-whitelisted packets.
func getDefaultDropEntries(ns string, targetSelector metav1.LabelSelector, hasIngress, hasEgress bool) []*iptm.IptEntry {
	var entries []*iptm.IptEntry

	targetSelectorIngressIptEntrySpec, _, _ := craftPartialIptEntrySpecFromSelector(ns, &targetSelector, util.IptablesDstFlag, false)
	targetSelectorEgressIptEntrySpec, _, _ := craftPartialIptEntrySpecFromSelector(ns, &targetSelector, util.IptablesSrcFlag, false)
	targetSelectorComment := craftPartialIptablesCommentFromSelector(ns, &targetSelector, false)

	if hasIngress {
		entry := &iptm.IptEntry{
			Chain: util.IptablesAzureIngressDropsChain,
			Specs: append([]string(nil), targetSelectorIngressIptEntrySpec...),
		}
		entry.Specs = append(
			entry.Specs,
			util.IptablesJumpFlag,
			util.IptablesDrop,
			util.IptablesModuleFlag,
			util.IptablesCommentModuleFlag,
			util.IptablesCommentFlag,
			"DROP-ALL-TO-"+targetSelectorComment,
		)
		entries = append(entries, entry)
	}

	if hasEgress {
		entry := &iptm.IptEntry{
			Chain: util.IptablesAzureEgressDropsChain,
			Specs: append([]string(nil), targetSelectorEgressIptEntrySpec...),
		}
		entry.Specs = append(
			entry.Specs,
			util.IptablesJumpFlag,
			util.IptablesDrop,
			util.IptablesModuleFlag,
			util.IptablesCommentModuleFlag,
			util.IptablesCommentFlag,
			"DROP-ALL-FROM-"+targetSelectorComment,
		)
		entries = append(entries, entry)
	}

	return entries
}

// translatePolicy translates network policy object into a set of iptables rules.
// input:
// kubernetes network policy project
// output:
// 1. ipset set names generated from all podSelectors
// 2. ipset list names generated from all namespaceSelectors
// 3. iptables entries generated from the input network policy object.
func translatePolicy(npObj *networkingv1.NetworkPolicy) ([]string, []string, map[string][]string, [][]string, [][]string, []*iptm.IptEntry) {
	var (
		resultSets            []string
		resultNamedPorts      []string
		resultListMap         map[string][]string
		resultIngressIPCidrs  [][]string
		resultEgressIPCidrs   [][]string
		entries               []*iptm.IptEntry
		hasIngress, hasEgress bool
	)

	defer func() {
		log.Logf("Finished translatePolicy")
		log.Logf("sets: %v", resultSets)
		log.Logf("lists: %v", resultListMap)
		log.Logf("entries: ")
		for _, entry := range entries {
			log.Logf("entry: %+v", entry)
		}
	}()

	npNs := npObj.ObjectMeta.Namespace
	policyName := npObj.ObjectMeta.Name
	resultListMap = make(map[string][]string)

	// Since nested ipset list:sets are not allowed. We cannot use 2nd level Ipsets
	// for NameSpaceSelectors with multiple values
	// NPM will need to duplicate rules for each value in NSSelector
	if len(npObj.Spec.PolicyTypes) == 0 {
		ingressSets, ingressNamedPorts, ingressLists, ingressIPCidrs, ingressEntries := translateIngress(npNs, policyName, npObj.Spec.PodSelector, npObj.Spec.Ingress)
		resultSets = append(resultSets, ingressSets...)
		resultNamedPorts = append(resultNamedPorts, ingressNamedPorts...)
		for resultListKey, resultLists := range ingressLists {
			resultListMap[resultListKey] = append(resultListMap[resultListKey], resultLists...)
		}
		entries = append(entries, ingressEntries...)

		egressSets, egressNamedPorts, egressLists, egressIPCidrs, egressEntries := translateEgress(npNs, policyName, npObj.Spec.PodSelector, npObj.Spec.Egress)
		resultSets = append(resultSets, egressSets...)
		resultNamedPorts = append(resultNamedPorts, egressNamedPorts...)
		for resultListKey, resultLists := range egressLists {
			resultListMap[resultListKey] = append(resultListMap[resultListKey], resultLists...)
		}
		entries = append(entries, egressEntries...)

		hasIngress = len(ingressSets) > 0
		hasEgress = len(egressSets) > 0
		entries = append(entries, getDefaultDropEntries(npNs, npObj.Spec.PodSelector, hasIngress, hasEgress)...)
		for resultListKey, resultLists := range resultListMap {
			resultListMap[resultListKey] = util.UniqueStrSlice(resultLists)
		}

		return util.UniqueStrSlice(resultSets), util.UniqueStrSlice(resultNamedPorts), resultListMap, ingressIPCidrs, egressIPCidrs, entries
	}

	for _, ptype := range npObj.Spec.PolicyTypes {
		if ptype == networkingv1.PolicyTypeIngress {
			ingressSets, ingressNamedPorts, ingressLists, ingressIPCidrs, ingressEntries := translateIngress(npNs, policyName, npObj.Spec.PodSelector, npObj.Spec.Ingress)
			resultSets = append(resultSets, ingressSets...)
			resultNamedPorts = append(resultNamedPorts, ingressNamedPorts...)
			for resultListKey, resultLists := range ingressLists {
				resultListMap[resultListKey] = append(resultListMap[resultListKey], resultLists...)
			}
			resultIngressIPCidrs = ingressIPCidrs
			entries = append(entries, ingressEntries...)

			if npObj.Spec.Ingress != nil &&
				len(npObj.Spec.Ingress) == 1 &&
				len(npObj.Spec.Ingress[0].Ports) == 0 &&
				len(npObj.Spec.Ingress[0].From) == 0 {
				hasIngress = false
			} else {
				hasIngress = true
			}
		}

		if ptype == networkingv1.PolicyTypeEgress {
			egressSets, egressNamedPorts, egressLists, egressIPCidrs, egressEntries := translateEgress(npNs, policyName, npObj.Spec.PodSelector, npObj.Spec.Egress)
			resultSets = append(resultSets, egressSets...)
			resultNamedPorts = append(resultNamedPorts, egressNamedPorts...)
			for resultListKey, resultLists := range egressLists {
				resultListMap[resultListKey] = append(resultListMap[resultListKey], resultLists...)
			}
			resultEgressIPCidrs = egressIPCidrs
			entries = append(entries, egressEntries...)

			if npObj.Spec.Egress != nil &&
				len(npObj.Spec.Egress) == 1 &&
				len(npObj.Spec.Egress[0].Ports) == 0 &&
				len(npObj.Spec.Egress[0].To) == 0 {
				hasEgress = false
			} else {
				hasEgress = true
			}
		}
	}

	entries = append(entries, getDefaultDropEntries(npNs, npObj.Spec.PodSelector, hasIngress, hasEgress)...)
	resultSets = util.UniqueStrSlice(resultSets)
	for resultListKey, resultLists := range resultListMap {
		resultListMap[resultListKey] = util.UniqueStrSlice(resultLists)
	}

	return resultSets, resultNamedPorts, resultListMap, resultIngressIPCidrs, resultEgressIPCidrs, entries
}<|MERGE_RESOLUTION|>--- conflicted
+++ resolved
@@ -202,15 +202,9 @@
 		}
 	}
 
-<<<<<<< HEAD
 	comments := []string{}
 	for i := range labelsWithoutOps {
 		comments = append(comments, prefix+ops[i]+labelsWithoutOps[i])
-=======
-	for i := range labelsWithoutOps {
-		comment += prefix + ops[i] + labelsWithoutOps[i]
-		comment += "-AND-"
->>>>>>> 45f36684
 	}
 
 	sort.Strings(comments)
