--- conflicted
+++ resolved
@@ -224,25 +224,14 @@
 
 func translateIngress(ns string, policyName string, targetSelector metav1.LabelSelector, rules []networkingv1.NetworkPolicyIngressRule) ([]string, []string, map[string][]string, [][]string, []*iptm.IptEntry) {
 	var (
-<<<<<<< HEAD
-		netHashIPsets                         []string            // ipsets with type: net:hash
-		namedPorts                            []string            // ipsets with type: hash:ip,port
-		listIPsets                            map[string][]string // ipsets with type: list:set
-		ipCidrs                               [][]string
-		entries                               []*iptm.IptEntry
-		fromRuleEntries                       []*iptm.IptEntry
-		addedCidrEntry                        bool // all cidr entry will be added in one set per from/to rule
-		addedIngressFromEntry, addedPortEntry bool // add drop entries at the end of the chain when there are non ALLOW-ALL* rules
-=======
-		sets            []string // ipsets with type: net:hash
-		namedPorts      []string // ipsets with type: hash:ip,port
-		lists           []string // ipsets with type: list:set
+		netHashIPsets   []string            // ipsets with type: net:hash
+		namedPorts      []string            // ipsets with type: hash:ip,port
+		listIPsets      map[string][]string // ipsets with type: list:set
 		ipCidrs         [][]string
 		entries         []*iptm.IptEntry
 		fromRuleEntries []*iptm.IptEntry
 		addedCidrEntry  bool // all cidr entry will be added in one set per from/to rule
 		addedPortEntry  bool // add drop entries at the end of the chain when there are non ALLOW-ALL* rules
->>>>>>> 3497bb85
 	)
 
 	log.Logf("started parsing ingress rule")
@@ -600,7 +589,6 @@
 								"-TO-"+targetSelectorComment,
 						)
 						entries = append(entries, entry)
-						addedIngressFromEntry = true
 					}
 				}
 				continue
@@ -832,138 +820,6 @@
 					)
 					entries = append(entries, entry)
 				}
-<<<<<<< HEAD
-=======
-				continue
-			}
-
-			// fromRule has both namespaceSelector and podSelector set.
-			// We should match the selected pods in the selected namespaces.
-			// This allows traffic from podSelector intersects namespaceSelector
-			// This is only supported in kubernetes version >= 1.11
-			if !util.IsNewNwPolicyVerFlag {
-				continue
-			}
-
-			nsLabelsWithOps, _, _ := parseSelector(fromRule.NamespaceSelector)
-			_, nsLabelsWithoutOps := GetOperatorsAndLabels(nsLabelsWithOps)
-			// Add namespaces prefix to distinguish namespace ipsets and pod ipsets
-			for i, _ := range nsLabelsWithoutOps {
-				nsLabelsWithoutOps[i] = "ns-" + nsLabelsWithoutOps[i]
-			}
-			lists = append(lists, nsLabelsWithoutOps...)
-
-			podLabelsWithOps, _, _ := parseSelector(fromRule.PodSelector)
-			_, podLabelsWithoutOps := GetOperatorsAndLabels(podLabelsWithOps)
-			sets = append(sets, podLabelsWithoutOps...)
-
-			// we pass empty ns for the podspec and comment here because it's a combo of both selectors and not limited to network policy namespace
-			iptPartialNsSpec := craftPartialIptEntrySpecFromSelector("", fromRule.NamespaceSelector, util.IptablesSrcFlag, true)
-			iptPartialPodSpec := craftPartialIptEntrySpecFromSelector("", fromRule.PodSelector, util.IptablesSrcFlag, false)
-			iptPartialNsComment := craftPartialIptablesCommentFromSelector("", fromRule.NamespaceSelector, true)
-			iptPartialPodComment := craftPartialIptablesCommentFromSelector("", fromRule.PodSelector, false)
-			if portRuleExists {
-				for _, portRule := range rule.Ports {
-					switch portCheck := getPortType(portRule); portCheck {
-					case "namedport":
-						portName := util.NamedPortIPSetPrefix + portRule.Port.String()
-						namedPorts = append(namedPorts, portName)
-						entry := &iptm.IptEntry{
-							Chain: util.IptablesAzureIngressPortChain,
-							Specs: append([]string(nil), iptPartialNsSpec...),
-						}
-						entry.Specs = append(
-							entry.Specs,
-							iptPartialPodSpec...,
-						)
-						entry.Specs = append(
-							entry.Specs,
-							targetSelectorIptEntrySpec...,
-						)
-						entry.Specs = append(
-							entry.Specs,
-							util.IptablesModuleFlag,
-							util.IptablesSetModuleFlag,
-							util.IptablesMatchSetFlag,
-							util.GetHashedName(portName),
-							util.IptablesDstFlag+","+util.IptablesDstFlag,
-							util.IptablesJumpFlag,
-							util.IptablesMark,
-							util.IptablesSetMarkFlag,
-							util.IptablesAzureIngressMarkHex,
-							util.IptablesModuleFlag,
-							util.IptablesCommentModuleFlag,
-							util.IptablesCommentFlag,
-							"ALLOW-"+iptPartialNsComment+
-								"-AND-"+iptPartialPodComment+
-								"-AND-"+craftPartialIptablesCommentFromPort(portRule, util.IptablesDstPortFlag)+
-								"-TO-"+targetSelectorComment,
-						)
-						entries = append(entries, entry)
-					case "validport":
-						entry := &iptm.IptEntry{
-							Chain: util.IptablesAzureIngressPortChain,
-							Specs: append([]string(nil), iptPartialNsSpec...),
-						}
-						entry.Specs = append(
-							entry.Specs,
-							iptPartialPodSpec...,
-						)
-						entry.Specs = append(
-							entry.Specs,
-							targetSelectorIptEntrySpec...,
-						)
-						entry.Specs = append(
-							entry.Specs,
-							craftPartialIptEntrySpecFromPort(portRule, util.IptablesDstPortFlag)...,
-						)
-						entry.Specs = append(
-							entry.Specs,
-							util.IptablesJumpFlag,
-							util.IptablesMark,
-							util.IptablesSetMarkFlag,
-							util.IptablesAzureIngressMarkHex,
-							util.IptablesModuleFlag,
-							util.IptablesCommentModuleFlag,
-							util.IptablesCommentFlag,
-							"ALLOW-"+iptPartialNsComment+
-								"-AND-"+iptPartialPodComment+
-								"-AND-"+craftPartialIptablesCommentFromPort(portRule, util.IptablesDstPortFlag)+
-								"-TO-"+targetSelectorComment,
-						)
-						entries = append(entries, entry)
-					default:
-						log.Logf("Invalid NetworkPolicyPort.")
-					}
-				}
-			} else {
-				entry := &iptm.IptEntry{
-					Chain: util.IptablesAzureIngressFromChain,
-					Specs: append([]string(nil), targetSelectorIptEntrySpec...),
-				}
-				entry.Specs = append(
-					entry.Specs,
-					iptPartialNsSpec...,
-				)
-				entry.Specs = append(
-					entry.Specs,
-					iptPartialPodSpec...,
-				)
-				entry.Specs = append(
-					entry.Specs,
-					util.IptablesJumpFlag,
-					util.IptablesMark,
-					util.IptablesSetMarkFlag,
-					util.IptablesAzureIngressMarkHex,
-					util.IptablesModuleFlag,
-					util.IptablesCommentModuleFlag,
-					util.IptablesCommentFlag,
-					"ALLOW-"+iptPartialNsComment+
-						"-AND-"+iptPartialPodComment+
-						"-TO-"+targetSelectorComment,
-				)
-				entries = append(entries, entry)
->>>>>>> 3497bb85
 			}
 		}
 
@@ -995,93 +851,20 @@
 		entries = append(fromRuleEntries, entries...)
 	}
 
-<<<<<<< HEAD
-	if addedPortEntry && !addedIngressFromEntry {
-		entry := &iptm.IptEntry{
-			Chain:       util.IptablesAzureIngressPortChain,
-			Specs:       append([]string(nil), targetSelectorIptEntrySpec...),
-			IsJumpEntry: true,
-		}
-		entry.Specs = append(
-			entry.Specs,
-			util.IptablesJumpFlag,
-			util.IptablesAzureIngressDropsChain,
-			util.IptablesModuleFlag,
-			util.IptablesCommentModuleFlag,
-			util.IptablesCommentFlag,
-			"ALLOW-ALL-TO-"+
-				targetSelectorComment+
-				"-TO-JUMP-TO-"+util.IptablesAzureIngressDropsChain,
-		)
-		entries = append(entries, entry)
-	} else if addedIngressFromEntry {
-		portEntry := &iptm.IptEntry{
-			Chain:       util.IptablesAzureIngressPortChain,
-			Specs:       append([]string(nil), targetSelectorIptEntrySpec...),
-			IsJumpEntry: true,
-		}
-		portEntry.Specs = append(
-			portEntry.Specs,
-			util.IptablesJumpFlag,
-			util.IptablesAzureIngressFromChain,
-			util.IptablesModuleFlag,
-			util.IptablesCommentModuleFlag,
-			util.IptablesCommentFlag,
-			"ALLOW-ALL-TO-"+
-				targetSelectorComment+
-				"-TO-JUMP-TO-"+util.IptablesAzureIngressFromChain,
-		)
-		entries = append(entries, portEntry)
-		entry := &iptm.IptEntry{
-			Chain:       util.IptablesAzureIngressFromChain,
-			Specs:       append([]string(nil), targetSelectorIptEntrySpec...),
-			IsJumpEntry: true,
-		}
-		entry.Specs = append(
-			entry.Specs,
-			util.IptablesJumpFlag,
-			util.IptablesAzureIngressDropsChain,
-			util.IptablesModuleFlag,
-			util.IptablesCommentModuleFlag,
-			util.IptablesCommentFlag,
-			"ALLOW-ALL-TO-"+
-				targetSelectorComment+
-				"-TO-JUMP-TO-"+util.IptablesAzureIngressDropsChain,
-		)
-		entries = append(entries, entry)
-	}
-
-	for parsedKey, parsedValue := range listIPsets {
-		listIPsets[parsedKey] = util.DropEmptyFields(parsedValue)
-	}
-
-=======
->>>>>>> 3497bb85
 	log.Logf("finished parsing ingress rule")
 	return util.DropEmptyFields(netHashIPsets), util.DropEmptyFields(namedPorts), listIPsets, ipCidrs, entries
 }
 
 func translateEgress(ns string, policyName string, targetSelector metav1.LabelSelector, rules []networkingv1.NetworkPolicyEgressRule) ([]string, []string, map[string][]string, [][]string, []*iptm.IptEntry) {
 	var (
-<<<<<<< HEAD
-		netHashIPsets                      []string            // ipsets with type: net:hash
-		namedPorts                         []string            // ipsets with type: hash:ip,port
-		listIPsets                         map[string][]string // ipsets with type: list:set
-		ipCidrs                            [][]string
-		entries                            []*iptm.IptEntry
-		toRuleEntries                      []*iptm.IptEntry
-		addedCidrEntry                     bool // all cidr entry will be added in one set per from/to rule
-		addedEgressToEntry, addedPortEntry bool // add drop entry when there are non ALLOW-ALL* rules
-=======
-		sets           []string // ipsets with type: net:hash
-		namedPorts     []string // ipsets with type: hash:ip,port
-		lists          []string // ipsets with type: list:set
+		netHashIPsets  []string            // ipsets with type: net:hash
+		namedPorts     []string            // ipsets with type: hash:ip,port
+		listIPsets     map[string][]string // ipsets with type: list:set
 		ipCidrs        [][]string
 		entries        []*iptm.IptEntry
 		toRuleEntries  []*iptm.IptEntry
 		addedCidrEntry bool // all cidr entry will be added in one set per from/to rule
 		addedPortEntry bool // add drop entry when there are non ALLOW-ALL* rules
->>>>>>> 3497bb85
 	)
 
 	log.Logf("started parsing egress rule")
@@ -1441,7 +1224,6 @@
 								"-TO-"+iptPartialNsComment,
 						)
 						entries = append(entries, entry)
-						addedEgressToEntry = true
 					}
 				}
 				continue
@@ -1673,138 +1455,6 @@
 					)
 					entries = append(entries, entry)
 				}
-<<<<<<< HEAD
-=======
-				continue
-			}
-
-			// toRule has both namespaceSelector and podSelector set.
-			// We should match the selected pods in the selected namespaces.
-			// This allows traffic from podSelector intersects namespaceSelector
-			// This is only supported in kubernetes version >= 1.11
-			if !util.IsNewNwPolicyVerFlag {
-				continue
-			}
-
-			nsLabelsWithOps, _, _ := parseSelector(toRule.NamespaceSelector)
-			_, nsLabelsWithoutOps := GetOperatorsAndLabels(nsLabelsWithOps)
-			// Add namespaces prefix to distinguish namespace ipsets and pod ipsets
-			for i, _ := range nsLabelsWithoutOps {
-				nsLabelsWithoutOps[i] = "ns-" + nsLabelsWithoutOps[i]
-			}
-			lists = append(lists, nsLabelsWithoutOps...)
-
-			podLabelsWithOps, _, _ := parseSelector(toRule.PodSelector)
-			_, podLabelsWithoutOps := GetOperatorsAndLabels(podLabelsWithOps)
-			sets = append(sets, podLabelsWithoutOps...)
-
-			// we pass true for the podspec and comment here because it's a combo of both selectors and not limited to network policy namespace
-			iptPartialNsSpec := craftPartialIptEntrySpecFromSelector("", toRule.NamespaceSelector, util.IptablesDstFlag, true)
-			iptPartialPodSpec := craftPartialIptEntrySpecFromSelector("", toRule.PodSelector, util.IptablesDstFlag, false)
-			iptPartialNsComment := craftPartialIptablesCommentFromSelector("", toRule.NamespaceSelector, true)
-			iptPartialPodComment := craftPartialIptablesCommentFromSelector("", toRule.PodSelector, false)
-			if portRuleExists {
-				for _, portRule := range rule.Ports {
-					switch portCheck := getPortType(portRule); portCheck {
-					case "namedport":
-						portName := util.NamedPortIPSetPrefix + portRule.Port.String()
-						namedPorts = append(namedPorts, portName)
-						entry := &iptm.IptEntry{
-							Chain: util.IptablesAzureEgressPortChain,
-							Specs: append([]string(nil), targetSelectorIptEntrySpec...),
-						}
-						entry.Specs = append(
-							entry.Specs,
-							iptPartialNsSpec...,
-						)
-						entry.Specs = append(
-							entry.Specs,
-							iptPartialPodSpec...,
-						)
-						entry.Specs = append(
-							entry.Specs,
-							util.IptablesModuleFlag,
-							util.IptablesSetModuleFlag,
-							util.IptablesMatchSetFlag,
-							util.GetHashedName(portName),
-							util.IptablesDstFlag+","+util.IptablesDstFlag,
-							util.IptablesJumpFlag,
-							util.IptablesMark,
-							util.IptablesSetMarkFlag,
-							util.IptablesAzureEgressXMarkHex,
-							util.IptablesModuleFlag,
-							util.IptablesCommentModuleFlag,
-							util.IptablesCommentFlag,
-							"ALLOW-"+targetSelectorComment+
-								"-TO-"+iptPartialNsComment+
-								"-AND-"+iptPartialPodComment+
-								"-AND-"+craftPartialIptablesCommentFromPort(portRule, util.IptablesDstPortFlag),
-						)
-						entries = append(entries, entry)
-					case "validport":
-						entry := &iptm.IptEntry{
-							Chain: util.IptablesAzureEgressPortChain,
-							Specs: append([]string(nil), targetSelectorIptEntrySpec...),
-						}
-						entry.Specs = append(
-							entry.Specs,
-							iptPartialNsSpec...,
-						)
-						entry.Specs = append(
-							entry.Specs,
-							iptPartialPodSpec...,
-						)
-						entry.Specs = append(
-							entry.Specs,
-							craftPartialIptEntrySpecFromPort(portRule, util.IptablesDstPortFlag)...,
-						)
-						entry.Specs = append(
-							entry.Specs,
-							util.IptablesJumpFlag,
-							util.IptablesMark,
-							util.IptablesSetMarkFlag,
-							util.IptablesAzureEgressXMarkHex,
-							util.IptablesModuleFlag,
-							util.IptablesCommentModuleFlag,
-							util.IptablesCommentFlag,
-							"ALLOW-"+targetSelectorComment+
-								"-TO-"+iptPartialNsComment+
-								"-AND-"+iptPartialPodComment+
-								"-AND-"+craftPartialIptablesCommentFromPort(portRule, util.IptablesDstPortFlag),
-						)
-						entries = append(entries, entry)
-					default:
-						log.Logf("Invalid NetworkPolicyPort.")
-					}
-				}
-			} else {
-				entry := &iptm.IptEntry{
-					Chain: util.IptablesAzureEgressToChain,
-					Specs: append([]string(nil), targetSelectorIptEntrySpec...),
-				}
-				entry.Specs = append(
-					entry.Specs,
-					iptPartialNsSpec...,
-				)
-				entry.Specs = append(
-					entry.Specs,
-					iptPartialPodSpec...,
-				)
-				entry.Specs = append(
-					entry.Specs,
-					util.IptablesJumpFlag,
-					util.IptablesMark,
-					util.IptablesSetMarkFlag,
-					util.IptablesAzureEgressXMarkHex,
-					util.IptablesModuleFlag,
-					util.IptablesCommentModuleFlag,
-					util.IptablesCommentFlag,
-					"ALLOW-"+targetSelectorComment+
-						"-TO-"+iptPartialNsComment+
-						"-AND-"+iptPartialPodComment,
-				)
-				entries = append(entries, entry)
->>>>>>> 3497bb85
 			}
 		}
 
@@ -1837,68 +1487,6 @@
 		entries = append(toRuleEntries, entries...)
 	}
 
-<<<<<<< HEAD
-	if addedPortEntry && !addedEgressToEntry {
-		entry := &iptm.IptEntry{
-			Chain:       util.IptablesAzureEgressPortChain,
-			Specs:       append([]string(nil), targetSelectorIptEntrySpec...),
-			IsJumpEntry: true,
-		}
-		entry.Specs = append(
-			entry.Specs,
-			util.IptablesJumpFlag,
-			util.IptablesAzureEgressDropsChain,
-			util.IptablesModuleFlag,
-			util.IptablesCommentModuleFlag,
-			util.IptablesCommentFlag,
-			"ALLOW-ALL-FROM-"+
-				targetSelectorComment+
-				"-TO-JUMP-TO-"+util.IptablesAzureEgressDropsChain,
-		)
-		entries = append(entries, entry)
-	} else if addedEgressToEntry {
-		portEntry := &iptm.IptEntry{
-			Chain:       util.IptablesAzureEgressPortChain,
-			Specs:       append([]string(nil), targetSelectorIptEntrySpec...),
-			IsJumpEntry: true,
-		}
-		portEntry.Specs = append(
-			portEntry.Specs,
-			util.IptablesJumpFlag,
-			util.IptablesAzureEgressToChain,
-			util.IptablesModuleFlag,
-			util.IptablesCommentModuleFlag,
-			util.IptablesCommentFlag,
-			"ALLOW-ALL-FROM-"+
-				targetSelectorComment+
-				"-TO-JUMP-TO-"+util.IptablesAzureEgressToChain,
-		)
-		entries = append(entries, portEntry)
-		entry := &iptm.IptEntry{
-			Chain:       util.IptablesAzureEgressToChain,
-			Specs:       append([]string(nil), targetSelectorIptEntrySpec...),
-			IsJumpEntry: true,
-		}
-		entry.Specs = append(
-			entry.Specs,
-			util.IptablesJumpFlag,
-			util.IptablesAzureEgressDropsChain,
-			util.IptablesModuleFlag,
-			util.IptablesCommentModuleFlag,
-			util.IptablesCommentFlag,
-			"ALLOW-ALL-FROM-"+
-				targetSelectorComment+
-				"-TO-JUMP-TO-"+util.IptablesAzureEgressDropsChain,
-		)
-		entries = append(entries, entry)
-	}
-
-	for parsedKey, parsedValue := range listIPsets {
-		listIPsets[parsedKey] = util.DropEmptyFields(parsedValue)
-	}
-
-=======
->>>>>>> 3497bb85
 	log.Logf("finished parsing egress rule")
 	return util.DropEmptyFields(netHashIPsets), util.DropEmptyFields(namedPorts), listIPsets, ipCidrs, entries
 }
