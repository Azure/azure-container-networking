--- conflicted
+++ resolved
@@ -1,9 +1,5 @@
 # Use a minimal image as a parent image
-<<<<<<< HEAD
-FROM ubuntu:18.04
-=======
 FROM ubuntu:19.10
->>>>>>> 307ea8f4
 ARG NPM_BUILD_DIR
 
 # Install dependencies.
