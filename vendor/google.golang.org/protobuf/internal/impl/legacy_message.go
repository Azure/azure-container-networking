--- conflicted
+++ resolved
@@ -432,7 +432,7 @@
 	// a marshal and unmarshal operation.
 	srcv := in.Source.(unwrapper).protoUnwrap()
 	marshaler, ok := srcv.(legacyMarshaler)
-<<<<<<< HEAD
+
 	if !ok {
 		return piface.MergeOutput{}
 	}
@@ -440,22 +440,6 @@
 	unmarshaler, ok := dstv.(legacyUnmarshaler)
 	if !ok {
 		return piface.MergeOutput{}
-	}
-	if !in.Source.IsValid() {
-		// Legacy Marshal methods may not function on nil messages.
-		// Check for a typed nil source only after we confirm that
-		// legacy Marshal/Unmarshal methods are present, for
-		// consistency.
-		return piface.MergeOutput{Flags: piface.MergeComplete}
-=======
-	if !ok {
-		return piface.MergeOutput{}
-	}
-	dstv = in.Destination.(unwrapper).protoUnwrap()
-	unmarshaler, ok := dstv.(legacyUnmarshaler)
-	if !ok {
-		return piface.MergeOutput{}
->>>>>>> fc889402
 	}
 	b, err := marshaler.Marshal()
 	if err != nil {
