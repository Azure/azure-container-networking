--- conflicted
+++ resolved
@@ -2,12 +2,12 @@
 on:
   push:
     branches:
-    - master
-    - release/*
+      - master
+      - release/*
   pull_request:
     branches:
-    - master
-    - release/*
+      - master
+      - release/*
     types:
       - opened
       - reopened
@@ -32,25 +32,21 @@
       contents: read
       security-events: write
     steps:
-    - name: Setup go
-      uses: actions/setup-go@v5
-      with:
-<<<<<<< HEAD
-        go-version: '1.22'
-=======
-        go-version: '1.21.0'
->>>>>>> ad7a1931
-        check-latest: true
-    - name: Checkout repository
-      uses: actions/checkout@v4
-    - name: Initialize CodeQL
-      uses: github/codeql-action/init@v3
-      with:
-        languages: ${{ matrix.language }}
-        queries: ./codeql/
-    - name: Autobuild
-      uses: github/codeql-action/autobuild@v3
-    - name: Perform CodeQL Analysis
-      uses: github/codeql-action/analyze@v3
-      with:
-        category: "/language:${{matrix.language}}"+      - name: Setup go
+        uses: actions/setup-go@v5
+        with:
+          go-version: "1.22"
+          check-latest: true
+      - name: Checkout repository
+        uses: actions/checkout@v4
+      - name: Initialize CodeQL
+        uses: github/codeql-action/init@v3
+        with:
+          languages: ${{ matrix.language }}
+          queries: ./codeql/
+      - name: Autobuild
+        uses: github/codeql-action/autobuild@v3
+      - name: Perform CodeQL Analysis
+        uses: github/codeql-action/analyze@v3
+        with:
+          category: "/language:${{matrix.language}}"