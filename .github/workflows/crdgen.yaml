--- conflicted
+++ resolved
@@ -26,13 +26,10 @@
       run: make -C crd/nodenetworkconfig
     - name: Regenerate MultitenantNetworkContainer CRD
       run: make -C crd/multitenantnetworkcontainer
-<<<<<<< HEAD
     - name: Regenerate PodNetworkInstance CRD
       run: make -C crd/external/podnetworkinstance
-=======
     - name: Regenerate PodNetwork CRD
       run: make -C crd/external/podnetwork
->>>>>>> 3b7c3651
     - name: Regenerate NodeInfo CRD
       run: make -C crd/nodeinfo
     - name: Regenerate MultitenantPodNetworkConfig CRD
