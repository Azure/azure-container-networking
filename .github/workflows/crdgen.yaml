--- conflicted
+++ resolved
@@ -26,12 +26,9 @@
       run: make -C crd/nodenetworkconfig
     - name: Regenerate MultitenantNetworkContainer CRD
       run: make -C crd/multitenantnetworkcontainer
-<<<<<<< HEAD
     - name: Regenerate PodNetworkInstance CRD
       run: make -C crd/external/podnetworkinstance
-=======
     - name: Regenerate MultitenantPodNetworkConfig CRD
       run: make -C crd/multitenantpodnetworkconfig
->>>>>>> e1581a17
     - name: Fail if the tree is dirty
       run: test -z "$(git status --porcelain)"