--- conflicted
+++ resolved
@@ -26,11 +26,6 @@
     - name: golangci-lint
       uses: golangci/golangci-lint-action@v3
       with:
-<<<<<<< HEAD
-        version: v1.51.2
-        args: --timeout=10m
-=======
         version: v1.52.2
         args: --timeout=15m
->>>>>>> f35403aa
         only-new-issues: true