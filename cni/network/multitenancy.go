--- conflicted
+++ resolved
@@ -30,7 +30,9 @@
 
 // MultitenancyClient interface
 type MultitenancyClient interface {
-	GetMultiTenancyCNIResult(enableInfraVnet bool,
+	GetMultiTenancyCNIResult(
+		ctx context.Context,
+		enableInfraVnet bool,
 		nwCfg *cni.NetworkConfig,
 		plugin *netPlugin,
 		k8sPodName string,
@@ -324,12 +326,8 @@
 )
 
 // GetMultiTenancyCNIResult retrieves network goal state of a container from CNS
-<<<<<<< HEAD
 func (m *Multitenancy) GetMultiTenancyCNIResult(
-=======
-func GetMultiTenancyCNIResult(
 	ctx context.Context,
->>>>>>> 8e3766a8
 	enableInfraVnet bool,
 	nwCfg *cni.NetworkConfig,
 	plugin *netPlugin,
@@ -337,20 +335,11 @@
 	k8sNamespace string,
 	ifName string) (*cniTypesCurr.Result, *cns.GetNetworkContainerResponse, net.IPNet, *cniTypesCurr.Result, error) {
 
-<<<<<<< HEAD
-	result, cnsNetworkConfig, subnetPrefix, err := getContainerNetworkConfiguration(nwCfg, k8sPodName, k8sNamespace, ifName)
+	result, cnsNetworkConfig, subnetPrefix, err := getContainerNetworkConfiguration(ctx, nwCfg, k8sPodName, k8sNamespace, ifName)
 	if err != nil {
 		log.Printf("GetContainerNetworkConfiguration failed for podname %v namespace %v with error %v", k8sPodName, k8sNamespace, err)
 		return nil, nil, net.IPNet{}, nil, err
 	}
-=======
-	if nwCfg.MultiTenancy {
-		result, cnsNetworkConfig, subnetPrefix, err := getContainerNetworkConfiguration(ctx, nwCfg, k8sPodName, k8sNamespace, ifName)
-		if err != nil {
-			log.Printf("GetContainerNetworkConfiguration failed for podname %v namespace %v with error %v", k8sPodName, k8sNamespace, err)
-			return nil, nil, net.IPNet{}, nil, err
-		}
->>>>>>> 8e3766a8
 
 	log.Printf("PrimaryInterfaceIdentifier :%v", subnetPrefix.IP.String())
 
