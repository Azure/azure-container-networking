package network

import (
	"context"
	"encoding/json"
	"errors"
	"fmt"
	"io/ioutil"
	"net"
	"net/http"
	"os"
	"strconv"
	"strings"
	"time"

	"github.com/Azure/azure-container-networking/cni"
	"github.com/Azure/azure-container-networking/cns"
	cnsclient "github.com/Azure/azure-container-networking/cns/client"
	"github.com/Azure/azure-container-networking/common"
	"github.com/Azure/azure-container-networking/log"
	"github.com/Azure/azure-container-networking/network"
	cniTypes "github.com/containernetworking/cni/pkg/types"
	cniTypesCurr "github.com/containernetworking/cni/pkg/types/current"
)

const (
	filePerm    = 0664
	httpTimeout = 5
)

// MultitenancyClient interface
type MultitenancyClient interface {
	SetupRoutingForMultitenancy(
		nwCfg *cni.NetworkConfig,
		cnsNetworkConfig *cns.GetNetworkContainerResponse,
		azIpamResult *cniTypesCurr.Result,
		epInfo *network.EndpointInfo,
		result *cniTypesCurr.Result)
	DetermineSnatFeatureOnHost(
		snatFile string,
		nmAgentSupportedApisURL string) (bool, bool, error)

	GetContainerNetworkConfiguration(
		ctx context.Context,
		nwCfg *cni.NetworkConfig,
		podName string,
		podNamespace string,
		ifName string) (*cniTypesCurr.Result, *cns.GetNetworkContainerResponse, net.IPNet, error)
}

type Multitenancy struct{}

var errNmaResponse = errors.New("nmagent request status code")

// DetermineSnatFeatureOnHost - Temporary function to determine whether we need to disable SNAT due to NMAgent support
func (m *Multitenancy) DetermineSnatFeatureOnHost(snatFile, nmAgentSupportedApisURL string) (bool, bool, error) {
	var (
		snatConfig            snatConfiguration
		retrieveSnatConfigErr error
		jsonFile              *os.File
		httpClient            = &http.Client{Timeout: time.Second * httpTimeout}
		snatConfigFile        = snatConfigFileName + jsonFileExtension
	)

	// Check if we've already retrieved NMAgent version and determined whether to disable snat on host
	if jsonFile, retrieveSnatConfigErr = os.Open(snatFile); retrieveSnatConfigErr == nil {
		bytes, _ := ioutil.ReadAll(jsonFile)
		jsonFile.Close()
		if retrieveSnatConfigErr = json.Unmarshal(bytes, &snatConfig); retrieveSnatConfigErr != nil {
			log.Errorf("[cni-net] failed to unmarshal to snatConfig with error %v",
				retrieveSnatConfigErr)
		}
	}

	// If we weren't able to retrieve snatConfiguration, query NMAgent
	if retrieveSnatConfigErr != nil {
		var resp *http.Response
		req, err := http.NewRequestWithContext(context.TODO(), http.MethodGet, nmAgentSnatAndDnsSupportAPI, nil)
		if err != nil {
			log.Errorf("failed creating http request:%+v", err)
			return false, false, fmt.Errorf("%w", err)
		}
		resp, retrieveSnatConfigErr = httpClient.Do(req)
		if retrieveSnatConfigErr == nil {
			defer resp.Body.Close()

			if resp.StatusCode == http.StatusOK {
				var bodyBytes []byte
				// if the list of APIs (strings) contains the nmAgentSnatSupportAPI we will disable snat on host
				if bodyBytes, retrieveSnatConfigErr = ioutil.ReadAll(resp.Body); retrieveSnatConfigErr == nil {
					bodyStr := string(bodyBytes)
					if !strings.Contains(bodyStr, nmAgentSnatAndDnsSupportAPI) {
						snatConfig.EnableSnatForDns = true
						snatConfig.EnableSnatOnHost = !strings.Contains(bodyStr, nmAgentSnatSupportAPI)
					}

					jsonStr, _ := json.Marshal(snatConfig)
					fp, err := os.OpenFile(snatConfigFile, os.O_CREATE|os.O_WRONLY|os.O_TRUNC, os.FileMode(filePerm))
					if err == nil {
						_, err := fp.Write(jsonStr)
						if err != nil {
							log.Errorf("DetermineSnatFeatureOnHost: Write to json failed:%+v", err)
						}
						fp.Close()
					} else {
						log.Errorf("[cni-net] failed to save snat settings to %s with error: %+v", snatConfigFile, err)
					}
				}
			} else {
				retrieveSnatConfigErr = fmt.Errorf("%w:%d", errNmaResponse, resp.StatusCode)
			}
		}
	}

	// Log and return the error when we fail acquire snat configuration for host and dns
	if retrieveSnatConfigErr != nil {
		log.Errorf("[cni-net] failed to acquire SNAT configuration with error %v",
			retrieveSnatConfigErr)
		return snatConfig.EnableSnatForDns, snatConfig.EnableSnatOnHost, retrieveSnatConfigErr
	}

	log.Printf("[cni-net] saved snat settings %+v to %s", snatConfig, snatConfigFile)
	if snatConfig.EnableSnatOnHost {
		log.Printf("[cni-net] enabling SNAT on container host for outbound connectivity")
	}
	if snatConfig.EnableSnatForDns {
		log.Printf("[cni-net] enabling SNAT on container host for DNS traffic")
	}
	if !snatConfig.EnableSnatForDns && !snatConfig.EnableSnatOnHost {
		log.Printf("[cni-net] disabling SNAT on container host")
	}

	return snatConfig.EnableSnatForDns, snatConfig.EnableSnatOnHost, nil
}

func (m *Multitenancy) SetupRoutingForMultitenancy(
	nwCfg *cni.NetworkConfig,
	cnsNetworkConfig *cns.GetNetworkContainerResponse,
	azIpamResult *cniTypesCurr.Result,
	epInfo *network.EndpointInfo,
	result *cniTypesCurr.Result) {
	// Adding default gateway
	// if snat enabled, add 169.254.128.1 as default gateway
	if nwCfg.EnableSnatOnHost {
		log.Printf("add default route for multitenancy.snat on host enabled")
		addDefaultRoute(cnsNetworkConfig.LocalIPConfiguration.GatewayIPAddress, epInfo, result)
	} else {
		_, defaultIPNet, _ := net.ParseCIDR("0.0.0.0/0")
		dstIP := net.IPNet{IP: net.ParseIP("0.0.0.0"), Mask: defaultIPNet.Mask}
		gwIP := net.ParseIP(cnsNetworkConfig.IPConfiguration.GatewayIPAddress)
		epInfo.Routes = append(epInfo.Routes, network.RouteInfo{Dst: dstIP, Gw: gwIP})
		result.Routes = append(result.Routes, &cniTypes.Route{Dst: dstIP, GW: gwIP})

		if epInfo.EnableSnatForDns {
			log.Printf("add SNAT for DNS enabled")
			addSnatForDNS(cnsNetworkConfig.LocalIPConfiguration.GatewayIPAddress, epInfo, result)
		}
	}

	setupInfraVnetRoutingForMultitenancy(nwCfg, azIpamResult, epInfo, result)
}

<<<<<<< HEAD
func (m *Multitenancy) GetContainerNetworkConfiguration(
=======
func getContainerNetworkConfiguration(
>>>>>>> 32d0e12b
	ctx context.Context, nwCfg *cni.NetworkConfig, podName string, podNamespace string, ifName string) (*cniTypesCurr.Result, *cns.GetNetworkContainerResponse, net.IPNet, error) {
	var podNameWithoutSuffix string

	if !nwCfg.EnableExactMatchForPodName {
		podNameWithoutSuffix = network.GetPodNameWithoutSuffix(podName)
	} else {
		podNameWithoutSuffix = podName
	}

	log.Printf("Podname without suffix %v", podNameWithoutSuffix)
	return getContainerNetworkConfigurationInternal(ctx, nwCfg.CNSUrl, podNamespace, podNameWithoutSuffix, ifName)
}

func getContainerNetworkConfigurationInternal(
	ctx context.Context, cnsURL string, namespace string, podName string, ifName string) (*cniTypesCurr.Result, *cns.GetNetworkContainerResponse, net.IPNet, error) {
	client, err := cnsclient.New(cnsURL, cnsclient.DefaultTimeout)
	if err != nil {
		log.Printf("Failed to get CNS client. Error: %v", err)
		return nil, nil, net.IPNet{}, err
	}

	podInfo := cns.KubernetesPodInfo{
		PodName:      podName,
		PodNamespace: namespace,
	}
	orchestratorContext, err := json.Marshal(podInfo)
	if err != nil {
		log.Printf("Marshalling KubernetesPodInfo failed with %v", err)
		return nil, nil, net.IPNet{}, err
	}

	networkConfig, err := client.GetNetworkConfiguration(ctx, orchestratorContext)
	if err != nil {
		log.Printf("GetNetworkConfiguration failed with %v", err)
		return nil, nil, net.IPNet{}, err
	}

	log.Printf("Network config received from cns %+v", networkConfig)

	subnetPrefix := common.GetInterfaceSubnetWithSpecificIp(networkConfig.PrimaryInterfaceIdentifier)
	if subnetPrefix == nil {
		errBuf := fmt.Sprintf("Interface not found for this ip %v", networkConfig.PrimaryInterfaceIdentifier)
		log.Printf(errBuf)
		return nil, nil, net.IPNet{}, fmt.Errorf(errBuf)
	}

	return convertToCniResult(networkConfig, ifName), networkConfig, *subnetPrefix, nil
}

func convertToCniResult(networkConfig *cns.GetNetworkContainerResponse, ifName string) *cniTypesCurr.Result {
	result := &cniTypesCurr.Result{}
	resultIpconfig := &cniTypesCurr.IPConfig{}

	ipconfig := networkConfig.IPConfiguration
	ipAddr := net.ParseIP(ipconfig.IPSubnet.IPAddress)

	if ipAddr.To4() != nil {
		resultIpconfig.Version = "4"
		resultIpconfig.Address = net.IPNet{IP: ipAddr, Mask: net.CIDRMask(int(ipconfig.IPSubnet.PrefixLength), 32)}
	} else {
		resultIpconfig.Version = "6"
		resultIpconfig.Address = net.IPNet{IP: ipAddr, Mask: net.CIDRMask(int(ipconfig.IPSubnet.PrefixLength), 128)}
	}

	resultIpconfig.Gateway = net.ParseIP(ipconfig.GatewayIPAddress)
	result.IPs = append(result.IPs, resultIpconfig)

	if networkConfig.Routes != nil && len(networkConfig.Routes) > 0 {
		for _, route := range networkConfig.Routes {
			_, routeIPnet, _ := net.ParseCIDR(route.IPAddress)
			gwIP := net.ParseIP(route.GatewayIPAddress)
			result.Routes = append(result.Routes, &cniTypes.Route{Dst: *routeIPnet, GW: gwIP})
		}
	}

	var sb strings.Builder
	sb.WriteString("Adding cnetAddressspace routes ")
	for _, ipRouteSubnet := range networkConfig.CnetAddressSpace {
		sb.WriteString(ipRouteSubnet.IPAddress + "/" + strconv.Itoa((int)(ipRouteSubnet.PrefixLength)) + ", ")
		routeIPnet := net.IPNet{IP: net.ParseIP(ipRouteSubnet.IPAddress), Mask: net.CIDRMask(int(ipRouteSubnet.PrefixLength), 32)}
		gwIP := net.ParseIP(ipconfig.GatewayIPAddress)
		result.Routes = append(result.Routes, &cniTypes.Route{Dst: routeIPnet, GW: gwIP})
	}

	log.Printf(sb.String())

	iface := &cniTypesCurr.Interface{Name: ifName}
	result.Interfaces = append(result.Interfaces, iface)

	return result
}

func getInfraVnetIP(
	enableInfraVnet bool,
	infraSubnet string,
	nwCfg *cni.NetworkConfig,
	plugin *NetPlugin,
) (*cniTypesCurr.Result, error) {

	if enableInfraVnet {
		_, ipNet, _ := net.ParseCIDR(infraSubnet)
		nwCfg.Ipam.Subnet = ipNet.String()

		log.Printf("call ipam to allocate ip from subnet %v", nwCfg.Ipam.Subnet)
		azIpamResult, err := plugin.DelegateAdd(nwCfg.Ipam.Type, nwCfg)
		if err != nil {
			err = plugin.Errorf("Failed to allocate address: %v", err)
			return nil, err
		}

		return azIpamResult, nil
	}

	return nil, nil
}

func cleanupInfraVnetIP(
	enableInfraVnet bool,
	infraIPNet *net.IPNet,
	nwCfg *cni.NetworkConfig,
	plugin *NetPlugin) {

	log.Printf("Cleanup infravnet ip")

	if enableInfraVnet {
		_, ipNet, _ := net.ParseCIDR(infraIPNet.String())
		nwCfg.Ipam.Subnet = ipNet.String()
		nwCfg.Ipam.Address = infraIPNet.IP.String()
		plugin.DelegateDel(nwCfg.Ipam.Type, nwCfg)
	}
}

func checkIfSubnetOverlaps(enableInfraVnet bool, nwCfg *cni.NetworkConfig, cnsNetworkConfig *cns.GetNetworkContainerResponse) bool {
	if enableInfraVnet {
		if cnsNetworkConfig != nil {
			_, infraNet, _ := net.ParseCIDR(nwCfg.InfraVnetAddressSpace)
			for _, cnetSpace := range cnsNetworkConfig.CnetAddressSpace {
				cnetSpaceIPNet := &net.IPNet{
					IP:   net.ParseIP(cnetSpace.IPAddress),
					Mask: net.CIDRMask(int(cnetSpace.PrefixLength), 32),
				}

				return infraNet.Contains(cnetSpaceIPNet.IP) || cnetSpaceIPNet.Contains(infraNet.IP)
			}
		}
	}

	return false
}

var (
	errSnatIP        = errors.New("Snat IP not populated")
	errInfraVnet     = errors.New("infravnet not populated")
	errSubnetOverlap = errors.New("subnet overlap error")
)

// GetMultiTenancyCNIResult retrieves network goal state of a container from CNS
<<<<<<< HEAD
func (plugin *NetPlugin) GetMultiTenancyCNIResult(
=======
func GetMultiTenancyCNIResult(
>>>>>>> 32d0e12b
	ctx context.Context,
	enableInfraVnet bool,
	nwCfg *cni.NetworkConfig,
	k8sPodName string,
	k8sNamespace string,
	ifName string) (*cniTypesCurr.Result, *cns.GetNetworkContainerResponse, net.IPNet, *cniTypesCurr.Result, error) {

<<<<<<< HEAD
	result, cnsNetworkConfig, subnetPrefix, err := plugin.multitenancyClient.GetContainerNetworkConfiguration(ctx, nwCfg, k8sPodName, k8sNamespace, ifName)
	if err != nil {
		log.Printf("GetContainerNetworkConfiguration failed for podname %v namespace %v with error %v", k8sPodName, k8sNamespace, err)
		return nil, nil, net.IPNet{}, nil, fmt.Errorf("%w", err)
	}
=======
	if nwCfg.MultiTenancy {
		result, cnsNetworkConfig, subnetPrefix, err := getContainerNetworkConfiguration(ctx, nwCfg, k8sPodName, k8sNamespace, ifName)
		if err != nil {
			log.Printf("GetContainerNetworkConfiguration failed for podname %v namespace %v with error %v", k8sPodName, k8sNamespace, err)
			return nil, nil, net.IPNet{}, nil, err
		}

		log.Printf("PrimaryInterfaceIdentifier :%v", subnetPrefix.IP.String())
>>>>>>> 32d0e12b

	log.Printf("PrimaryInterfaceIdentifier :%v", subnetPrefix.IP.String())

	if checkIfSubnetOverlaps(enableInfraVnet, nwCfg, cnsNetworkConfig) {
		buf := fmt.Sprintf("InfraVnet %v overlaps with customerVnet %+v", nwCfg.InfraVnetAddressSpace, cnsNetworkConfig.CnetAddressSpace)
		log.Printf(buf)
		return nil, nil, net.IPNet{}, nil, errSubnetOverlap
	}

	if nwCfg.EnableSnatOnHost {
		if cnsNetworkConfig.LocalIPConfiguration.IPSubnet.IPAddress == "" {
			log.Printf("Snat IP is not populated. Got empty string")
			return nil, nil, net.IPNet{}, nil, errSnatIP
		}
	}

	if enableInfraVnet {
		if nwCfg.InfraVnetAddressSpace == "" {
			log.Printf("InfraVnetAddressSpace is not populated. Got empty string")
			return nil, nil, net.IPNet{}, nil, errInfraVnet
		}
	}

	azIpamResult, err := getInfraVnetIP(enableInfraVnet, subnetPrefix.String(), nwCfg, plugin)
	if err != nil {
		log.Printf("GetInfraVnetIP failed with error %v", err)
		return nil, nil, net.IPNet{}, nil, err
	}

	return result, cnsNetworkConfig, subnetPrefix, azIpamResult, nil
}

func CleanupMultitenancyResources(enableInfraVnet bool, nwCfg *cni.NetworkConfig, azIpamResult *cniTypesCurr.Result, plugin *NetPlugin) {
	if azIpamResult != nil && azIpamResult.IPs != nil {
		cleanupInfraVnetIP(enableInfraVnet, &azIpamResult.IPs[0].Address, nwCfg, plugin)
	}
}<|MERGE_RESOLUTION|>--- conflicted
+++ resolved
@@ -160,11 +160,7 @@
 	setupInfraVnetRoutingForMultitenancy(nwCfg, azIpamResult, epInfo, result)
 }
 
-<<<<<<< HEAD
 func (m *Multitenancy) GetContainerNetworkConfiguration(
-=======
-func getContainerNetworkConfiguration(
->>>>>>> 32d0e12b
 	ctx context.Context, nwCfg *cni.NetworkConfig, podName string, podNamespace string, ifName string) (*cniTypesCurr.Result, *cns.GetNetworkContainerResponse, net.IPNet, error) {
 	var podNameWithoutSuffix string
 
@@ -322,11 +318,8 @@
 )
 
 // GetMultiTenancyCNIResult retrieves network goal state of a container from CNS
-<<<<<<< HEAD
 func (plugin *NetPlugin) GetMultiTenancyCNIResult(
-=======
-func GetMultiTenancyCNIResult(
->>>>>>> 32d0e12b
+	ctx context.Context,
 	ctx context.Context,
 	enableInfraVnet bool,
 	nwCfg *cni.NetworkConfig,
@@ -334,22 +327,11 @@
 	k8sNamespace string,
 	ifName string) (*cniTypesCurr.Result, *cns.GetNetworkContainerResponse, net.IPNet, *cniTypesCurr.Result, error) {
 
-<<<<<<< HEAD
 	result, cnsNetworkConfig, subnetPrefix, err := plugin.multitenancyClient.GetContainerNetworkConfiguration(ctx, nwCfg, k8sPodName, k8sNamespace, ifName)
 	if err != nil {
 		log.Printf("GetContainerNetworkConfiguration failed for podname %v namespace %v with error %v", k8sPodName, k8sNamespace, err)
 		return nil, nil, net.IPNet{}, nil, fmt.Errorf("%w", err)
 	}
-=======
-	if nwCfg.MultiTenancy {
-		result, cnsNetworkConfig, subnetPrefix, err := getContainerNetworkConfiguration(ctx, nwCfg, k8sPodName, k8sNamespace, ifName)
-		if err != nil {
-			log.Printf("GetContainerNetworkConfiguration failed for podname %v namespace %v with error %v", k8sPodName, k8sNamespace, err)
-			return nil, nil, net.IPNet{}, nil, err
-		}
-
-		log.Printf("PrimaryInterfaceIdentifier :%v", subnetPrefix.IP.String())
->>>>>>> 32d0e12b
 
 	log.Printf("PrimaryInterfaceIdentifier :%v", subnetPrefix.IP.String())
 
