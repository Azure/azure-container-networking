package network

import (
	"context"
	"encoding/json"
	"errors"
	"fmt"
	"io"
	"net"
	"net/http"
	"os"
	"strings"
	"time"

	"github.com/Azure/azure-container-networking/cni"
	"github.com/Azure/azure-container-networking/cns"
	"github.com/Azure/azure-container-networking/common"
	"github.com/Azure/azure-container-networking/log"
	"github.com/Azure/azure-container-networking/network"
	cniTypes "github.com/containernetworking/cni/pkg/types"
	cniTypesCurr "github.com/containernetworking/cni/pkg/types/current"
)

const (
	filePerm    = 0o664
	httpTimeout = 5
)

// MultitenancyClient interface
type MultitenancyClient interface {
	SetupRoutingForMultitenancy(
		nwCfg *cni.NetworkConfig,
		cnsNetworkConfig *cns.GetNetworkContainerResponse,
		azIpamResult *cniTypesCurr.Result,
		epInfo *network.EndpointInfo,
		result *cniTypesCurr.Result)
	DetermineSnatFeatureOnHost(
		snatFile string,
		nmAgentSupportedApisURL string) (bool, bool, error)
	GetContainerNetworkConfiguration(
		ctx context.Context,
		nwCfg *cni.NetworkConfig,
		podName string,
		podNamespace string) (*cns.GetNetworkContainerResponse, net.IPNet, error)
	Init(cnsclient cnsclient, netioshim netioshim)
}

type Multitenancy struct {
	// cnsclient is used to communicate with CNS
	cnsclient cnsclient

	// netioshim is used to interact with networking syscalls
	netioshim netioshim
}

type netioshim interface {
	GetInterfaceSubnetWithSpecificIP(ipAddr string) *net.IPNet
}

type AzureNetIOShim struct{}

func (a AzureNetIOShim) GetInterfaceSubnetWithSpecificIP(ipAddr string) *net.IPNet {
	return common.GetInterfaceSubnetWithSpecificIP(ipAddr)
}

var errNmaResponse = errors.New("nmagent request status code")

func (m *Multitenancy) Init(cnsclient cnsclient, netioshim netioshim) {
	m.cnsclient = cnsclient
	m.netioshim = netioshim
}

// DetermineSnatFeatureOnHost - Temporary function to determine whether we need to disable SNAT due to NMAgent support
func (m *Multitenancy) DetermineSnatFeatureOnHost(snatFile, nmAgentSupportedApisURL string) (snatForDNS, snatOnHost bool, err error) {
	var (
		snatConfig            snatConfiguration
		retrieveSnatConfigErr error
		jsonFile              *os.File
		httpClient            = &http.Client{Timeout: time.Second * httpTimeout}
		snatConfigFile        = snatConfigFileName + jsonFileExtension
	)

	// Check if we've already retrieved NMAgent version and determined whether to disable snat on host
	if jsonFile, retrieveSnatConfigErr = os.Open(snatFile); retrieveSnatConfigErr == nil {
		bytes, _ := io.ReadAll(jsonFile)
		jsonFile.Close()
		if retrieveSnatConfigErr = json.Unmarshal(bytes, &snatConfig); retrieveSnatConfigErr != nil {
			log.Errorf("[cni-net] failed to unmarshal to snatConfig with error %v",
				retrieveSnatConfigErr)
		}
	}

	// If we weren't able to retrieve snatConfiguration, query NMAgent
	if retrieveSnatConfigErr != nil {
		var resp *http.Response
		req, err := http.NewRequestWithContext(context.TODO(), http.MethodGet, nmAgentSupportedApisURL, nil)
		if err != nil {
			log.Errorf("failed creating http request:%+v", err)
			return false, false, fmt.Errorf("%w", err)
		}
		log.Printf("Query nma for dns snat support: %s", nmAgentSupportedApisURL)
		resp, retrieveSnatConfigErr = httpClient.Do(req)
		if retrieveSnatConfigErr == nil {
			defer resp.Body.Close()

			if resp.StatusCode == http.StatusOK {
				var bodyBytes []byte
				// if the list of APIs (strings) contains the nmAgentSnatSupportAPI we will disable snat on host
				if bodyBytes, retrieveSnatConfigErr = io.ReadAll(resp.Body); retrieveSnatConfigErr == nil {
					bodyStr := string(bodyBytes)
					if !strings.Contains(bodyStr, nmAgentSnatAndDnsSupportAPI) {
						snatConfig.EnableSnatForDns = true
						snatConfig.EnableSnatOnHost = !strings.Contains(bodyStr, nmAgentSnatSupportAPI)
					}

					jsonStr, _ := json.Marshal(snatConfig)
					fp, err := os.OpenFile(snatConfigFile, os.O_CREATE|os.O_WRONLY|os.O_TRUNC, os.FileMode(filePerm))
					if err == nil {
						_, err = fp.Write(jsonStr)
						if err != nil {
							log.Errorf("DetermineSnatFeatureOnHost: Write to json failed:%+v", err)
						}
						fp.Close()
					} else {
						log.Errorf("[cni-net] failed to save snat settings to %s with error: %+v", snatConfigFile, err)
					}
				}
			} else {
				retrieveSnatConfigErr = fmt.Errorf("%w:%d", errNmaResponse, resp.StatusCode)
			}
		}
	}

	// Log and return the error when we fail acquire snat configuration for host and dns
	if retrieveSnatConfigErr != nil {
		log.Errorf("[cni-net] failed to acquire SNAT configuration with error %v",
			retrieveSnatConfigErr)
		return snatConfig.EnableSnatForDns, snatConfig.EnableSnatOnHost, retrieveSnatConfigErr
	}

	log.Printf("[cni-net] saved snat settings %+v to %s", snatConfig, snatConfigFile)
	if snatConfig.EnableSnatOnHost {
		log.Printf("[cni-net] enabling SNAT on container host for outbound connectivity")
	}
	if snatConfig.EnableSnatForDns {
		log.Printf("[cni-net] enabling SNAT on container host for DNS traffic")
	}
	if !snatConfig.EnableSnatForDns && !snatConfig.EnableSnatOnHost {
		log.Printf("[cni-net] disabling SNAT on container host")
	}

	return snatConfig.EnableSnatForDns, snatConfig.EnableSnatOnHost, nil
}

func (m *Multitenancy) SetupRoutingForMultitenancy(
	nwCfg *cni.NetworkConfig,
	cnsNetworkConfig *cns.GetNetworkContainerResponse,
	azIpamResult *cniTypesCurr.Result,
	epInfo *network.EndpointInfo,
	result *cniTypesCurr.Result,
) {
	// Adding default gateway
	// if snat enabled, add 169.254.128.1 as default gateway
	if nwCfg.EnableSnatOnHost {
		log.Printf("add default route for multitenancy.snat on host enabled")
		addDefaultRoute(cnsNetworkConfig.LocalIPConfiguration.GatewayIPAddress, epInfo, result)
	} else {
		_, defaultIPNet, _ := net.ParseCIDR("0.0.0.0/0")
		dstIP := net.IPNet{IP: net.ParseIP("0.0.0.0"), Mask: defaultIPNet.Mask}
		gwIP := net.ParseIP(cnsNetworkConfig.IPConfiguration.GatewayIPAddress)
		epInfo.Routes = append(epInfo.Routes, network.RouteInfo{Dst: dstIP, Gw: gwIP})
		result.Routes = append(result.Routes, &cniTypes.Route{Dst: dstIP, GW: gwIP})

		if epInfo.EnableSnatForDns {
			log.Printf("add SNAT for DNS enabled")
			addSnatForDNS(cnsNetworkConfig.LocalIPConfiguration.GatewayIPAddress, epInfo, result)
		}
	}

	setupInfraVnetRoutingForMultitenancy(nwCfg, azIpamResult, epInfo, result)
}

func (m *Multitenancy) GetContainerNetworkConfiguration(
	ctx context.Context, nwCfg *cni.NetworkConfig, podName, podNamespace string,
) (*cns.GetNetworkContainerResponse, net.IPNet, error) {
	var podNameWithoutSuffix string

	if !nwCfg.EnableExactMatchForPodName {
		podNameWithoutSuffix = network.GetPodNameWithoutSuffix(podName)
	} else {
		podNameWithoutSuffix = podName
	}

	log.Printf("Podname without suffix %v", podNameWithoutSuffix)
	ncResponse, hostSubnetPrefix, err := m.getContainerNetworkConfigurationInternal(ctx, podNamespace, podNameWithoutSuffix)
	if nwCfg.EnableSnatOnHost {
		if ncResponse.LocalIPConfiguration.IPSubnet.IPAddress == "" {
			log.Printf("Snat IP is not populated. Got empty string")
			return nil, net.IPNet{}, errSnatIP
		}
	}

	return ncResponse, hostSubnetPrefix, err
}

func (m *Multitenancy) getContainerNetworkConfigurationInternal(
	ctx context.Context, namespace, podName string,
) (*cns.GetNetworkContainerResponse, net.IPNet, error) {
	podInfo := cns.KubernetesPodInfo{
		PodName:      podName,
		PodNamespace: namespace,
	}

	orchestratorContext, err := json.Marshal(podInfo)
	if err != nil {
		log.Printf("Marshalling KubernetesPodInfo failed with %v", err)
		return nil, net.IPNet{}, fmt.Errorf("%w", err)
	}

	networkConfig, err := m.cnsclient.GetNetworkConfiguration(ctx, orchestratorContext)
	if err != nil {
		log.Printf("GetNetworkConfiguration failed with %v", err)
		return nil, net.IPNet{}, fmt.Errorf("%w", err)
	}

	log.Printf("Network config received from cns %+v", networkConfig)

	subnetPrefix := m.netioshim.GetInterfaceSubnetWithSpecificIP(networkConfig.PrimaryInterfaceIdentifier)
	if subnetPrefix == nil {
		errBuf := fmt.Errorf("%w %s", errIfaceNotFound, networkConfig.PrimaryInterfaceIdentifier)
		log.Printf(errBuf.Error())
		return nil, net.IPNet{}, errBuf
	}

	return networkConfig, *subnetPrefix, nil
}

func convertToCniResult(networkConfig *cns.GetNetworkContainerResponse, ifName string) *cniTypesCurr.Result {
	result := &cniTypesCurr.Result{}
	resultIpconfig := &cniTypesCurr.IPConfig{}

	ipconfig := networkConfig.IPConfiguration
	ipAddr := net.ParseIP(ipconfig.IPSubnet.IPAddress)

	if ipAddr.To4() != nil {
		resultIpconfig.Version = "4"
		resultIpconfig.Address = net.IPNet{IP: ipAddr, Mask: net.CIDRMask(int(ipconfig.IPSubnet.PrefixLength), 32)}
	} else {
		resultIpconfig.Version = "6"
		resultIpconfig.Address = net.IPNet{IP: ipAddr, Mask: net.CIDRMask(int(ipconfig.IPSubnet.PrefixLength), 128)}
	}

	resultIpconfig.Gateway = net.ParseIP(ipconfig.GatewayIPAddress)
	result.IPs = append(result.IPs, resultIpconfig)

	if networkConfig.Routes != nil && len(networkConfig.Routes) > 0 {
		for _, route := range networkConfig.Routes {
			_, routeIPnet, _ := net.ParseCIDR(route.IPAddress)
			gwIP := net.ParseIP(route.GatewayIPAddress)
			result.Routes = append(result.Routes, &cniTypes.Route{Dst: *routeIPnet, GW: gwIP})
		}
	}

	for _, ipRouteSubnet := range networkConfig.CnetAddressSpace {
<<<<<<< HEAD
		sb.WriteString(ipRouteSubnet.IPAddress + "/" + strconv.Itoa(int(ipRouteSubnet.PrefixLength)) + ", ")
=======
>>>>>>> 2c3f9fb0
		routeIPnet := net.IPNet{IP: net.ParseIP(ipRouteSubnet.IPAddress), Mask: net.CIDRMask(int(ipRouteSubnet.PrefixLength), 32)}
		gwIP := net.ParseIP(ipconfig.GatewayIPAddress)
		result.Routes = append(result.Routes, &cniTypes.Route{Dst: routeIPnet, GW: gwIP})
	}

	iface := &cniTypesCurr.Interface{Name: ifName}
	result.Interfaces = append(result.Interfaces, iface)

	return result
}

func getInfraVnetIP(
	enableInfraVnet bool,
	infraSubnet string,
	nwCfg *cni.NetworkConfig,
	plugin *NetPlugin,
) (*cniTypesCurr.Result, error) {
	if enableInfraVnet {
		_, ipNet, _ := net.ParseCIDR(infraSubnet)
		nwCfg.Ipam.Subnet = ipNet.String()

		log.Printf("call ipam to allocate ip from subnet %v", nwCfg.Ipam.Subnet)
		ipamAddOpt := IPAMAddConfig{nwCfg: nwCfg, options: make(map[string]interface{})}
		ipamAddResult, err := plugin.ipamInvoker.Add(ipamAddOpt)
		if err != nil {
			err = plugin.Errorf("Failed to allocate address: %v", err)
			return nil, err
		}

		return ipamAddResult.ipv4Result, nil
	}

	return nil, nil
}

func checkIfSubnetOverlaps(enableInfraVnet bool, nwCfg *cni.NetworkConfig, cnsNetworkConfig *cns.GetNetworkContainerResponse) bool {
	if enableInfraVnet {
		if cnsNetworkConfig != nil {
			_, infraNet, _ := net.ParseCIDR(nwCfg.InfraVnetAddressSpace)
			for _, cnetSpace := range cnsNetworkConfig.CnetAddressSpace {
				cnetSpaceIPNet := &net.IPNet{
					IP:   net.ParseIP(cnetSpace.IPAddress),
					Mask: net.CIDRMask(int(cnetSpace.PrefixLength), 32),
				}

				return infraNet.Contains(cnetSpaceIPNet.IP) || cnetSpaceIPNet.Contains(infraNet.IP)
			}
		}
	}

	return false
}

var (
	errSnatIP        = errors.New("Snat IP not populated")
	errInfraVnet     = errors.New("infravnet not populated")
	errSubnetOverlap = errors.New("subnet overlap error")
	errIfaceNotFound = errors.New("Interface not found for this ip")
)<|MERGE_RESOLUTION|>--- conflicted
+++ resolved
@@ -262,10 +262,6 @@
 	}
 
 	for _, ipRouteSubnet := range networkConfig.CnetAddressSpace {
-<<<<<<< HEAD
-		sb.WriteString(ipRouteSubnet.IPAddress + "/" + strconv.Itoa(int(ipRouteSubnet.PrefixLength)) + ", ")
-=======
->>>>>>> 2c3f9fb0
 		routeIPnet := net.IPNet{IP: net.ParseIP(ipRouteSubnet.IPAddress), Mask: net.CIDRMask(int(ipRouteSubnet.PrefixLength), 32)}
 		gwIP := net.ParseIP(ipconfig.GatewayIPAddress)
 		result.Routes = append(result.Routes, &cniTypes.Route{Dst: routeIPnet, GW: gwIP})
