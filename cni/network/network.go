// Copyright 2017 Microsoft. All rights reserved.
// MIT License

package network

import (
	"net"

	"github.com/Azure/azure-container-networking/client/cnsclient"
	"github.com/Azure/azure-container-networking/cni"
	"github.com/Azure/azure-container-networking/cns"
	"github.com/Azure/azure-container-networking/common"
	"github.com/Azure/azure-container-networking/log"
	"github.com/Azure/azure-container-networking/network"
	"github.com/Azure/azure-container-networking/platform"
	"github.com/Azure/azure-container-networking/telemetry"
	cniSkel "github.com/containernetworking/cni/pkg/skel"
	"github.com/containernetworking/cni/pkg/types"
	cniTypesCurr "github.com/containernetworking/cni/pkg/types/current"
)

const (
	// Plugin name.
	name         = "azure-vnet"
	namespacekey = "K8S_POD_NAMESPACE"
	podnamekey   = "K8S_POD_NAME"
)

// NetPlugin represents the CNI network plugin.
type netPlugin struct {
	*cni.Plugin
	nm            network.NetworkManager
	reportManager *telemetry.ReportManager
}

// NewPlugin creates a new netPlugin object.
func NewPlugin(config *common.PluginConfig) (*netPlugin, error) {
	// Setup base plugin.
	plugin, err := cni.NewPlugin(name, config.Version)
	if err != nil {
		return nil, err
	}

	// Setup network manager.
	nm, err := network.NewNetworkManager()
	if err != nil {
		return nil, err
	}

	config.NetApi = nm

	return &netPlugin{
		Plugin: plugin,
		nm:     nm,
	}, nil
}

func (plugin *netPlugin) SetReportManager(reportManager *telemetry.ReportManager) {
	plugin.reportManager = reportManager
}

// Starts the plugin.
func (plugin *netPlugin) Start(config *common.PluginConfig) error {
	// Initialize base plugin.
	err := plugin.Initialize(config)
	if err != nil {
		log.Printf("[cni-net] Failed to initialize base plugin, err:%v.", err)
		return err
	}

	// Log platform information.
	log.Printf("[cni-net] Plugin %v version %v.", plugin.Name, plugin.Version)
	log.Printf("[cni-net] Running on %v", platform.GetOSInfo())
	common.LogNetworkInterfaces()

	// Initialize network manager.
	err = plugin.nm.Initialize(config)
	if err != nil {
		log.Printf("[cni-net] Failed to initialize network manager, err:%v.", err)
		return err
	}

	log.Printf("[cni-net] Plugin started.")

	return nil
}

// Stops the plugin.
func (plugin *netPlugin) Stop() {
	plugin.nm.Uninitialize()
	plugin.Uninitialize()
	log.Printf("[cni-net] Plugin stopped.")
}

// FindMasterInterface returns the name of the master interface.
func (plugin *netPlugin) findMasterInterface(nwCfg *cni.NetworkConfig, subnetPrefix *net.IPNet) string {
	// An explicit master configuration wins. Explicitly specifying a master is
	// useful if host has multiple interfaces with addresses in the same subnet.
	if nwCfg.Master != "" {
		return nwCfg.Master
	}

	// Otherwise, pick the first interface with an IP address in the given subnet.
	subnetPrefixString := subnetPrefix.String()
	interfaces, _ := net.Interfaces()
	for _, iface := range interfaces {
		addrs, _ := iface.Addrs()
		for _, addr := range addrs {
			_, ipnet, err := net.ParseCIDR(addr.String())
			if err != nil {
				continue
			}
			if subnetPrefixString == ipnet.String() {
				return iface.Name
			}
		}
	}

	// Failed to find a suitable interface.
	return ""
}

<<<<<<< HEAD
/*func getPodListFromApiServer(ip string, port string) (*v1.PodList, error) {
	url := "http://" + ip + ":" + port + "/api/v1/namespaces/default/pods"
	log.Printf("Api server url %v", url)
	resp, err := http.Get(url)
	if err != nil {
		return nil, err
	}
	defer resp.Body.Close()
	body, err := ioutil.ReadAll(resp.Body)

	podList := &v1.PodList{}
	if err = json.Unmarshal(body, podList); err != nil {
		return nil, err
	}

	return podList, nil
}

func getNetworkContainerID(podList *v1.PodList, containerID string) string {
	log.Printf("Number of pods %v", len(podList.Items))
	for _, pod := range podList.Items {
		for _, containerstatus := range pod.Status.ContainerStatuses {
			log.Printf("container id %v", containerstatus.ContainerID)
			if containerstatus.ContainerID == containerID {
				log.Printf("Container ID matched")
				log.Printf("Annotations :%v", pod.Annotations)
			}
		}
	}

	return "tid"
}
*/
func convertToCniResult(networkConfig *cns.GetNetworkConfigResponse) *cniTypesCurr.Result {
	result := &cniTypesCurr.Result{}

	log.Printf("Convert IPAddress")
	ipconfig := networkConfig.IPConfiguration
	ipAddr := net.ParseIP(ipconfig.IPSubnet.IPAddress)

	resultIpconfig := &cniTypesCurr.IPConfig{}

=======
func convertToCniResult(networkConfig *cns.GetNetworkContainerResponse) *cniTypesCurr.Result {
	result := &cniTypesCurr.Result{}
	resultIpconfig := &cniTypesCurr.IPConfig{}

	ipconfig := networkConfig.IPConfiguration
	ipAddr := net.ParseIP(ipconfig.IPSubnet.IPAddress)

>>>>>>> 37f81147
	if ipAddr.To4() != nil {
		resultIpconfig.Version = "4"
		resultIpconfig.Address = net.IPNet{IP: ipAddr, Mask: net.CIDRMask(int(ipconfig.IPSubnet.PrefixLength), 32)}
	} else {
		resultIpconfig.Version = "6"
		resultIpconfig.Address = net.IPNet{IP: ipAddr, Mask: net.CIDRMask(int(ipconfig.IPSubnet.PrefixLength), 128)}
	}

	resultIpconfig.Gateway = net.ParseIP(ipconfig.GatewayIPAddress)
	result.IPs = append(result.IPs, resultIpconfig)

	result.DNS.Nameservers = ipconfig.DNSServers

<<<<<<< HEAD
	for _, route := range networkConfig.Routes {
		_, routeIPnet, _ := net.ParseCIDR(route.IPAddress)
		gwIP := net.ParseIP(route.GatewayIPAddress)
		localroute := &types.Route{Dst: *routeIPnet, GW: gwIP}
		result.Routes = append(result.Routes, localroute)
=======
	if networkConfig.Routes == nil && len(networkConfig.Routes) > 0 {
		for _, route := range networkConfig.Routes {
			_, routeIPnet, _ := net.ParseCIDR(route.IPAddress)
			gwIP := net.ParseIP(route.GatewayIPAddress)
			result.Routes = append(result.Routes, &types.Route{Dst: *routeIPnet, GW: gwIP})
		}
	} else {
		gwIP := net.ParseIP(networkConfig.IPConfiguration.GatewayIPAddress)
		dstIP := net.IPNet{IP: net.ParseIP("0.0.0.0"), Mask: resultIpconfig.Address.Mask}
		result.Routes = append(result.Routes, &types.Route{Dst: dstIP, GW: gwIP})
>>>>>>> 37f81147
	}

	return result
}

<<<<<<< HEAD
func GetContainerNetworkConfiguration(namespace string, podName string) (*cniTypesCurr.Result, int, error) {
	/*	log.Printf("Namespace %v PodName %v", namespace, podName)
		epInfo := &EndpointInfo{}
		routeInfo := RouteInfo{}
		ip, ipAddress, _ := net.ParseCIDR("10.2.0.13/16")
		ipnet := net.IPNet{IP: ip, Mask: ipAddress.Mask}
		var gateways []net.IP

		gateways = append(gateways, net.ParseIP("10.2.0.1"))
		dstIp := [1]string{"0.0.0.0/0"}
		dstGw := [1]string{"10.2.0.1"}

		for i := 0; i < len(dstIp); i++ {
			_, dstipnet, _ := net.ParseCIDR(dstIp[i])
			routeInfo.Dst = *dstipnet
			routeInfo.Gw = net.ParseIP(dstGw[i])
			epInfo.Routes = append(epInfo.Routes, routeInfo)
		}

		epInfo.IPAddresses = append(epInfo.IPAddresses, ipnet)
		epInfo.DNS.Servers = append(epInfo.DNS.Servers, "168.63.129.16")
		epInfo.Data = make(map[string]interface{})
		epInfo.Data["vlanid"] = 100
		epInfo.Data["Gateways"] = gateways*/
=======
func getContainerNetworkConfiguration(namespace string, podName string) (*cniTypesCurr.Result, int, error) {
>>>>>>> 37f81147
	cnsClient, err := cnsclient.NewCnsClient("")
	if err != nil {
		log.Printf("Initializing CNS client error %v", err)
		return nil, 0, err
	}
<<<<<<< HEAD
	log.Printf("Network config request")
=======

>>>>>>> 37f81147
	networkConfig, err := cnsClient.GetNetworkConfiguration(podName, namespace)
	if err != nil {
		log.Printf("GetNetworkConfiguration failed with %v", err)
		return nil, 0, err
	}

	log.Printf("Network config received from cns %v", networkConfig)
<<<<<<< HEAD
=======

>>>>>>> 37f81147
	return convertToCniResult(networkConfig), networkConfig.MultiTenancyInfo.ID, nil
}

//
// CNI implementation
// https://github.com/containernetworking/cni/blob/master/SPEC.md
//

// Add handles CNI add commands.
func (plugin *netPlugin) Add(args *cniSkel.CmdArgs) error {
	var result *cniTypesCurr.Result
	var err error
	var epInfo *network.EndpointInfo
	var vlanid int

	log.Printf("[cni-net] Processing ADD command with args {ContainerID:%v Netns:%v IfName:%v Args:%v Path:%v}.",
		args.ContainerID, args.Netns, args.IfName, args.Args, args.Path)

	defer func() { log.Printf("[cni-net] ADD command completed with result:%+v err:%v.", result, err) }()

	// Parse network configuration from stdin.
	nwCfg, err := cni.ParseNetworkConfig(args.StdinData)
	if err != nil {
		err = plugin.Errorf("Failed to parse network configuration: %v.", err)
		return err
	}

	log.Printf("[cni-net] Read network configuration %+v.", nwCfg)

	// Initialize values from network config.
	networkId := nwCfg.Name
	endpointId := plugin.GetEndpointID(args)
	argsMap := plugin.GetCNIArgs(args.Args)
	if argsMap != nil {
		log.Printf("Argsmap %v", argsMap)
	}

	/*	log.Printf("call apiserver..check!!!")
		podList, err := getPodListFromApiServer("10.2.240.225", "8080")
		if err == nil {
			networkContainerID = getNetworkContainerID(podList, args.ContainerID)
		} else {
			log.Printf("Failed to retrieve pod info from apiserver")
		}
	*/

	// Initialize endpoint info.

	result, vlanid, err = GetContainerNetworkConfiguration(argsMap[namespacekey].(string), argsMap[podnamekey].(string))
	if err != nil {
		log.Printf("SetContainerNetworkConfiguration failed with %v", err)
	}

	epInfo = &network.EndpointInfo{
		Id:          endpointId,
		ContainerID: args.ContainerID,
		NetNsPath:   args.Netns,
		IfName:      args.IfName,
	}
	epInfo.Data = make(map[string]interface{})

	if vlanid != 0 {
		epInfo.Data["vlanid"] = vlanid
	}

	argsMap := plugin.GetCNIArgs(args.Args)
	if argsMap != nil {
		log.Printf("Argsmap %v", argsMap)
	}

	result, vlanid, err = getContainerNetworkConfiguration(argsMap[namespacekey].(string), argsMap[podnamekey].(string))
	if err != nil {
		log.Printf("SetContainerNetworkConfiguration failed with %v", err)
	}

	epInfo = &network.EndpointInfo{
		Id:          endpointId,
		ContainerID: args.ContainerID,
		NetNsPath:   args.Netns,
		IfName:      args.IfName,
	}
	epInfo.Data = make(map[string]interface{})

	if vlanid != 0 {
		epInfo.Data["vlanid"] = vlanid
	}

	// Check whether the network already exists.
	nwInfo, err := plugin.nm.GetNetworkInfo(networkId)
	if err != nil {
		// Network does not exist.
		log.Printf("[cni-net] Creating network %v.", networkId)

		if result == nil {
			// Call into IPAM plugin to allocate an address pool for the network.
			result, err = plugin.DelegateAdd(nwCfg.Ipam.Type, nwCfg)
			if err != nil {
				err = plugin.Errorf("Failed to allocate pool: %v", err)
				return err
			}
		}
		// Derive the subnet prefix from allocated IP address.
		ipconfig := result.IPs[0]
		subnetPrefix := ipconfig.Address
		gateway := ipconfig.Gateway

		// On failure, call into IPAM plugin to release the address and address pool.
		defer func() {
			if err != nil {
				nwCfg.Ipam.Subnet = subnetPrefix.String()
				nwCfg.Ipam.Address = ipconfig.Address.IP.String()
				plugin.DelegateDel(nwCfg.Ipam.Type, nwCfg)

				nwCfg.Ipam.Address = ""
				plugin.DelegateDel(nwCfg.Ipam.Type, nwCfg)
			}
		}()

		subnetPrefix.IP = subnetPrefix.IP.Mask(subnetPrefix.Mask)
		// Find the master interface.
		masterIfName := plugin.findMasterInterface(nwCfg, &subnetPrefix)
		if masterIfName == "" {
			err = plugin.Errorf("Failed to find the master interface")
			return err
		}
		log.Printf("[cni-net] Found master interface %v.", masterIfName)

		// Add the master as an external interface.
		err = plugin.nm.AddExternalInterface(masterIfName, subnetPrefix.String())
		if err != nil {
			err = plugin.Errorf("Failed to add external interface: %v", err)
			return err
		}

		// Create the network.
		nwInfo := network.NetworkInfo{
			Id:   networkId,
			Mode: nwCfg.Mode,
			Subnets: []network.SubnetInfo{
				network.SubnetInfo{
					Family:  platform.AfINET,
					Prefix:  subnetPrefix,
					Gateway: gateway,
				},
			},
			BridgeName: nwCfg.Bridge,
		}

		nwInfo.Options = make(map[string]interface{})

		err = plugin.nm.CreateNetwork(&nwInfo)
		if err != nil {
			err = plugin.Errorf("Failed to create network: %v", err)
			return err
		}

		log.Printf("[cni-net] Created network %v with subnet %v.", networkId, subnetPrefix.String())
	} else {
		if result == nil {
			// Network already exists.
			subnetPrefix := nwInfo.Subnets[0].Prefix.String()
			log.Printf("[cni-net] Found network %v with subnet %v.", networkId, subnetPrefix)

			// Call into IPAM plugin to allocate an address for the endpoint.
			nwCfg.Ipam.Subnet = subnetPrefix
			result, err = plugin.DelegateAdd(nwCfg.Ipam.Type, nwCfg)
			if err != nil {
				err = plugin.Errorf("Failed to allocate address: %v", err)
				return err
			}

			ipconfig := result.IPs[0]

			// On failure, call into IPAM plugin to release the address.
			defer func() {
				if err != nil {
					nwCfg.Ipam.Address = ipconfig.Address.IP.String()
					plugin.DelegateDel(nwCfg.Ipam.Type, nwCfg)
				}
			}()
		}
	}

	// Populate addresses.
	for _, ipconfig := range result.IPs {
		epInfo.IPAddresses = append(epInfo.IPAddresses, ipconfig.Address)
	}

	// Populate routes.
	for _, route := range result.Routes {
		epInfo.Routes = append(epInfo.Routes, network.RouteInfo{Dst: route.Dst, Gw: route.GW})
	}

	// Populate DNS info.
	epInfo.DNS.Suffix = result.DNS.Domain
	epInfo.DNS.Servers = result.DNS.Nameservers

	// Create the endpoint.
	log.Printf("[cni-net] Creating endpoint %v.", epInfo.Id)
	err = plugin.nm.CreateEndpoint(networkId, epInfo)
	if err != nil {
		err = plugin.Errorf("Failed to create endpoint: %v", err)
		return err
	}

	// Add Interfaces to result.
	iface := &cniTypesCurr.Interface{
		Name: epInfo.IfName,
	}
	result.Interfaces = append(result.Interfaces, iface)

	// Convert result to the requested CNI version.
	res, err := result.GetAsVersion(nwCfg.CNIVersion)
	if err != nil {
		err = plugin.Error(err)
		return err
	}

	// Output the result to stdout.
	res.Print()

	return nil
}

// Delete handles CNI delete commands.
func (plugin *netPlugin) Delete(args *cniSkel.CmdArgs) error {
	var err error

	log.Printf("[cni-net] Processing DEL command with args {ContainerID:%v Netns:%v IfName:%v Args:%v Path:%v}.",
		args.ContainerID, args.Netns, args.IfName, args.Args, args.Path)

	defer func() { log.Printf("[cni-net] DEL command completed with err:%v.", err) }()

	// Parse network configuration from stdin.
	nwCfg, err := cni.ParseNetworkConfig(args.StdinData)
	if err != nil {
		err = plugin.Errorf("Failed to parse network configuration: %v", err)
		return err
	}

	log.Printf("[cni-net] Read network configuration %+v.", nwCfg)

	// Initialize values from network config.
	networkId := nwCfg.Name
	endpointId := plugin.GetEndpointID(args)

	// Query the network.
	nwInfo, err := plugin.nm.GetNetworkInfo(networkId)
	if err != nil {
		// Log the error but return success if the endpoint being deleted is not found.
		plugin.Errorf("Failed to query network: %v", err)
		err = nil
		return err
	}

	// Query the endpoint.
	epInfo, err := plugin.nm.GetEndpointInfo(networkId, endpointId)
	if err != nil {
		// Log the error but return success if the endpoint being deleted is not found.
		plugin.Errorf("Failed to query endpoint: %v", err)
		err = nil
		return err
	}

	// Delete the endpoint.
	err = plugin.nm.DeleteEndpoint(networkId, endpointId)
	if err != nil {
		err = plugin.Errorf("Failed to delete endpoint: %v", err)
		return err
	}

	// Call into IPAM plugin to release the endpoint's addresses.
	nwCfg.Ipam.Subnet = nwInfo.Subnets[0].Prefix.String()
	for _, address := range epInfo.IPAddresses {
		nwCfg.Ipam.Address = address.IP.String()
		err = plugin.DelegateDel(nwCfg.Ipam.Type, nwCfg)
		if err != nil {
			err = plugin.Errorf("Failed to release address: %v", err)
			return err
		}
	}

	return nil
}<|MERGE_RESOLUTION|>--- conflicted
+++ resolved
@@ -120,50 +120,6 @@
 	return ""
 }
 
-<<<<<<< HEAD
-/*func getPodListFromApiServer(ip string, port string) (*v1.PodList, error) {
-	url := "http://" + ip + ":" + port + "/api/v1/namespaces/default/pods"
-	log.Printf("Api server url %v", url)
-	resp, err := http.Get(url)
-	if err != nil {
-		return nil, err
-	}
-	defer resp.Body.Close()
-	body, err := ioutil.ReadAll(resp.Body)
-
-	podList := &v1.PodList{}
-	if err = json.Unmarshal(body, podList); err != nil {
-		return nil, err
-	}
-
-	return podList, nil
-}
-
-func getNetworkContainerID(podList *v1.PodList, containerID string) string {
-	log.Printf("Number of pods %v", len(podList.Items))
-	for _, pod := range podList.Items {
-		for _, containerstatus := range pod.Status.ContainerStatuses {
-			log.Printf("container id %v", containerstatus.ContainerID)
-			if containerstatus.ContainerID == containerID {
-				log.Printf("Container ID matched")
-				log.Printf("Annotations :%v", pod.Annotations)
-			}
-		}
-	}
-
-	return "tid"
-}
-*/
-func convertToCniResult(networkConfig *cns.GetNetworkConfigResponse) *cniTypesCurr.Result {
-	result := &cniTypesCurr.Result{}
-
-	log.Printf("Convert IPAddress")
-	ipconfig := networkConfig.IPConfiguration
-	ipAddr := net.ParseIP(ipconfig.IPSubnet.IPAddress)
-
-	resultIpconfig := &cniTypesCurr.IPConfig{}
-
-=======
 func convertToCniResult(networkConfig *cns.GetNetworkContainerResponse) *cniTypesCurr.Result {
 	result := &cniTypesCurr.Result{}
 	resultIpconfig := &cniTypesCurr.IPConfig{}
@@ -171,7 +127,6 @@
 	ipconfig := networkConfig.IPConfiguration
 	ipAddr := net.ParseIP(ipconfig.IPSubnet.IPAddress)
 
->>>>>>> 37f81147
 	if ipAddr.To4() != nil {
 		resultIpconfig.Version = "4"
 		resultIpconfig.Address = net.IPNet{IP: ipAddr, Mask: net.CIDRMask(int(ipconfig.IPSubnet.PrefixLength), 32)}
@@ -185,13 +140,6 @@
 
 	result.DNS.Nameservers = ipconfig.DNSServers
 
-<<<<<<< HEAD
-	for _, route := range networkConfig.Routes {
-		_, routeIPnet, _ := net.ParseCIDR(route.IPAddress)
-		gwIP := net.ParseIP(route.GatewayIPAddress)
-		localroute := &types.Route{Dst: *routeIPnet, GW: gwIP}
-		result.Routes = append(result.Routes, localroute)
-=======
 	if networkConfig.Routes == nil && len(networkConfig.Routes) > 0 {
 		for _, route := range networkConfig.Routes {
 			_, routeIPnet, _ := net.ParseCIDR(route.IPAddress)
@@ -202,50 +150,18 @@
 		gwIP := net.ParseIP(networkConfig.IPConfiguration.GatewayIPAddress)
 		dstIP := net.IPNet{IP: net.ParseIP("0.0.0.0"), Mask: resultIpconfig.Address.Mask}
 		result.Routes = append(result.Routes, &types.Route{Dst: dstIP, GW: gwIP})
->>>>>>> 37f81147
 	}
 
 	return result
 }
 
-<<<<<<< HEAD
-func GetContainerNetworkConfiguration(namespace string, podName string) (*cniTypesCurr.Result, int, error) {
-	/*	log.Printf("Namespace %v PodName %v", namespace, podName)
-		epInfo := &EndpointInfo{}
-		routeInfo := RouteInfo{}
-		ip, ipAddress, _ := net.ParseCIDR("10.2.0.13/16")
-		ipnet := net.IPNet{IP: ip, Mask: ipAddress.Mask}
-		var gateways []net.IP
-
-		gateways = append(gateways, net.ParseIP("10.2.0.1"))
-		dstIp := [1]string{"0.0.0.0/0"}
-		dstGw := [1]string{"10.2.0.1"}
-
-		for i := 0; i < len(dstIp); i++ {
-			_, dstipnet, _ := net.ParseCIDR(dstIp[i])
-			routeInfo.Dst = *dstipnet
-			routeInfo.Gw = net.ParseIP(dstGw[i])
-			epInfo.Routes = append(epInfo.Routes, routeInfo)
-		}
-
-		epInfo.IPAddresses = append(epInfo.IPAddresses, ipnet)
-		epInfo.DNS.Servers = append(epInfo.DNS.Servers, "168.63.129.16")
-		epInfo.Data = make(map[string]interface{})
-		epInfo.Data["vlanid"] = 100
-		epInfo.Data["Gateways"] = gateways*/
-=======
 func getContainerNetworkConfiguration(namespace string, podName string) (*cniTypesCurr.Result, int, error) {
->>>>>>> 37f81147
 	cnsClient, err := cnsclient.NewCnsClient("")
 	if err != nil {
 		log.Printf("Initializing CNS client error %v", err)
 		return nil, 0, err
 	}
-<<<<<<< HEAD
-	log.Printf("Network config request")
-=======
-
->>>>>>> 37f81147
+
 	networkConfig, err := cnsClient.GetNetworkConfiguration(podName, namespace)
 	if err != nil {
 		log.Printf("GetNetworkConfiguration failed with %v", err)
@@ -253,10 +169,7 @@
 	}
 
 	log.Printf("Network config received from cns %v", networkConfig)
-<<<<<<< HEAD
-=======
-
->>>>>>> 37f81147
+
 	return convertToCniResult(networkConfig), networkConfig.MultiTenancyInfo.ID, nil
 }
 
@@ -292,34 +205,6 @@
 	argsMap := plugin.GetCNIArgs(args.Args)
 	if argsMap != nil {
 		log.Printf("Argsmap %v", argsMap)
-	}
-
-	/*	log.Printf("call apiserver..check!!!")
-		podList, err := getPodListFromApiServer("10.2.240.225", "8080")
-		if err == nil {
-			networkContainerID = getNetworkContainerID(podList, args.ContainerID)
-		} else {
-			log.Printf("Failed to retrieve pod info from apiserver")
-		}
-	*/
-
-	// Initialize endpoint info.
-
-	result, vlanid, err = GetContainerNetworkConfiguration(argsMap[namespacekey].(string), argsMap[podnamekey].(string))
-	if err != nil {
-		log.Printf("SetContainerNetworkConfiguration failed with %v", err)
-	}
-
-	epInfo = &network.EndpointInfo{
-		Id:          endpointId,
-		ContainerID: args.ContainerID,
-		NetNsPath:   args.Netns,
-		IfName:      args.IfName,
-	}
-	epInfo.Data = make(map[string]interface{})
-
-	if vlanid != 0 {
-		epInfo.Data["vlanid"] = vlanid
 	}
 
 	argsMap := plugin.GetCNIArgs(args.Args)
