--- conflicted
+++ resolved
@@ -211,35 +211,28 @@
 		return plugin.Errorf(errMsg)
 	}
 
-<<<<<<< HEAD
+	k8sContainerID := args.ContainerID
+	if len(k8sContainerID) == 0 {
+		errMsg := "Container ID not specified in CNI Args"
+		log.Printf(errMsg)
+		return plugin.Errorf(errMsg)
+	}
+
+	k8sIfName := args.IfName
+	if len(k8sIfName) == 0 {
+		errMsg := "Interfacename not specified in CNI Args"
+		log.Printf(errMsg)
+		return plugin.Errorf(errMsg)
+	}
+
 	for _, ns := range nwCfg.PodNamespaceForDualNetwork {
 		if k8sNamespace == ns {
 			log.Printf("Enable infravnet for this pod %v in namespace %v", k8sPodName, k8sNamespace)
 			enableInfraVnet = true
 			break
 		}
-=======
-	k8sContainerID := args.ContainerID
-	if len(k8sContainerID) == 0 {
-		errMsg := "Container ID not specified in CNI Args"
-		log.Printf(errMsg)
-		return plugin.Errorf(errMsg)
-	}
-
-	k8sIfName := args.IfName
-	if len(k8sIfName) == 0 {
-		errMsg := "Interfacename not specified in CNI Args"
-		log.Printf(errMsg)
-		return plugin.Errorf(errMsg)
-	}
-
-	// Parse network configuration from stdin.
-	nwCfg, err = cni.ParseNetworkConfig(args.StdinData)
-	if err != nil {
-		err = plugin.Errorf("Failed to parse network configuration: %v.", err)
-		return err
->>>>>>> d28b5946
-	}
+	}
+
 	// Initialize values from network config.
 	networkId := nwCfg.Name
 	endpointId := GetEndpointID(args)
@@ -403,14 +396,6 @@
 	}
 	epInfo.Data = make(map[string]interface{})
 
-<<<<<<< HEAD
-=======
-	// A runtime must not call ADD twice (without a corresponding DEL) for the same
-	// (network name, container id, name of the interface inside the container)
-	vethName := fmt.Sprintf("%s%s%s", networkId, k8sContainerID, k8sIfName)
-	setEndpointOptions(cnsNetworkConfig, epInfo, vethName)
-
->>>>>>> d28b5946
 	var dns network.DNSInfo
 	if (len(nwCfg.DNS.Search) == 0) != (len(nwCfg.DNS.Nameservers) == 0) {
 		err = plugin.Errorf("Wrong DNS configuration: %+v", nwCfg.DNS)
@@ -448,7 +433,9 @@
 
 	SetupRoutingForMultitenancy(nwCfg, cnsNetworkConfig, azIpamResult, epInfo, result)
 
-	vethName := fmt.Sprintf("%s.%s", k8sNamespace, k8sPodName)
+	// A runtime must not call ADD twice (without a corresponding DEL) for the same
+	// (network name, container id, name of the interface inside the container)
+	vethName := fmt.Sprintf("%s%s%s", networkId, k8sContainerID, k8sIfName)
 	setEndpointOptions(cnsNetworkConfig, epInfo, vethName)
 
 	// Create the endpoint.
