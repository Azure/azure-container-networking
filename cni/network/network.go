// Copyright 2017 Microsoft. All rights reserved.
// MIT License

package network

import (
	"fmt"
	"net"
	"strconv"
	"strings"

	"github.com/Azure/azure-container-networking/client/cnsclient"
	"github.com/Azure/azure-container-networking/cni"
	"github.com/Azure/azure-container-networking/cns"
	"github.com/Azure/azure-container-networking/common"
	"github.com/Azure/azure-container-networking/log"
	"github.com/Azure/azure-container-networking/network"
	"github.com/Azure/azure-container-networking/platform"
	"github.com/Azure/azure-container-networking/telemetry"
	cniSkel "github.com/containernetworking/cni/pkg/skel"
<<<<<<< HEAD
	"github.com/containernetworking/cni/pkg/types"
=======
	cniTypes "github.com/containernetworking/cni/pkg/types"
>>>>>>> 26bb64d9
	cniTypesCurr "github.com/containernetworking/cni/pkg/types/current"
)

const (
	// Plugin name.
<<<<<<< HEAD
	name                = "azure-vnet"
	namespaceKey        = "K8S_POD_NAMESPACE"
	podNameKey          = "K8S_POD_NAME"
	vlanIDKey           = "vlanid"
	dockerNetworkOption = "com.docker.network.generic"
=======
	name = "azure-vnet"

	// Supported IP version. Currently support only IPv4
	ipVersion = "4"
>>>>>>> 26bb64d9
)

// NetPlugin represents the CNI network plugin.
type netPlugin struct {
	*cni.Plugin
	nm            network.NetworkManager
	reportManager *telemetry.ReportManager
}

// NewPlugin creates a new netPlugin object.
func NewPlugin(config *common.PluginConfig) (*netPlugin, error) {
	// Setup base plugin.
	plugin, err := cni.NewPlugin(name, config.Version)
	if err != nil {
		return nil, err
	}

	// Setup network manager.
	nm, err := network.NewNetworkManager()
	if err != nil {
		return nil, err
	}

	config.NetApi = nm

	return &netPlugin{
		Plugin: plugin,
		nm:     nm,
	}, nil
}

func (plugin *netPlugin) SetReportManager(reportManager *telemetry.ReportManager) {
	plugin.reportManager = reportManager
}

// Starts the plugin.
func (plugin *netPlugin) Start(config *common.PluginConfig) error {
	// Initialize base plugin.
	err := plugin.Initialize(config)
	if err != nil {
		log.Printf("[cni-net] Failed to initialize base plugin, err:%v.", err)
		return err
	}

	// Log platform information.
	log.Printf("[cni-net] Plugin %v version %v.", plugin.Name, plugin.Version)
	log.Printf("[cni-net] Running on %v", platform.GetOSInfo())
	common.LogNetworkInterfaces()

	// Initialize network manager.
	err = plugin.nm.Initialize(config)
	if err != nil {
		log.Printf("[cni-net] Failed to initialize network manager, err:%v.", err)
		return err
	}

	log.Printf("[cni-net] Plugin started.")

	return nil
}

// Stops the plugin.
func (plugin *netPlugin) Stop() {
	plugin.nm.Uninitialize()
	plugin.Uninitialize()
	log.Printf("[cni-net] Plugin stopped.")
	log.Close()
}

// FindMasterInterface returns the name of the master interface.
func (plugin *netPlugin) findMasterInterface(nwCfg *cni.NetworkConfig, subnetPrefix *net.IPNet) string {
	// An explicit master configuration wins. Explicitly specifying a master is
	// useful if host has multiple interfaces with addresses in the same subnet.
	if nwCfg.Master != "" {
		return nwCfg.Master
	}

	// Otherwise, pick the first interface with an IP address in the given subnet.
	subnetPrefixString := subnetPrefix.String()
	interfaces, _ := net.Interfaces()
	for _, iface := range interfaces {
		addrs, _ := iface.Addrs()
		for _, addr := range addrs {
			_, ipnet, err := net.ParseCIDR(addr.String())
			if err != nil {
				continue
			}
			if subnetPrefixString == ipnet.String() {
				return iface.Name
			}
		}
	}

	// Failed to find a suitable interface.
	return ""
}

// GetEndpointID returns a unique endpoint ID based on the CNI args.
func GetEndpointID(args *cniSkel.CmdArgs) string {
	infraEpId, _ := network.ConstructEndpointID(args.ContainerID, args.Netns, args.IfName)
	return infraEpId
}

func convertToCniResult(networkConfig *cns.GetNetworkContainerResponse) *cniTypesCurr.Result {
	result := &cniTypesCurr.Result{}
	resultIpconfig := &cniTypesCurr.IPConfig{}

	ipconfig := networkConfig.IPConfiguration
	ipAddr := net.ParseIP(ipconfig.IPSubnet.IPAddress)

	if ipAddr.To4() != nil {
		resultIpconfig.Version = "4"
		resultIpconfig.Address = net.IPNet{IP: ipAddr, Mask: net.CIDRMask(int(ipconfig.IPSubnet.PrefixLength), 32)}
	} else {
		resultIpconfig.Version = "6"
		resultIpconfig.Address = net.IPNet{IP: ipAddr, Mask: net.CIDRMask(int(ipconfig.IPSubnet.PrefixLength), 128)}
	}

	resultIpconfig.Gateway = net.ParseIP(ipconfig.GatewayIPAddress)
	result.IPs = append(result.IPs, resultIpconfig)
	result.DNS.Nameservers = ipconfig.DNSServers

	if networkConfig.Routes != nil && len(networkConfig.Routes) > 0 {
		for _, route := range networkConfig.Routes {
			_, routeIPnet, _ := net.ParseCIDR(route.IPAddress)
			gwIP := net.ParseIP(route.GatewayIPAddress)
			result.Routes = append(result.Routes, &types.Route{Dst: *routeIPnet, GW: gwIP})
		}
	} else {
		gwIP := net.ParseIP(networkConfig.IPConfiguration.GatewayIPAddress)
		dstIP := net.IPNet{IP: net.ParseIP("0.0.0.0"), Mask: resultIpconfig.Address.Mask}
		result.Routes = append(result.Routes, &types.Route{Dst: dstIP, GW: gwIP})
	}

	return result
}

func getContainerNetworkConfiguration(namespace string, podName string) (*cniTypesCurr.Result, int, net.IPNet, error) {
	cnsClient, err := cnsclient.NewCnsClient("")
	if err != nil {
		log.Printf("Initializing CNS client error %v", err)
		return nil, 0, net.IPNet{}, err
	}

	networkConfig, err := cnsClient.GetNetworkConfiguration(podName, namespace)
	if err != nil {
		log.Printf("GetNetworkConfiguration failed with %v", err)
		return nil, 0, net.IPNet{}, err
	}

	log.Printf("Network config received from cns %v", networkConfig)

	subnetPrefix := common.GetIpNet(networkConfig.PrimaryInterfaceIdentifier)
	if subnetPrefix == nil {
		errBuf := fmt.Sprintf("Interface not found for this ip %v", networkConfig.PrimaryInterfaceIdentifier)
		log.Printf(errBuf)
		return nil, 0, net.IPNet{}, fmt.Errorf(errBuf)
	}

	return convertToCniResult(networkConfig), networkConfig.MultiTenancyInfo.ID, *subnetPrefix, nil
}

func getPodNameWithoutSuffix(podName string) string {
	nameSplit := strings.Split(podName, "-")
	if len(nameSplit) > 2 {
		nameSplit = nameSplit[:2]
	} else {
		return podName
	}

	return strings.Join(nameSplit, "-")
}

//
// CNI implementation
// https://github.com/containernetworking/cni/blob/master/SPEC.md
//

// Add handles CNI add commands.
func (plugin *netPlugin) Add(args *cniSkel.CmdArgs) error {
	var (
		result *cniTypesCurr.Result
		err    error
		nwCfg  *cni.NetworkConfig
		epInfo *network.EndpointInfo
		iface  *cniTypesCurr.Interface
		vlanid int
	)

	log.Printf("[cni-net] Processing ADD command with args {ContainerID:%v Netns:%v IfName:%v Args:%v Path:%v}.",
		args.ContainerID, args.Netns, args.IfName, args.Args, args.Path)

	defer func() {
		// Add Interfaces to result.
		iface = &cniTypesCurr.Interface{
			Name: args.IfName,
		}
		result.Interfaces = append(result.Interfaces, iface)

		// Convert result to the requested CNI version.
		res, err := result.GetAsVersion(nwCfg.CNIVersion)
		if err != nil {
			err = plugin.Error(err)
		}

		// Output the result to stdout.
		res.Print()
		log.Printf("[cni-net] ADD command completed with result:%+v err:%v.", result, err)
	}()

	// Parse Pod arguments.
	podCfg, err := cni.ParseCniArgs(args.Args)
	if err != nil {
		log.Printf("Error while parsing CNI Args %v", err)
		return err
	}

	k8sNamespace := string(podCfg.K8S_POD_NAMESPACE)
	if len(k8sNamespace) == 0 {
		errMsg := "Pod Namespace not specified in CNI Args"
		log.Printf(errMsg)
		return plugin.Errorf(errMsg)
	}

	k8sPodName := string(podCfg.K8S_POD_NAME)
	if len(k8sPodName) == 0 {
		errMsg := "Pod Name not specified in CNI Args"
		log.Printf(errMsg)
		return plugin.Errorf(errMsg)
	}

	// Parse network configuration from stdin.
	nwCfg, err = cni.ParseNetworkConfig(args.StdinData)
	if err != nil {
		err = plugin.Errorf("Failed to parse network configuration: %v.", err)
		return err
	}

	log.Printf("[cni-net] Read network configuration %+v.", nwCfg)

	podNameWithoutSuffix := getPodNameWithoutSuffix(k8sPodName)
	log.Printf("Podname without suffix %v", podNameWithoutSuffix)

	// Initialize values from network config.
	networkId := nwCfg.Name
	endpointId := GetEndpointID(args)

	result, vlanid, subnetPrefix, err := getContainerNetworkConfiguration(k8sNamespace, podNameWithoutSuffix)
	if err != nil {
		log.Printf("getContainerNetworkConfiguration failed with %v", err)
	}

	log.Printf("subnetprefix :%v", subnetPrefix.IP.String())

	policies := cni.GetPoliciesFromNwCfg(nwCfg.AdditionalArgs)

	// Check whether the network already exists.
	nwInfo, nwInfoErr := plugin.nm.GetNetworkInfo(networkId)

	if nwInfoErr == nil {
		/* Handle consecutive ADD calls for infrastructure containers.
		* This is a temporary work around for issue #57253 of Kubernetes.
		* We can delete this if statement once they fix it.
		* Issue link: https://github.com/kubernetes/kubernetes/issues/57253
		 */
		epInfo, _ := plugin.nm.GetEndpointInfo(networkId, endpointId)
		if epInfo != nil {
			result, err = handleConsecutiveAdd(args.ContainerID, endpointId, nwInfo, nwCfg)
			if err != nil {
				return err
			}

			if result != nil {
				return nil
			}
		}
	}

	if nwInfoErr != nil {
		// Network does not exist.
		log.Printf("[cni-net] Creating network %v.", networkId)

		if result == nil {
			// Call into IPAM plugin to allocate an address pool for the network.
			result, err = plugin.DelegateAdd(nwCfg.Ipam.Type, nwCfg)
			if err != nil {
				err = plugin.Errorf("Failed to allocate pool: %v", err)
				return err
			}

			// Derive the subnet prefix from allocated IP address.
			subnetPrefix = result.IPs[0].Address
		}

		ipconfig := result.IPs[0]
		gateway := ipconfig.Gateway

		// On failure, call into IPAM plugin to release the address and address pool.
		defer func() {
			if err != nil {
				nwCfg.Ipam.Subnet = subnetPrefix.String()
				nwCfg.Ipam.Address = ipconfig.Address.IP.String()
				plugin.DelegateDel(nwCfg.Ipam.Type, nwCfg)

				nwCfg.Ipam.Address = ""
				plugin.DelegateDel(nwCfg.Ipam.Type, nwCfg)
			}
		}()

		subnetPrefix.IP = subnetPrefix.IP.Mask(subnetPrefix.Mask)
		// Find the master interface.
		masterIfName := plugin.findMasterInterface(nwCfg, &subnetPrefix)
		if masterIfName == "" {
			err = plugin.Errorf("Failed to find the master interface")
			return err
		}
		log.Printf("[cni-net] Found master interface %v.", masterIfName)

		// Add the master as an external interface.
		err = plugin.nm.AddExternalInterface(masterIfName, subnetPrefix.String())
		if err != nil {
			err = plugin.Errorf("Failed to add external interface: %v", err)
			return err
		}

		// Create the network.
		nwInfo := network.NetworkInfo{
			Id:   networkId,
			Mode: nwCfg.Mode,
			Subnets: []network.SubnetInfo{
				network.SubnetInfo{
					Family:  platform.AfINET,
					Prefix:  subnetPrefix,
					Gateway: gateway,
				},
			},
			BridgeName: nwCfg.Bridge,
			DNS: network.DNSInfo{
				Servers: nwCfg.DNS.Nameservers,
				Suffix:  k8sNamespace + "." + strings.Join(nwCfg.DNS.Search, ","),
			},
			Policies: policies,
		}

		nwInfo.Options = make(map[string]interface{})
		if vlanid != 0 {
			vlanMap := make(map[string]interface{})
			vlanMap[vlanIDKey] = strconv.Itoa(vlanid)
			nwInfo.Options[dockerNetworkOption] = vlanMap
		}

		err = plugin.nm.CreateNetwork(&nwInfo)
		if err != nil {
			err = plugin.Errorf("Failed to create network: %v", err)
			return err
		}

		log.Printf("[cni-net] Created network %v with subnet %v.", networkId, subnetPrefix.String())
	} else {
		if result == nil {
			// Network already exists.
			subnetPrefix := nwInfo.Subnets[0].Prefix.String()
			log.Printf("[cni-net] Found network %v with subnet %v.", networkId, subnetPrefix)

			// Call into IPAM plugin to allocate an address for the endpoint.
			nwCfg.Ipam.Subnet = subnetPrefix
			result, err = plugin.DelegateAdd(nwCfg.Ipam.Type, nwCfg)
			if err != nil {
				err = plugin.Errorf("Failed to allocate address: %v", err)
				return err
			}

			ipconfig := result.IPs[0]

			// On failure, call into IPAM plugin to release the address.
			defer func() {
				if err != nil {
					nwCfg.Ipam.Address = ipconfig.Address.IP.String()
					plugin.DelegateDel(nwCfg.Ipam.Type, nwCfg)
				}
			}()
		}
	}

	epInfo = &network.EndpointInfo{
		Id:          endpointId,
		ContainerID: args.ContainerID,
		NetNsPath:   args.Netns,
		IfName:      args.IfName,
	}
	epInfo.Data = make(map[string]interface{})

	if vlanid != 0 {
		epInfo.Data["vlanid"] = vlanid
	}

	epInfo.Data[network.OptVethName] = fmt.Sprintf("%s.%s", k8sNamespace, k8sPodName)

	var dns network.DNSInfo
	if (len(nwCfg.DNS.Search) == 0) != (len(nwCfg.DNS.Nameservers) == 0) {
		err = plugin.Errorf("Wrong DNS configuration: %+v", nwCfg.DNS)
		return err
	}

	if len(nwCfg.DNS.Search) > 0 {
		dns = network.DNSInfo{
			Servers: nwCfg.DNS.Nameservers,
			Suffix:  k8sNamespace + "." + strings.Join(nwCfg.DNS.Search, ","),
		}
	} else {
		dns = network.DNSInfo{
			Suffix:  result.DNS.Domain,
			Servers: result.DNS.Nameservers,
		}
	}

	epInfo.DNS = dns
	epInfo.Policies = policies

	// Populate addresses.
	for _, ipconfig := range result.IPs {
		epInfo.IPAddresses = append(epInfo.IPAddresses, ipconfig.Address)
	}

	// Populate routes.
	for _, route := range result.Routes {
		epInfo.Routes = append(epInfo.Routes, network.RouteInfo{Dst: route.Dst, Gw: route.GW})
	}

	// Create the endpoint.
	log.Printf("[cni-net] Creating endpoint %v.", epInfo.Id)
	err = plugin.nm.CreateEndpoint(networkId, epInfo)
	if err != nil {
		err = plugin.Errorf("Failed to create endpoint: %v", err)
		return err
	}

	return nil
}

// Get handles CNI Get commands.
func (plugin *netPlugin) Get(args *cniSkel.CmdArgs) error {
	var (
		result cniTypesCurr.Result
		err    error
		nwCfg  *cni.NetworkConfig
		epInfo *network.EndpointInfo
		iface  *cniTypesCurr.Interface
	)

	log.Printf("[cni-net] Processing GET command with args {ContainerID:%v Netns:%v IfName:%v Args:%v Path:%v}.",
		args.ContainerID, args.Netns, args.IfName, args.Args, args.Path)

	defer func() {
		// Add Interfaces to result.
		iface = &cniTypesCurr.Interface{
			Name: args.IfName,
		}
		result.Interfaces = append(result.Interfaces, iface)

		if err == nil {
			// Convert result to the requested CNI version.
			res, err := result.GetAsVersion(nwCfg.CNIVersion)
			if err != nil {
				err = plugin.Error(err)
			}
			// Output the result to stdout.
			res.Print()
		}

		log.Printf("[cni-net] GET command completed with result:%+v err:%v.", result, err)
	}()

	// Parse network configuration from stdin.
	nwCfg, err = cni.ParseNetworkConfig(args.StdinData)
	if err != nil {
		err = plugin.Errorf("Failed to parse network configuration: %v.", err)
		return err
	}

	log.Printf("[cni-net] Read network configuration %+v.", nwCfg)

	// Initialize values from network config.
	networkId := nwCfg.Name
	endpointId := GetEndpointID(args)

	// Query the network.
	_, err = plugin.nm.GetNetworkInfo(networkId)
	if err != nil {
		plugin.Errorf("Failed to query network: %v", err)
		return err
	}

	// Query the endpoint.
	epInfo, err = plugin.nm.GetEndpointInfo(networkId, endpointId)
	if err != nil {
		plugin.Errorf("Failed to query endpoint: %v", err)
		return err
	}

	for _, ipAddresses := range epInfo.IPAddresses {
		ipConfig := &cniTypesCurr.IPConfig{
			Version:   ipVersion,
			Interface: &epInfo.IfIndex,
			Address:   ipAddresses,
		}

		if epInfo.Gateways != nil {
			ipConfig.Gateway = epInfo.Gateways[0]
		}

		result.IPs = append(result.IPs, ipConfig)
	}

	for _, route := range epInfo.Routes {
		result.Routes = append(result.Routes, &cniTypes.Route{Dst: route.Dst, GW: route.Gw})
	}

	result.DNS.Nameservers = epInfo.DNS.Servers
	result.DNS.Domain = epInfo.DNS.Suffix

	return nil
}

// Delete handles CNI delete commands.
func (plugin *netPlugin) Delete(args *cniSkel.CmdArgs) error {
	var err error

	log.Printf("[cni-net] Processing DEL command with args {ContainerID:%v Netns:%v IfName:%v Args:%v Path:%v}.",
		args.ContainerID, args.Netns, args.IfName, args.Args, args.Path)

	defer func() { log.Printf("[cni-net] DEL command completed with err:%v.", err) }()

	// Parse network configuration from stdin.
	nwCfg, err := cni.ParseNetworkConfig(args.StdinData)
	if err != nil {
		err = plugin.Errorf("Failed to parse network configuration: %v", err)
		return err
	}

	log.Printf("[cni-net] Read network configuration %+v.", nwCfg)

	// Initialize values from network config.
	networkId := nwCfg.Name
	endpointId := GetEndpointID(args)

	// Query the network.
	nwInfo, err := plugin.nm.GetNetworkInfo(networkId)
	if err != nil {
		// Log the error but return success if the endpoint being deleted is not found.
		plugin.Errorf("Failed to query network: %v", err)
		err = nil
		return err
	}

	// Query the endpoint.
	epInfo, err := plugin.nm.GetEndpointInfo(networkId, endpointId)
	if err != nil {
		// Log the error but return success if the endpoint being deleted is not found.
		plugin.Errorf("Failed to query endpoint: %v", err)
		err = nil
		return err
	}

	// Delete the endpoint.
	err = plugin.nm.DeleteEndpoint(networkId, endpointId)
	if err != nil {
		err = plugin.Errorf("Failed to delete endpoint: %v", err)
		return err
	}

	// Call into IPAM plugin to release the endpoint's addresses.
	nwCfg.Ipam.Subnet = nwInfo.Subnets[0].Prefix.String()
	for _, address := range epInfo.IPAddresses {
		nwCfg.Ipam.Address = address.IP.String()
		err = plugin.DelegateDel(nwCfg.Ipam.Type, nwCfg)
		if err != nil {
			err = plugin.Errorf("Failed to release address: %v", err)
			return err
		}
	}

	return nil
}<|MERGE_RESOLUTION|>--- conflicted
+++ resolved
@@ -18,28 +18,20 @@
 	"github.com/Azure/azure-container-networking/platform"
 	"github.com/Azure/azure-container-networking/telemetry"
 	cniSkel "github.com/containernetworking/cni/pkg/skel"
-<<<<<<< HEAD
-	"github.com/containernetworking/cni/pkg/types"
-=======
 	cniTypes "github.com/containernetworking/cni/pkg/types"
->>>>>>> 26bb64d9
 	cniTypesCurr "github.com/containernetworking/cni/pkg/types/current"
 )
 
 const (
 	// Plugin name.
-<<<<<<< HEAD
 	name                = "azure-vnet"
 	namespaceKey        = "K8S_POD_NAMESPACE"
 	podNameKey          = "K8S_POD_NAME"
 	vlanIDKey           = "vlanid"
 	dockerNetworkOption = "com.docker.network.generic"
-=======
-	name = "azure-vnet"
 
 	// Supported IP version. Currently support only IPv4
 	ipVersion = "4"
->>>>>>> 26bb64d9
 )
 
 // NetPlugin represents the CNI network plugin.
