--- conflicted
+++ resolved
@@ -432,27 +432,13 @@
 		}
 	}
 
-<<<<<<< HEAD
 	if nwCfg.MultiTenancy {
-		// Initialize CNSClient
-		_, err := cnsclient.InitCnsClient(nwCfg.CNSUrl, defaultRequestTimeout)
-		if err != nil {
-			log.Errorf("Initialise cnsclient failed")
-		}
-=======
-	result, cnsNetworkConfig, subnetPrefix, azIpamResult, err = GetMultiTenancyCNIResult(context.TODO(), enableInfraVnet, nwCfg, plugin, k8sPodName, k8sNamespace, args.IfName)
-	if err != nil {
-		log.Printf("GetMultiTenancyCNIResult failed with error %v", err)
-		return err
-	}
->>>>>>> 8e3766a8
-
 		if plugin.multitenancyClient == nil {
 			plugin.multitenancyClient = &Multitenancy{}
 		}
 
 		result, cnsNetworkConfig, subnetPrefix, azIpamResult, err = plugin.multitenancyClient.GetMultiTenancyCNIResult(
-			enableInfraVnet, nwCfg, plugin, k8sPodName, k8sNamespace, args.IfName)
+			context.TODO(), enableInfraVnet, nwCfg, plugin, k8sPodName, k8sNamespace, args.IfName)
 		if err != nil {
 			log.Printf("GetMultiTenancyCNIResult failed with error %v", err)
 			return fmt.Errorf("GetMultiTenancyCNIResult failed:%w", err)
@@ -807,17 +793,6 @@
 		return err
 	}
 
-<<<<<<< HEAD
-	if nwCfg.MultiTenancy {
-		// Initialize CNSClient
-		_, err := cnsclient.InitCnsClient(nwCfg.CNSUrl, defaultRequestTimeout)
-		if err != nil {
-			log.Errorf("Initialise cnsclient failed")
-		}
-	}
-
-=======
->>>>>>> 8e3766a8
 	// Initialize values from network config.
 	if networkId, err = getNetworkName(k8sPodName, k8sNamespace, args.IfName, nwCfg); err != nil {
 		// TODO: Ideally we should return from here only.
@@ -923,15 +898,6 @@
 		return err
 	}
 
-<<<<<<< HEAD
-	if nwCfg.MultiTenancy {
-		// Initialize CNSClient
-		_, err := cnsclient.InitCnsClient(nwCfg.CNSUrl, defaultRequestTimeout)
-		if err != nil {
-			log.Errorf("Initialise cnsclient failed")
-		}
-	}
-
 	if plugin.ipamInvoker == nil {
 		switch nwCfg.Ipam.Type {
 		case network.AzureCNS:
@@ -942,14 +908,6 @@
 			}
 		default:
 			plugin.ipamInvoker = NewAzureIpamInvoker(plugin, &nwInfo)
-=======
-	switch nwCfg.Ipam.Type {
-	case network.AzureCNS:
-		plugin.ipamInvoker, err = NewCNSInvoker(k8sPodName, k8sNamespace)
-		if err != nil {
-			log.Printf("[cni-net] Creating network %v failed with err %v.", networkId, err)
-			return err
->>>>>>> 8e3766a8
 		}
 	}
 
