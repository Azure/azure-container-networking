--- conflicted
+++ resolved
@@ -421,7 +421,6 @@
 		}
 	}
 
-<<<<<<< HEAD
 	if nwCfg.MultiTenancy {
 		plugin.report.Context = "AzureCNIMultitenancy"
 		// Temporary if block to determining whether we disable SNAT on host (for multi-tenant scenario only)
@@ -429,13 +428,6 @@
 			snatConfigFileName, nmAgentSnatAndDnsSupportAPI); err != nil {
 			return fmt.Errorf("%w", err)
 		}
-=======
-	result, cnsNetworkConfig, subnetPrefix, azIpamResult, err = GetMultiTenancyCNIResult(context.TODO(), enableInfraVnet, nwCfg, plugin, k8sPodName, k8sNamespace, args.IfName)
-	if err != nil {
-		log.Printf("GetMultiTenancyCNIResult failed with error %v", err)
-		return err
-	}
->>>>>>> 32d0e12b
 
 		result, cnsNetworkConfig, subnetPrefix, azIpamResult, err = plugin.GetMultiTenancyCNIResult(
 			context.TODO(), enableInfraVnet, nwCfg, k8sPodName, k8sNamespace, args.IfName)
@@ -761,11 +753,7 @@
 
 	// Create the endpoint.
 	log.Printf("[cni-net] Creating endpoint %v.", epInfo.Id)
-<<<<<<< HEAD
 	err = plugin.nm.CreateEndpoint(cnscli, nwInfo.Id, &epInfo)
-=======
-	err = plugin.nm.CreateEndpoint(cnscli, networkId, epInfo)
->>>>>>> 32d0e12b
 	if err != nil {
 		err = plugin.Errorf("Failed to create endpoint: %v", err)
 	}
@@ -931,7 +919,6 @@
 		return err
 	}
 
-<<<<<<< HEAD
 	if plugin.ipamInvoker == nil {
 		switch nwCfg.Ipam.Type {
 		case network.AzureCNS:
@@ -942,14 +929,6 @@
 			}
 		default:
 			plugin.ipamInvoker = NewAzureIpamInvoker(plugin, &nwInfo)
-=======
-	switch nwCfg.Ipam.Type {
-	case network.AzureCNS:
-		plugin.ipamInvoker, err = NewCNSInvoker(k8sPodName, k8sNamespace)
-		if err != nil {
-			log.Printf("[cni-net] Creating network %v failed with err %v.", networkId, err)
-			return err
->>>>>>> 32d0e12b
 		}
 	}
 
