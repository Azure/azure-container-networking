--- conflicted
+++ resolved
@@ -489,8 +489,7 @@
 	} else {
 		ipamAddResults = append(ipamAddResults, ipamAddResult)
 	}
-
-<<<<<<< HEAD
+  
 	// get each ipamAddResult
 	for i := 0; i < len(ipamAddResults); i++ {
 		if nwCfg.MultiTenancy {
@@ -500,18 +499,18 @@
 		}
 
 		networkID, err := plugin.getNetworkName(args.Netns, &ipamAddResult, nwCfg)
-=======
+
 	endpointID := GetEndpointID(args)
 	policies := cni.GetPoliciesFromNwCfg(nwCfg.AdditionalArgs)
 
 	options := make(map[string]interface{})
 	// Check whether the network already exists.
 	nwInfo, nwInfoErr := plugin.nm.GetNetworkInfo(networkID)
-	/* Handle consecutive ADD calls for infrastructure containers.
-	 * This is a temporary work around for issue #57253 of Kubernetes.
-	 * We can delete this if statement once they fix it.
-	 * Issue link: https://github.com/kubernetes/kubernetes/issues/57253
-	 */
+	// Handle consecutive ADD calls for infrastructure containers.
+	// This is a temporary work around for issue #57253 of Kubernetes.
+	// We can delete this if statement once they fix it.
+	// Issue link: https://github.com/kubernetes/kubernetes/issues/57253
+  
 	if nwInfoErr == nil {
 		log.Printf("[cni-net] Found network %v with subnet %v.", networkID, nwInfo.Subnets[0].Prefix.String())
 		nwInfo.IPAMType = nwCfg.IPAM.Type
@@ -519,7 +518,7 @@
 
 		var resultSecondAdd *cniTypesCurr.Result
 		resultSecondAdd, err = plugin.handleConsecutiveAdd(args, endpointID, networkID, &nwInfo, nwCfg)
->>>>>>> 7b91752d
+    
 		if err != nil {
 			log.Printf("[cni-net] Failed to extract network name from network config. error: %v", err)
 			return err
@@ -555,20 +554,12 @@
 				return nil
 			}
 		}
-
-<<<<<<< HEAD
-		// Initialize azureipam/cns ipam
-		if plugin.ipamInvoker == nil {
-			switch nwCfg.Ipam.Type {
-			case network.AzureCNS:
-				plugin.ipamInvoker = NewCNSInvoker(k8sPodName, k8sNamespace, cnsClient, util.ExecutionMode(nwCfg.ExecutionMode), util.IpamMode(nwCfg.Ipam.Mode))
-=======
+    
 	// Initialize azureipam/cns ipam
 	if plugin.ipamInvoker == nil {
 		switch nwCfg.IPAM.Type {
 		case network.AzureCNS:
 			plugin.ipamInvoker = NewCNSInvoker(k8sPodName, k8sNamespace, cnsClient, util.ExecutionMode(nwCfg.ExecutionMode), util.IpamMode(nwCfg.IPAM.Mode))
->>>>>>> 7b91752d
 
 			default:
 				plugin.ipamInvoker = NewAzureIpamInvoker(plugin, &nwInfo)
