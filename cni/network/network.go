// Copyright 2017 Microsoft. All rights reserved.
// MIT License

package network

import (
	"context"
	"encoding/json"
	"fmt"
	"net"
<<<<<<< HEAD
	"net/http"
	"os"
	"strconv"
	"strings"
=======
>>>>>>> 99a85698
	"time"

	"github.com/Azure/azure-container-networking/aitelemetry"
	"github.com/Azure/azure-container-networking/cni"
	"github.com/Azure/azure-container-networking/cni/api"
	"github.com/Azure/azure-container-networking/cns"
	cnscli "github.com/Azure/azure-container-networking/cns/client"
	"github.com/Azure/azure-container-networking/common"
	"github.com/Azure/azure-container-networking/iptables"
	"github.com/Azure/azure-container-networking/log"
	"github.com/Azure/azure-container-networking/netlink"
	"github.com/Azure/azure-container-networking/network"
	"github.com/Azure/azure-container-networking/network/policy"
	"github.com/Azure/azure-container-networking/platform"
	nnscontracts "github.com/Azure/azure-container-networking/proto/nodenetworkservice/3.302.0.744"
	"github.com/Azure/azure-container-networking/store"
	"github.com/Azure/azure-container-networking/telemetry"
	cniSkel "github.com/containernetworking/cni/pkg/skel"
	cniTypes "github.com/containernetworking/cni/pkg/types"
	cniTypesCurr "github.com/containernetworking/cni/pkg/types/current"
)

const (
	dockerNetworkOption = "com.docker.network.generic"
	opModeTransparent   = "transparent"
	// Supported IP version. Currently support only IPv4
	ipVersion             = "4"
	ipamV6                = "azure-vnet-ipamv6"
	defaultRequestTimeout = 15 * time.Second
)

// CNI Operation Types
const (
	CNI_ADD    = "ADD"
	CNI_DEL    = "DEL"
	CNI_UPDATE = "UPDATE"
)

const (
	// URL to query NMAgent version and determine whether we snat on host
	nmAgentSupportedApisURL = "http://168.63.129.16/machine/plugins/?comp=nmagent&type=GetSupportedApis"
	// Only SNAT support (no DNS support)
	nmAgentSnatSupportAPI = "NetworkManagementSnatSupport"
	// SNAT and DNS are both supported
	nmAgentSnatAndDnsSupportAPI = "NetworkManagementDNSSupport"
)

// temporary consts related func determineSnat() which is to be deleted after
// a baking period with newest NMAgent changes
const (
	jsonFileExtension = ".json"
)

type ExecutionMode string

const (
	Default   ExecutionMode = "default"
	Baremetal ExecutionMode = "baremetal"
)

// NetPlugin represents the CNI network plugin.
type NetPlugin struct {
	*cni.Plugin
	nm                 network.NetworkManager
	ipamInvoker        IPAMInvoker
	report             *telemetry.CNIReport
	tb                 *telemetry.TelemetryBuffer
	nnsClient          NnsClient
	hnsEndpointClient  network.AzureHNSEndpointClient
	multitenancyClient MultitenancyClient
}

// client for node network service
type NnsClient interface {
	// Do network port programming for the pod via node network service.
	// podName - name of the pod as received from containerD
	// nwNamesapce - network namespace name as received from containerD
	AddContainerNetworking(ctx context.Context, podName, nwNamespace string) (*nnscontracts.ConfigureContainerNetworkingResponse, error)

	// Undo or delete network port programming for the pod via node network service.
	// podName - name of the pod as received from containerD
	// nwNamesapce - network namespace name as received from containerD
	DeleteContainerNetworking(ctx context.Context, podName, nwNamespace string) (*nnscontracts.ConfigureContainerNetworkingResponse, error)
}

// snatConfiguration contains a bool that determines whether CNI enables snat on host and snat for dns
type snatConfiguration struct {
	EnableSnatOnHost bool
	EnableSnatForDns bool
}

// NewPlugin creates a new NetPlugin object.
func NewPlugin(name string,
	config *common.PluginConfig,
	client NnsClient,
	multitenancyClient MultitenancyClient,
	azHnsClient network.AzureHNSEndpointClient) (*NetPlugin, error) {
	// Setup base plugin.
	plugin, err := cni.NewPlugin(name, config.Version)
	if err != nil {
		return nil, err
	}

	nl := netlink.NewNetlink()
	// Setup network manager.
	nm, err := network.NewNetworkManager(nl)
	if err != nil {
		return nil, err
	}

	config.NetApi = nm

	return &NetPlugin{
		Plugin:             plugin,
		nm:                 nm,
		nnsClient:          client,
		multitenancyClient: multitenancyClient,
		hnsEndpointClient:  azHnsClient,
	}, nil
}

func (plugin *NetPlugin) SetCNIReport(report *telemetry.CNIReport, tb *telemetry.TelemetryBuffer) {
	plugin.report = report
	plugin.tb = tb
}

// Starts the plugin.
func (plugin *NetPlugin) Start(config *common.PluginConfig) error {
	// Initialize base plugin.
	err := plugin.Initialize(config)
	if err != nil {
		log.Printf("[cni-net] Failed to initialize base plugin, err:%v.", err)
		return err
	}

	// Log platform information.
	log.Printf("[cni-net] Plugin %v version %v.", plugin.Name, plugin.Version)
	log.Printf("[cni-net] Running on %v", platform.GetOSInfo())
	platform.PrintDependencyPackageDetails()
	common.LogNetworkInterfaces()

	// Initialize network manager. rehyrdration not required on reboot for cni plugin
	err = plugin.nm.Initialize(config, false)
	if err != nil {
		log.Printf("[cni-net] Failed to initialize network manager, err:%v.", err)
		return err
	}

	log.Printf("[cni-net] Plugin started.")

	return nil
}

func (plugin *NetPlugin) GetAllEndpointState(networkid string) (*api.AzureCNIState, error) {
	st := api.AzureCNIState{
		ContainerInterfaces: make(map[string]api.PodNetworkInterfaceInfo),
	}

	eps, err := plugin.nm.GetAllEndpoints(networkid)
	if err == store.ErrStoreEmpty {
		log.Printf("failed to retrieve endpoint state with err %v", err)
	} else if err != nil {
		return nil, err
	}

	for _, ep := range eps {
		id := ep.Id
		info := api.PodNetworkInterfaceInfo{
			PodName:       ep.PODName,
			PodNamespace:  ep.PODNameSpace,
			PodEndpointId: ep.Id,
			ContainerID:   ep.ContainerID,
			IPAddresses:   ep.IPAddresses,
		}

		st.ContainerInterfaces[id] = info
	}

	return &st, nil
}

// Stops the plugin.
func (plugin *NetPlugin) Stop() {
	plugin.nm.Uninitialize()
	plugin.Uninitialize()
	log.Printf("[cni-net] Plugin stopped.")
}

// FindMasterInterface returns the name of the master interface.
func (plugin *NetPlugin) findMasterInterface(nwCfg *cni.NetworkConfig, subnetPrefix *net.IPNet) string {
	// An explicit master configuration wins. Explicitly specifying a master is
	// useful if host has multiple interfaces with addresses in the same subnet.
	if nwCfg.Master != "" {
		return nwCfg.Master
	}

	// Otherwise, pick the first interface with an IP address in the given subnet.
	subnetPrefixString := subnetPrefix.String()
	interfaces, _ := net.Interfaces()
	for _, iface := range interfaces {
		addrs, _ := iface.Addrs()
		for _, addr := range addrs {
			_, ipnet, err := net.ParseCIDR(addr.String())
			if err != nil {
				continue
			}
			if subnetPrefixString == ipnet.String() {
				return iface.Name
			}
		}
	}

	// Failed to find a suitable interface.
	return ""
}

// GetEndpointID returns a unique endpoint ID based on the CNI args.
func GetEndpointID(args *cniSkel.CmdArgs) string {
	infraEpId, _ := network.ConstructEndpointID(args.ContainerID, args.Netns, args.IfName)
	return infraEpId
}

// getPodInfo returns POD info by parsing the CNI args.
func (plugin *NetPlugin) getPodInfo(args string) (name, ns string, err error) {
	podCfg, err := cni.ParseCniArgs(args)
	if err != nil {
		log.Printf("Error while parsing CNI Args %v", err)
		return "", "", err
	}

	k8sNamespace := string(podCfg.K8S_POD_NAMESPACE)
	if len(k8sNamespace) == 0 {
		errMsg := "Pod Namespace not specified in CNI Args"
		log.Printf(errMsg)
		return "", "", plugin.Errorf(errMsg)
	}

	k8sPodName := string(podCfg.K8S_POD_NAME)
	if len(k8sPodName) == 0 {
		errMsg := "Pod Name not specified in CNI Args"
		log.Printf(errMsg)
		return "", "", plugin.Errorf(errMsg)
	}

	return k8sPodName, k8sNamespace, nil
}

func SetCustomDimensions(cniMetric *telemetry.AIMetric, nwCfg *cni.NetworkConfig, err error) {
	if cniMetric == nil {
		log.Errorf("[CNI] Unable to set custom dimension. Report is nil")
		return
	}

	if err != nil {
		cniMetric.Metric.CustomDimensions[telemetry.StatusStr] = telemetry.FailedStr
	} else {
		cniMetric.Metric.CustomDimensions[telemetry.StatusStr] = telemetry.SucceededStr
	}

	if nwCfg != nil {
		if nwCfg.MultiTenancy {
			cniMetric.Metric.CustomDimensions[telemetry.CNIModeStr] = telemetry.MultiTenancyStr
		} else {
			cniMetric.Metric.CustomDimensions[telemetry.CNIModeStr] = telemetry.SingleTenancyStr
		}

		cniMetric.Metric.CustomDimensions[telemetry.CNINetworkModeStr] = nwCfg.Mode
	}
}

func (plugin *NetPlugin) setCNIReportDetails(nwCfg *cni.NetworkConfig, opType, msg string) {
	plugin.report.OperationType = opType
	plugin.report.SubContext = fmt.Sprintf("%+v", nwCfg)
	plugin.report.EventMessage = msg
	plugin.report.BridgeDetails.NetworkMode = nwCfg.Mode
	plugin.report.InterfaceDetails.SecondaryCAUsedCount = plugin.nm.GetNumberOfEndpoints("", nwCfg.Name)
}

func addNatIPV6SubnetInfo(nwCfg *cni.NetworkConfig,
	resultV6 *cniTypesCurr.Result,
	nwInfo *network.NetworkInfo) {
	if nwCfg.IPV6Mode == network.IPV6Nat {
		ipv6Subnet := resultV6.IPs[0].Address
		ipv6Subnet.IP = ipv6Subnet.IP.Mask(ipv6Subnet.Mask)
		ipv6SubnetInfo := network.SubnetInfo{
			Family:  platform.AfINET6,
			Prefix:  ipv6Subnet,
			Gateway: resultV6.IPs[0].Gateway,
		}
		log.Printf("[net] ipv6 subnet info:%+v", ipv6SubnetInfo)
		nwInfo.Subnets = append(nwInfo.Subnets, ipv6SubnetInfo)
	}
}

//
// CNI implementation
// https://github.com/containernetworking/cni/blob/master/SPEC.md
//

// Add handles CNI add commands.
func (plugin *NetPlugin) Add(args *cniSkel.CmdArgs) error {
	var (
		result           *cniTypesCurr.Result
		resultV6         *cniTypesCurr.Result
		azIpamResult     *cniTypesCurr.Result
		iface            *cniTypesCurr.Interface
		subnetPrefix     net.IPNet
		cnsNetworkConfig *cns.GetNetworkContainerResponse
		enableInfraVnet  bool
		enableSnatForDns bool
		cniMetric        telemetry.AIMetric
	)

	startTime := time.Now()

	log.Printf("[cni-net] Processing ADD command with args {ContainerID:%v Netns:%v IfName:%v Args:%v Path:%v StdinData:%s}.",
		args.ContainerID, args.Netns, args.IfName, args.Args, args.Path, args.StdinData)

	// Parse network configuration from stdin.
	nwCfg, err := cni.ParseNetworkConfig(args.StdinData)
	if err != nil {
		err = plugin.Errorf("Failed to parse network configuration: %v.", err)
		return err
	}

	log.Printf("[cni-net] Read network configuration %+v.", nwCfg)

	iptables.DisableIPTableLock = nwCfg.DisableIPTableLock
	plugin.setCNIReportDetails(nwCfg, CNI_ADD, "")

	defer func() {
		operationTimeMs := time.Since(startTime).Milliseconds()
		cniMetric.Metric = aitelemetry.Metric{
			Name:             telemetry.CNIAddTimeMetricStr,
			Value:            float64(operationTimeMs),
			CustomDimensions: make(map[string]string),
		}
		SetCustomDimensions(&cniMetric, nwCfg, err)
		telemetry.SendCNIMetric(&cniMetric, plugin.tb)

		// Add Interfaces to result.
		if result == nil {
			result = &cniTypesCurr.Result{}
		}

		iface = &cniTypesCurr.Interface{
			Name: args.IfName,
		}
		result.Interfaces = append(result.Interfaces, iface)

		if resultV6 != nil {
			result.IPs = append(result.IPs, resultV6.IPs...)
		}

		addSnatInterface(nwCfg, result)
		// Convert result to the requested CNI version.
		res, vererr := result.GetAsVersion(nwCfg.CNIVersion)
		if vererr != nil {
			log.Printf("GetAsVersion failed with error %v", vererr)
			plugin.Error(vererr)
		}

		if err == nil && res != nil {
			// Output the result to stdout.
			res.Print()
		}

		log.Printf("[cni-net] ADD command completed with result:%+v err:%v.", result, err)
	}()

	// Parse Pod arguments.
	k8sPodName, k8sNamespace, err := plugin.getPodInfo(args.Args)
	if err != nil {
		return err
	}

	plugin.report.ContainerName = k8sPodName + ":" + k8sNamespace

	k8sContainerID := args.ContainerID
	if len(k8sContainerID) == 0 {
		errMsg := "Container ID not specified in CNI Args"
		log.Printf(errMsg)
		return plugin.Errorf(errMsg)
	}

	k8sIfName := args.IfName
	if len(k8sIfName) == 0 {
		errMsg := "Interfacename not specified in CNI Args"
		log.Printf(errMsg)
		return plugin.Errorf(errMsg)
	}

	log.Printf("Execution mode :%s", nwCfg.ExecutionMode)
	if nwCfg.ExecutionMode == string(Baremetal) {
		var res *nnscontracts.ConfigureContainerNetworkingResponse
		log.Printf("Baremetal mode. Calling vnet agent for ADD")
		res, err = plugin.nnsClient.AddContainerNetworking(context.Background(), k8sPodName, args.Netns)

		if err == nil {
			result = convertNnsToCniResult(res, args.IfName, k8sPodName, "AddContainerNetworking")
		}

		return err
	}

	for _, ns := range nwCfg.PodNamespaceForDualNetwork {
		if k8sNamespace == ns {
			log.Printf("Enable infravnet for this pod %v in namespace %v", k8sPodName, k8sNamespace)
			enableInfraVnet = true
			break
		}
	}

	if nwCfg.MultiTenancy {
		plugin.report.Context = "AzureCNIMultitenancy"
		// Temporary if block to determining whether we disable SNAT on host (for multi-tenant scenario only)
		if enableSnatForDns, nwCfg.EnableSnatOnHost, err = plugin.multitenancyClient.DetermineSnatFeatureOnHost(
			snatConfigFileName, nmAgentSnatAndDnsSupportAPI); err != nil {
			return fmt.Errorf("%w", err)
		}

		result, cnsNetworkConfig, subnetPrefix, azIpamResult, err = plugin.GetMultiTenancyCNIResult(
			context.TODO(), enableInfraVnet, nwCfg, k8sPodName, k8sNamespace, args.IfName)
		if err != nil {
			log.Printf("GetMultiTenancyCNIResult failed with error %v", err)
			return fmt.Errorf("GetMultiTenancyCNIResult failed:%w", err)
		}
		defer func() {
			if err != nil {
				CleanupMultitenancyResources(enableInfraVnet, nwCfg, azIpamResult, plugin)
			}
		}()

		log.Printf("Result from multitenancy %+v", result)
	}

	// Initialize values from network config.
	networkID, err := plugin.getNetworkName(k8sPodName, k8sNamespace, args.IfName, nwCfg)
	if err != nil {
		log.Printf("[cni-net] Failed to extract network name from network config. error: %v", err)
		return err
	}

	endpointId := GetEndpointID(args)
	policies := cni.GetPoliciesFromNwCfg(nwCfg.AdditionalArgs)

	options := make(map[string]interface{})
	// Check whether the network already exists.
	nwInfo, nwInfoErr := plugin.nm.GetNetworkInfo(networkID)
	/* Handle consecutive ADD calls for infrastructure containers.
	 * This is a temporary work around for issue #57253 of Kubernetes.
	 * We can delete this if statement once they fix it.
	 * Issue link: https://github.com/kubernetes/kubernetes/issues/57253
	 */

	if nwInfoErr == nil {
		log.Printf("[cni-net] Found network %v with subnet %v.", networkID, nwInfo.Subnets[0].Prefix.String())
		nwInfo.IPAMType = nwCfg.Ipam.Type
		options = nwInfo.Options

<<<<<<< HEAD
	switch nwCfg.Ipam.Type {
	case network.AzureCNS:
		cnsURL := "http://localhost:" + strconv.Itoa(cnsPort)
		cnsClient, err := cnscli.New(cnsURL, defaultRequestTimeout)
		if err != nil {
			log.Printf("[cni-net] failed to create cns client", networkId, err)
			return err
		}
		plugin.ipamInvoker = NewCNSInvoker(k8sPodName, k8sNamespace, cnsClient)

	default:
		plugin.ipamInvoker = NewAzureIpamInvoker(plugin, &nwInfo)
	}
=======
		result, err = plugin.handleConsecutiveAdd(args, endpointId, networkID, &nwInfo, nwCfg)
		if err != nil {
			log.Printf("handleConsecutiveAdd failed with error %v", err)
			return err
		}
>>>>>>> 99a85698

		if result != nil {
			return nil
		}
	}

	// Initialize azureipam/cns ipam
	if plugin.ipamInvoker == nil {
		switch nwCfg.Ipam.Type {
		case network.AzureCNS:
			plugin.ipamInvoker, err = NewCNSInvoker(k8sPodName, k8sNamespace)
			if err != nil {
				log.Printf("[cni-net] Creating network %v, failed with err %v", networkID, err)
				return err
			}
		default:
			plugin.ipamInvoker = NewAzureIpamInvoker(plugin, &nwInfo)
		}
	}

	// Allocate from azure ipam
	if !nwCfg.MultiTenancy {
		result, resultV6, err = plugin.ipamInvoker.Add(nwCfg, args, &subnetPrefix, options)
		if err != nil {
			return err
		}

		defer func() {
			err = plugin.cleanupAllocationOnError(err, result, resultV6, nwCfg, args, options)
		}()
	}

	// Create network
	if nwInfoErr != nil {
		// Network does not exist.
		log.Printf("[cni-net] Creating network %v.", networkID)
		if nwInfo, err = plugin.createNetworkInternal(networkID, policies, args, nwCfg, cnsNetworkConfig, subnetPrefix, result, resultV6); err != nil {
			log.Errorf("Create network failed:%w", err)
			return err
		}

		log.Printf("[cni-net] Created network %v with subnet %v.", networkID, subnetPrefix.String())
	}

	epInfo, err := plugin.createEndpointInternal(nwCfg, cnsNetworkConfig, result, resultV6, azIpamResult, args, &nwInfo,
		policies, endpointId, k8sPodName, k8sNamespace, enableInfraVnet, enableSnatForDns)
	if err != nil {
		log.Errorf("Endpoint creation failed:%w", err)
		return err
	}

	msg := fmt.Sprintf("CNI ADD succeeded : CNI Version %+v, IP:%+v, VlanID: %v, Interfaces:%+v, podname %v, namespace %v",
		result.CNIVersion, result.IPs, epInfo.Data[network.VlanIDKey], result.Interfaces, k8sPodName, k8sNamespace)
	plugin.setCNIReportDetails(nwCfg, CNI_ADD, msg)

	return nil
}

func (plugin *NetPlugin) cleanupAllocationOnError(err error,
	result, resultV6 *cniTypesCurr.Result,
	nwCfg *cni.NetworkConfig,
	args *cniSkel.CmdArgs,
	options map[string]interface{}) error {
	if err != nil {
		if result != nil && len(result.IPs) > 0 {
			if er := plugin.ipamInvoker.Delete(&result.IPs[0].Address, nwCfg, args, options); er != nil {
				err = plugin.Errorf("Failed to cleanup when NwInfo was nil with error %v, after Add failed with error %w", er, err)
			}
		}
		if resultV6 != nil && len(resultV6.IPs) > 0 {
			if er := plugin.ipamInvoker.Delete(&resultV6.IPs[0].Address, nwCfg, args, options); er != nil {
				err = plugin.Errorf("Failed to cleanup when NwInfo was nil with error %v, after Add failed with error %w", er, err)
			}
		}
	}

	return err
}

func (plugin *NetPlugin) createNetworkInternal(
	networkID string,
	policies []policy.Policy,
	args *cniSkel.CmdArgs,
	nwCfg *cni.NetworkConfig,
	cnsNetworkConfig *cns.GetNetworkContainerResponse,
	subnetPrefix net.IPNet,
	result *cniTypesCurr.Result,
	resultV6 *cniTypesCurr.Result) (network.NetworkInfo, error) {

	nwInfo := network.NetworkInfo{}
	options := make(map[string]interface{})
	gateway := result.IPs[0].Gateway
	subnetPrefix.IP = subnetPrefix.IP.Mask(subnetPrefix.Mask)
	nwCfg.Ipam.Subnet = subnetPrefix.String()
	// Find the master interface.
	masterIfName := plugin.findMasterInterface(nwCfg, &subnetPrefix)
	if masterIfName == "" {
		err := plugin.Errorf("Failed to find the master interface")
		return nwInfo, err
	}
	log.Printf("[cni-net] Found master interface %v.", masterIfName)

	// Add the master as an external interface.
	err := plugin.nm.AddExternalInterface(masterIfName, subnetPrefix.String())
	if err != nil {
		err = plugin.Errorf("Failed to add external interface: %v", err)
		return nwInfo, err
	}

	nwDNSInfo, err := getNetworkDNSSettings(nwCfg, result)
	if err != nil {
		err = plugin.Errorf("Failed to getDNSSettings: %v", err)
		return nwInfo, err
	}

	log.Printf("[cni-net] nwDNSInfo: %v", nwDNSInfo)
	// Update subnet prefix for multi-tenant scenario
	if err = updateSubnetPrefix(cnsNetworkConfig, &subnetPrefix); err != nil {
		err = plugin.Errorf("Failed to updateSubnetPrefix: %v", err)
		return nwInfo, err
	}

	// Create the network.
	nwInfo = network.NetworkInfo{
		Id:           networkID,
		Mode:         nwCfg.Mode,
		MasterIfName: masterIfName,
		AdapterName:  nwCfg.AdapterName,
		Subnets: []network.SubnetInfo{
			{
				Family:  platform.AfINET,
				Prefix:  subnetPrefix,
				Gateway: gateway,
			},
		},
		BridgeName:                    nwCfg.Bridge,
		EnableSnatOnHost:              nwCfg.EnableSnatOnHost,
		DNS:                           nwDNSInfo,
		Policies:                      policies,
		NetNs:                         args.Netns,
		DisableHairpinOnHostInterface: nwCfg.DisableHairpinOnHostInterface,
		IPV6Mode:                      nwCfg.IPV6Mode,
		ServiceCidrs:                  nwCfg.ServiceCidrs,
	}

	nwInfo.IPAMType = nwCfg.Ipam.Type

	if len(result.IPs) > 0 {
		var podnetwork *net.IPNet
		_, podnetwork, err = net.ParseCIDR(result.IPs[0].Address.String())
		if err != nil {
			return nwInfo, fmt.Errorf("%w", err)
		}

		nwInfo.PodSubnet = network.SubnetInfo{
			Family:  platform.GetAddressFamily(&result.IPs[0].Address.IP),
			Prefix:  *podnetwork,
			Gateway: result.IPs[0].Gateway,
		}
	}

	nwInfo.Options = options
	setNetworkOptions(cnsNetworkConfig, &nwInfo)

	addNatIPV6SubnetInfo(nwCfg, resultV6, &nwInfo)

	err = plugin.nm.CreateNetwork(&nwInfo)
	if err != nil {
		err = plugin.Errorf("Failed to create network: %v", err)
	}

	return nwInfo, err
}

func (plugin *NetPlugin) createEndpointInternal(
	nwCfg *cni.NetworkConfig,
	cnsNetworkConfig *cns.GetNetworkContainerResponse,
	result *cniTypesCurr.Result,
	resultV6 *cniTypesCurr.Result,
	azIpamResult *cniTypesCurr.Result,
	args *cniSkel.CmdArgs,
	nwInfo *network.NetworkInfo,
	policies []policy.Policy,
	endpointID string,
	k8sPodName string,
	k8sNamespace string,
	enableInfraVnet bool,
	enableSnatForDNS bool,
) (network.EndpointInfo, error) {
	epInfo := network.EndpointInfo{}
	epDNSInfo, err := getEndpointDNSSettings(nwCfg, result, k8sNamespace)
	if err != nil {
		err = plugin.Errorf("Failed to getEndpointDNSSettings: %v", err)
		return epInfo, err
	}

	if nwCfg.IPV6Mode == network.IPV6Nat {
		var ipv6Policy policy.Policy

		ipv6Policy, err = addIPV6EndpointPolicy(*nwInfo)
		if err != nil {
			err = plugin.Errorf("Failed to set ipv6 endpoint policy: %v", err)
			return epInfo, err
		}

		policies = append(policies, ipv6Policy)
	}

	vethName := fmt.Sprintf("%s.%s", k8sNamespace, k8sPodName)
	if nwCfg.Mode != opModeTransparent {
		// this mechanism of using only namespace and name is not unique for different incarnations of POD/container.
		// IT will result in unpredictable behavior if API server decides to
		// reorder DELETE and ADD call for new incarnation of same POD.
		vethName = fmt.Sprintf("%s%s%s", nwInfo.Id, args.ContainerID, args.IfName)
	}

	epInfo = network.EndpointInfo{
		Id:                 endpointID,
		ContainerID:        args.ContainerID,
		NetNsPath:          args.Netns,
		IfName:             args.IfName,
		Data:               make(map[string]interface{}),
		DNS:                epDNSInfo,
		Policies:           policies,
		IPsToRouteViaHost:  nwCfg.IPsToRouteViaHost,
		EnableSnatOnHost:   nwCfg.EnableSnatOnHost,
		EnableMultiTenancy: nwCfg.MultiTenancy,
		EnableInfraVnet:    enableInfraVnet,
		EnableSnatForDns:   enableSnatForDNS,
		PODName:            k8sPodName,
		PODNameSpace:       k8sNamespace,
		SkipHotAttachEp:    false, // Hot attach at the time of endpoint creation
		IPV6Mode:           nwCfg.IPV6Mode,
		VnetCidrs:          nwCfg.VnetCidrs,
		ServiceCidrs:       nwCfg.ServiceCidrs,
	}

	epPolicies := getPoliciesFromRuntimeCfg(nwCfg)

	epInfo.Policies = append(epInfo.Policies, epPolicies...)

	// Populate addresses.
	for _, ipconfig := range result.IPs {
		epInfo.IPAddresses = append(epInfo.IPAddresses, ipconfig.Address)
	}

	if resultV6 != nil {
		for _, ipconfig := range resultV6.IPs {
			epInfo.IPAddresses = append(epInfo.IPAddresses, ipconfig.Address)
		}
	}

	// Populate routes.
	for _, route := range result.Routes {
		epInfo.Routes = append(epInfo.Routes, network.RouteInfo{Dst: route.Dst, Gw: route.GW})
	}

	if azIpamResult != nil && azIpamResult.IPs != nil {
		epInfo.InfraVnetIP = azIpamResult.IPs[0].Address
	}

	if nwCfg.MultiTenancy {
		plugin.multitenancyClient.SetupRoutingForMultitenancy(nwCfg, cnsNetworkConfig, azIpamResult, &epInfo, result)
	}

	setEndpointOptions(cnsNetworkConfig, &epInfo, vethName)

	cnscli, err := cnscli.New(nwCfg.CNSUrl, defaultRequestTimeout)
	if err != nil {
		log.Printf("failed to initialized cns client with URL %s: %v", nwCfg.CNSUrl, err.Error())
		return epInfo, plugin.Errorf(err.Error())
	}

	// Create the endpoint.
	log.Printf("[cni-net] Creating endpoint %v.", epInfo.Id)
	err = plugin.nm.CreateEndpoint(cnscli, nwInfo.Id, &epInfo)
	if err != nil {
		err = plugin.Errorf("Failed to create endpoint: %v", err)
	}

	return epInfo, err
}

// Get handles CNI Get commands.
func (plugin *NetPlugin) Get(args *cniSkel.CmdArgs) error {
	var (
		result       cniTypesCurr.Result
		err          error
		nwCfg        *cni.NetworkConfig
		epInfo       *network.EndpointInfo
		iface        *cniTypesCurr.Interface
		k8sPodName   string
		k8sNamespace string
		networkId    string
	)

	log.Printf("[cni-net] Processing GET command with args {ContainerID:%v Netns:%v IfName:%v Args:%v Path:%v}.",
		args.ContainerID, args.Netns, args.IfName, args.Args, args.Path)

	defer func() {
		// Add Interfaces to result.
		iface = &cniTypesCurr.Interface{
			Name: args.IfName,
		}
		result.Interfaces = append(result.Interfaces, iface)

		// Convert result to the requested CNI version.
		res, vererr := result.GetAsVersion(nwCfg.CNIVersion)
		if vererr != nil {
			log.Printf("GetAsVersion failed with error %v", vererr)
			plugin.Error(vererr)
		}

		if err == nil && res != nil {
			// Output the result to stdout.
			res.Print()
		}

		log.Printf("[cni-net] GET command completed with result:%+v err:%v.", result, err)
	}()

	// Parse network configuration from stdin.
	if nwCfg, err = cni.ParseNetworkConfig(args.StdinData); err != nil {
		err = plugin.Errorf("Failed to parse network configuration: %v.", err)
		return err
	}

	log.Printf("[cni-net] Read network configuration %+v.", nwCfg)

	iptables.DisableIPTableLock = nwCfg.DisableIPTableLock

	// Parse Pod arguments.
	if k8sPodName, k8sNamespace, err = plugin.getPodInfo(args.Args); err != nil {
		return err
	}

	// Initialize values from network config.
	if networkId, err = plugin.getNetworkName(k8sPodName, k8sNamespace, args.IfName, nwCfg); err != nil {
		// TODO: Ideally we should return from here only.
		log.Printf("[cni-net] Failed to extract network name from network config. error: %v", err)
	}

	endpointId := GetEndpointID(args)

	// Query the network.
	if _, err = plugin.nm.GetNetworkInfo(networkId); err != nil {
		plugin.Errorf("Failed to query network: %v", err)
		return err
	}

	// Query the endpoint.
	if epInfo, err = plugin.nm.GetEndpointInfo(networkId, endpointId); err != nil {
		plugin.Errorf("Failed to query endpoint: %v", err)
		return err
	}

	for _, ipAddresses := range epInfo.IPAddresses {
		ipConfig := &cniTypesCurr.IPConfig{
			Version:   ipVersion,
			Interface: &epInfo.IfIndex,
			Address:   ipAddresses,
		}

		if epInfo.Gateways != nil {
			ipConfig.Gateway = epInfo.Gateways[0]
		}

		result.IPs = append(result.IPs, ipConfig)
	}

	for _, route := range epInfo.Routes {
		result.Routes = append(result.Routes, &cniTypes.Route{Dst: route.Dst, GW: route.Gw})
	}

	result.DNS.Nameservers = epInfo.DNS.Servers
	result.DNS.Domain = epInfo.DNS.Suffix

	return nil
}

// Delete handles CNI delete commands.
func (plugin *NetPlugin) Delete(args *cniSkel.CmdArgs) error {
	var (
		err          error
		nwCfg        *cni.NetworkConfig
		k8sPodName   string
		k8sNamespace string
		networkId    string
		nwInfo       network.NetworkInfo
		epInfo       *network.EndpointInfo
		cniMetric    telemetry.AIMetric
		msg          string
	)

	startTime := time.Now()

	log.Printf("[cni-net] Processing DEL command with args {ContainerID:%v Netns:%v IfName:%v Args:%v Path:%v, StdinData:%s}.",
		args.ContainerID, args.Netns, args.IfName, args.Args, args.Path, args.StdinData)

	defer func() {
		log.Printf("[cni-net] DEL command completed with err:%v.", err)
	}()

	// Parse network configuration from stdin.
	if nwCfg, err = cni.ParseNetworkConfig(args.StdinData); err != nil {
		err = plugin.Errorf("[cni-net] Failed to parse network configuration: %v", err)
		return err
	}

	log.Printf("[cni-net] Read network configuration %+v.", nwCfg)

	// Parse Pod arguments.
	if k8sPodName, k8sNamespace, err = plugin.getPodInfo(args.Args); err != nil {
		log.Printf("[cni-net] Failed to get POD info due to error: %v", err)
	}

	plugin.setCNIReportDetails(nwCfg, CNI_DEL, "")
	iptables.DisableIPTableLock = nwCfg.DisableIPTableLock

	sendMetricFunc := func() {
		operationTimeMs := time.Since(startTime).Milliseconds()
		cniMetric.Metric = aitelemetry.Metric{
			Name:             telemetry.CNIDelTimeMetricStr,
			Value:            float64(operationTimeMs),
			CustomDimensions: make(map[string]string),
		}
		SetCustomDimensions(&cniMetric, nwCfg, err)
		telemetry.SendCNIMetric(&cniMetric, plugin.tb)
	}

	log.Printf("Execution mode :%s", nwCfg.ExecutionMode)
	if nwCfg.ExecutionMode == string(Baremetal) {

		log.Printf("Baremetal mode. Calling vnet agent for delete container")

		// schedule send metric before attempting delete
		defer sendMetricFunc()
		_, err = plugin.nnsClient.DeleteContainerNetworking(context.Background(), k8sPodName, args.Netns)
		return err
	}

<<<<<<< HEAD
	switch nwCfg.Ipam.Type {
	case network.AzureCNS:
		cnsURL := "http://localhost:" + strconv.Itoa(cnsPort)
		cnsClient, err := cnscli.New(cnsURL, defaultRequestTimeout)
		if err != nil {
			log.Printf("[cni-net] failed to create cns client", networkId, err)
			return err
		}
		plugin.ipamInvoker = NewCNSInvoker(k8sPodName, k8sNamespace, cnsClient)

	default:
		plugin.ipamInvoker = NewAzureIpamInvoker(plugin, &nwInfo)
=======
	if plugin.ipamInvoker == nil {
		switch nwCfg.Ipam.Type {
		case network.AzureCNS:
			plugin.ipamInvoker, err = NewCNSInvoker(k8sPodName, k8sNamespace)
			if err != nil {
				log.Printf("[cni-net] Creating network %v failed with err %v.", networkId, err)
				return err
			}
		default:
			plugin.ipamInvoker = NewAzureIpamInvoker(plugin, &nwInfo)
		}
>>>>>>> 99a85698
	}

	// Initialize values from network config.
	networkId, err = plugin.getNetworkName(k8sPodName, k8sNamespace, args.IfName, nwCfg)

	// If error is not found error, then we ignore it, to comply with CNI SPEC.
	if err != nil {
		log.Printf("[cni-net] Failed to extract network name from network config. error: %v", err)

		if !cnscli.IsNotFound(err) {
			err = plugin.Errorf("Failed to extract network name from network config. error: %v", err)
			return err
		}
	}

	endpointId := GetEndpointID(args)

	// Query the network.
	if nwInfo, err = plugin.nm.GetNetworkInfo(networkId); err != nil {

		if !nwCfg.MultiTenancy {
			// attempt to release address associated with this Endpoint id
			// This is to ensure clean up is done even in failure cases
			err = plugin.ipamInvoker.Delete(nil, nwCfg, args, nwInfo.Options)
			if err != nil {
				log.Printf("Network not found, attempted to release address with error:  %v", err)
			}
		}

		// Log the error but return success if the endpoint being deleted is not found.
		plugin.Errorf("[cni-net] Failed to query network: %v", err)
		err = nil
		return err
	}

	// Query the endpoint.
	if epInfo, err = plugin.nm.GetEndpointInfo(networkId, endpointId); err != nil {

		if !nwCfg.MultiTenancy {
			// attempt to release address associated with this Endpoint id
			// This is to ensure clean up is done even in failure cases
			log.Printf("release ip ep not found")
			if err = plugin.ipamInvoker.Delete(nil, nwCfg, args, nwInfo.Options); err != nil {
				log.Printf("Endpoint not found, attempted to release address with error: %v", err)
			}
		}

		// Log the error but return success if the endpoint being deleted is not found.
		plugin.Errorf("[cni-net] Failed to query endpoint: %v", err)
		err = nil
		return err
	}

	cnscli, err := cnscli.New(nwCfg.CNSUrl, defaultRequestTimeout)
	if err != nil {
		log.Printf("failed to initialized cns client with URL %s: %v", nwCfg.CNSUrl, err.Error())
		return plugin.Errorf(err.Error())
	}

	// schedule send metric before attempting delete
	defer sendMetricFunc()
	// Delete the endpoint.
	if err = plugin.nm.DeleteEndpoint(cnscli, networkId, endpointId); err != nil {
		err = plugin.Errorf("Failed to delete endpoint: %v", err)
		return err
	}

	if !nwCfg.MultiTenancy {
		log.Printf("epinfo:%+v", epInfo)
		// Call into IPAM plugin to release the endpoint's addresses.
		for _, address := range epInfo.IPAddresses {
			log.Printf("release ip:%s", address.IP.String())
			err = plugin.ipamInvoker.Delete(&address, nwCfg, args, nwInfo.Options)
			if err != nil {
				err = plugin.Errorf("Failed to release address %v with error: %v", address, err)
				return err
			}
		}
	} else if epInfo.EnableInfraVnet {
		nwCfg.Ipam.Subnet = nwInfo.Subnets[0].Prefix.String()
		nwCfg.Ipam.Address = epInfo.InfraVnetIP.IP.String()
		err = plugin.ipamInvoker.Delete(nil, nwCfg, args, nwInfo.Options)
		if err != nil {
			log.Printf("Failed to release address: %v", err)
			err = plugin.Errorf("Failed to release address %v with error: %v", nwCfg.Ipam.Address, err)
		}
	}

	msg = fmt.Sprintf("CNI DEL succeeded : Released ip %+v podname %v namespace %v", nwCfg.Ipam.Address, k8sPodName, k8sNamespace)
	plugin.setCNIReportDetails(nwCfg, CNI_DEL, msg)

	return err
}

// Update handles CNI update commands.
// Update is only supported for multitenancy and to update routes.
func (plugin *NetPlugin) Update(args *cniSkel.CmdArgs) error {
	var (
		result              *cniTypesCurr.Result
		err                 error
		nwCfg               *cni.NetworkConfig
		existingEpInfo      *network.EndpointInfo
		podCfg              *cni.K8SPodEnvArgs
		orchestratorContext []byte
		targetNetworkConfig *cns.GetNetworkContainerResponse
		cniMetric           telemetry.AIMetric
	)

	startTime := time.Now()

	log.Printf("[cni-net] Processing UPDATE command with args {Netns:%v Args:%v Path:%v}.",
		args.Netns, args.Args, args.Path)

	// Parse network configuration from stdin.
	if nwCfg, err = cni.ParseNetworkConfig(args.StdinData); err != nil {
		err = plugin.Errorf("Failed to parse network configuration: %v.", err)
		return err
	}

	log.Printf("[cni-net] Read network configuration %+v.", nwCfg)

	iptables.DisableIPTableLock = nwCfg.DisableIPTableLock
	plugin.setCNIReportDetails(nwCfg, CNI_UPDATE, "")

	defer func() {
		operationTimeMs := time.Since(startTime).Milliseconds()
		cniMetric.Metric = aitelemetry.Metric{
			Name:             telemetry.CNIUpdateTimeMetricStr,
			Value:            float64(operationTimeMs),
			CustomDimensions: make(map[string]string),
		}
		SetCustomDimensions(&cniMetric, nwCfg, err)
		telemetry.SendCNIMetric(&cniMetric, plugin.tb)

		if result == nil {
			result = &cniTypesCurr.Result{}
		}

		// Convert result to the requested CNI version.
		res, vererr := result.GetAsVersion(nwCfg.CNIVersion)
		if vererr != nil {
			log.Printf("GetAsVersion failed with error %v", vererr)
			plugin.Error(vererr)
		}

		if err == nil && res != nil {
			// Output the result to stdout.
			res.Print()
		}

		log.Printf("[cni-net] UPDATE command completed with result:%+v err:%v.", result, err)
	}()

	// Parse Pod arguments.
	if podCfg, err = cni.ParseCniArgs(args.Args); err != nil {
		log.Printf("[cni-net] Error while parsing CNI Args during UPDATE %v", err)
		return err
	}

	k8sNamespace := string(podCfg.K8S_POD_NAMESPACE)
	if len(k8sNamespace) == 0 {
		errMsg := "Required parameter Pod Namespace not specified in CNI Args during UPDATE"
		log.Printf(errMsg)
		return plugin.Errorf(errMsg)
	}

	k8sPodName := string(podCfg.K8S_POD_NAME)
	if len(k8sPodName) == 0 {
		errMsg := "Required parameter Pod Name not specified in CNI Args during UPDATE"
		log.Printf(errMsg)
		return plugin.Errorf(errMsg)
	}

	// Initialize values from network config.
	networkID := nwCfg.Name

	// Query the network.
	if _, err = plugin.nm.GetNetworkInfo(networkID); err != nil {
		errMsg := fmt.Sprintf("Failed to query network during CNI UPDATE: %v", err)
		log.Printf(errMsg)
		return plugin.Errorf(errMsg)
	}

	// Query the existing endpoint since this is an update.
	// Right now, we do not support updating pods that have multiple endpoints.
	existingEpInfo, err = plugin.nm.GetEndpointInfoBasedOnPODDetails(networkID, k8sPodName, k8sNamespace, nwCfg.EnableExactMatchForPodName)
	if err != nil {
		plugin.Errorf("Failed to retrieve target endpoint for CNI UPDATE [name=%v, namespace=%v]: %v", k8sPodName, k8sNamespace, err)
		return err
	}

	log.Printf("Retrieved existing endpoint from state that may get update: %+v", existingEpInfo)

	// now query CNS to get the target routes that should be there in the networknamespace (as a result of update)
	log.Printf("Going to collect target routes for [name=%v, namespace=%v] from CNS.", k8sPodName, k8sNamespace)

	// create struct with info for target POD
	podInfo := cns.KubernetesPodInfo{
		PodName:      k8sPodName,
		PodNamespace: k8sNamespace,
	}
	if orchestratorContext, err = json.Marshal(podInfo); err != nil {
		log.Printf("Marshalling KubernetesPodInfo failed with %v", err)
		return plugin.Errorf(err.Error())
	}

	cnscli, err := cnscli.New(nwCfg.CNSUrl, defaultRequestTimeout)
	if err != nil {
		log.Printf("failed to initialized cns client with URL %s: %v", nwCfg.CNSUrl, err.Error())
		return plugin.Errorf(err.Error())
	}

	if targetNetworkConfig, err = cnscli.GetNetworkConfiguration(context.TODO(), orchestratorContext); err != nil {
		log.Printf("GetNetworkConfiguration failed with %v", err)
		return plugin.Errorf(err.Error())
	}

	log.Printf("Network config received from cns for [name=%v, namespace=%v] is as follows -> %+v", k8sPodName, k8sNamespace, targetNetworkConfig)
	targetEpInfo := &network.EndpointInfo{}

	// get the target routes that should replace existingEpInfo.Routes inside the network namespace
	log.Printf("Going to collect target routes for [name=%v, namespace=%v] from targetNetworkConfig.", k8sPodName, k8sNamespace)
	if targetNetworkConfig.Routes != nil && len(targetNetworkConfig.Routes) > 0 {
		for _, route := range targetNetworkConfig.Routes {
			log.Printf("Adding route from routes to targetEpInfo %+v", route)
			_, dstIPNet, _ := net.ParseCIDR(route.IPAddress)
			gwIP := net.ParseIP(route.GatewayIPAddress)
			targetEpInfo.Routes = append(targetEpInfo.Routes, network.RouteInfo{Dst: *dstIPNet, Gw: gwIP, DevName: existingEpInfo.IfName})
			log.Printf("Successfully added route from routes to targetEpInfo %+v", route)
		}
	}

	log.Printf("Going to collect target routes based on Cnetaddressspace for [name=%v, namespace=%v] from targetNetworkConfig.", k8sPodName, k8sNamespace)
	ipconfig := targetNetworkConfig.IPConfiguration
	for _, ipRouteSubnet := range targetNetworkConfig.CnetAddressSpace {
		log.Printf("Adding route from cnetAddressspace to targetEpInfo %+v", ipRouteSubnet)
		dstIPNet := net.IPNet{IP: net.ParseIP(ipRouteSubnet.IPAddress), Mask: net.CIDRMask(int(ipRouteSubnet.PrefixLength), 32)}
		gwIP := net.ParseIP(ipconfig.GatewayIPAddress)
		route := network.RouteInfo{Dst: dstIPNet, Gw: gwIP, DevName: existingEpInfo.IfName}
		targetEpInfo.Routes = append(targetEpInfo.Routes, route)
		log.Printf("Successfully added route from cnetAddressspace to targetEpInfo %+v", ipRouteSubnet)
	}

	log.Printf("Finished collecting new routes in targetEpInfo as follows: %+v", targetEpInfo.Routes)
	log.Printf("Now saving existing infravnetaddress space if needed.")
	for _, ns := range nwCfg.PodNamespaceForDualNetwork {
		if k8sNamespace == ns {
			targetEpInfo.EnableInfraVnet = true
			targetEpInfo.InfraVnetAddressSpace = nwCfg.InfraVnetAddressSpace
			log.Printf("Saving infravnet address space %s for [%s-%s]",
				targetEpInfo.InfraVnetAddressSpace, existingEpInfo.PODNameSpace, existingEpInfo.PODName)
			break
		}
	}

	// Update the endpoint.
	log.Printf("Now updating existing endpoint %v with targetNetworkConfig %+v.", existingEpInfo.Id, targetNetworkConfig)
	if err = plugin.nm.UpdateEndpoint(networkID, existingEpInfo, targetEpInfo); err != nil {
		err = plugin.Errorf("Failed to update endpoint: %v", err)
		return err
	}

	msg := fmt.Sprintf("CNI UPDATE succeeded : Updated %+v podname %v namespace %v", targetNetworkConfig, k8sPodName, k8sNamespace)
	plugin.setCNIReportDetails(nwCfg, CNI_UPDATE, msg)

	return nil
}

func convertNnsToCniResult(
	netRes *nnscontracts.ConfigureContainerNetworkingResponse,
	ifName string,
	podName string,
	operationName string) *cniTypesCurr.Result {

	// This function does not add interfaces to CNI result. Reason being CRI (containerD in baremetal case)
	// only looks for default interface named "eth0" and this default interface is added in the defer
	// method of ADD method
	result := &cniTypesCurr.Result{}
	var resultIpconfigs []*cniTypesCurr.IPConfig

	if netRes.Interfaces != nil {
		for i, ni := range netRes.Interfaces {

			intIndex := i
			for _, ip := range ni.Ipaddresses {

				ipWithPrefix := fmt.Sprintf("%s/%s", ip.Ip, ip.PrefixLength)
				_, ipNet, err := net.ParseCIDR(ipWithPrefix)
				if err != nil {
					log.Printf("Error while converting to cni result for %s operation on pod %s. %s",
						operationName, podName, err)
					continue
				}

				gateway := net.ParseIP(ip.DefaultGateway)
				ipConfig := &cniTypesCurr.IPConfig{
					Address:   *ipNet,
					Gateway:   gateway,
					Version:   ip.Version,
					Interface: &intIndex,
				}

				resultIpconfigs = append(resultIpconfigs, ipConfig)
			}
		}
	}

	result.IPs = resultIpconfigs

	return result
}<|MERGE_RESOLUTION|>--- conflicted
+++ resolved
@@ -8,13 +8,7 @@
 	"encoding/json"
 	"fmt"
 	"net"
-<<<<<<< HEAD
-	"net/http"
-	"os"
 	"strconv"
-	"strings"
-=======
->>>>>>> 99a85698
 	"time"
 
 	"github.com/Azure/azure-container-networking/aitelemetry"
@@ -475,27 +469,11 @@
 		nwInfo.IPAMType = nwCfg.Ipam.Type
 		options = nwInfo.Options
 
-<<<<<<< HEAD
-	switch nwCfg.Ipam.Type {
-	case network.AzureCNS:
-		cnsURL := "http://localhost:" + strconv.Itoa(cnsPort)
-		cnsClient, err := cnscli.New(cnsURL, defaultRequestTimeout)
-		if err != nil {
-			log.Printf("[cni-net] failed to create cns client", networkId, err)
-			return err
-		}
-		plugin.ipamInvoker = NewCNSInvoker(k8sPodName, k8sNamespace, cnsClient)
-
-	default:
-		plugin.ipamInvoker = NewAzureIpamInvoker(plugin, &nwInfo)
-	}
-=======
 		result, err = plugin.handleConsecutiveAdd(args, endpointId, networkID, &nwInfo, nwCfg)
 		if err != nil {
 			log.Printf("handleConsecutiveAdd failed with error %v", err)
 			return err
 		}
->>>>>>> 99a85698
 
 		if result != nil {
 			return nil
@@ -506,11 +484,14 @@
 	if plugin.ipamInvoker == nil {
 		switch nwCfg.Ipam.Type {
 		case network.AzureCNS:
-			plugin.ipamInvoker, err = NewCNSInvoker(k8sPodName, k8sNamespace)
+			cnsURL := "http://localhost:" + strconv.Itoa(cnsPort)
+			cnsClient, err := cnscli.New(cnsURL, defaultRequestTimeout)
 			if err != nil {
-				log.Printf("[cni-net] Creating network %v, failed with err %v", networkID, err)
+				log.Printf("initializing cns client failed with err %v", err)
 				return err
 			}
+			plugin.ipamInvoker = NewCNSInvoker(k8sPodName, k8sNamespace, cnsClient)
+
 		default:
 			plugin.ipamInvoker = NewAzureIpamInvoker(plugin, &nwInfo)
 		}
@@ -937,34 +918,21 @@
 		return err
 	}
 
-<<<<<<< HEAD
-	switch nwCfg.Ipam.Type {
-	case network.AzureCNS:
-		cnsURL := "http://localhost:" + strconv.Itoa(cnsPort)
-		cnsClient, err := cnscli.New(cnsURL, defaultRequestTimeout)
-		if err != nil {
-			log.Printf("[cni-net] failed to create cns client", networkId, err)
-			return err
-		}
-		plugin.ipamInvoker = NewCNSInvoker(k8sPodName, k8sNamespace, cnsClient)
-
-	default:
-		plugin.ipamInvoker = NewAzureIpamInvoker(plugin, &nwInfo)
-=======
 	if plugin.ipamInvoker == nil {
 		switch nwCfg.Ipam.Type {
 		case network.AzureCNS:
-			plugin.ipamInvoker, err = NewCNSInvoker(k8sPodName, k8sNamespace)
+			cnsURL := "http://localhost:" + strconv.Itoa(cnsPort)
+			cnsClient, err := cnscli.New(cnsURL, defaultRequestTimeout)
 			if err != nil {
-				log.Printf("[cni-net] Creating network %v failed with err %v.", networkId, err)
+				log.Printf("[cni-net] failed to create cns client", networkId, err)
 				return err
 			}
+			plugin.ipamInvoker = NewCNSInvoker(k8sPodName, k8sNamespace, cnsClient)
+
 		default:
 			plugin.ipamInvoker = NewAzureIpamInvoker(plugin, &nwInfo)
 		}
->>>>>>> 99a85698
-	}
-
+	}
 	// Initialize values from network config.
 	networkId, err = plugin.getNetworkName(k8sPodName, k8sNamespace, args.IfName, nwCfg)
 
