--- conflicted
+++ resolved
@@ -9,11 +9,6 @@
 	"path/filepath"
 	"strconv"
 	"strings"
-<<<<<<< HEAD
-
-	"github.com/Azure/azure-container-networking/common"
-=======
->>>>>>> 99a85698
 
 	"github.com/Azure/azure-container-networking/cni"
 	"github.com/Azure/azure-container-networking/cns"
@@ -197,11 +192,7 @@
 			return networkName, err
 		}
 
-<<<<<<< HEAD
-		_, cnsNetworkConfig, _, err = multitenancyClient.getContainerNetworkConfiguration(context.TODO(), nwCfg, podName, podNs, ifName)
-=======
 		_, cnsNetworkConfig, _, err = plugin.multitenancyClient.GetContainerNetworkConfiguration(context.TODO(), nwCfg, podName, podNs, ifName)
->>>>>>> 99a85698
 		if err != nil {
 			log.Printf(
 				"GetContainerNetworkConfiguration failed for podname %v namespace %v with error %v",
