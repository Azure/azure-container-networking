package network

import (
	"context"
	"encoding/json"
	"fmt"
	"net"
	"os"
	"path/filepath"
	"strconv"
	"strings"
	"context"

	"github.com/Azure/azure-container-networking/cni"
	"github.com/Azure/azure-container-networking/cns"
	"github.com/Azure/azure-container-networking/log"
	"github.com/Azure/azure-container-networking/network"
	"github.com/Azure/azure-container-networking/network/policy"
	"github.com/Microsoft/hcsshim"
	hnsv2 "github.com/Microsoft/hcsshim/hcn"
	"golang.org/x/sys/windows/registry"

	cniSkel "github.com/containernetworking/cni/pkg/skel"
	cniTypes "github.com/containernetworking/cni/pkg/types"
	cniTypesCurr "github.com/containernetworking/cni/pkg/types/current"
)

var (
	snatConfigFileName = filepath.FromSlash(os.Getenv("TEMP")) + "\\snatConfig"
	// windows build for version 1903
	win1903Version = 18362
)

/* handleConsecutiveAdd handles consecutive add calls for infrastructure containers on Windows platform.
 * This is a temporary work around for issue #57253 of Kubernetes.
 * We can delete this if statement once they fix it.
 * Issue link: https://github.com/kubernetes/kubernetes/issues/57253
 */
func (plugin *NetPlugin) handleConsecutiveAdd(args *cniSkel.CmdArgs, endpointId string, networkId string,
	nwInfo network.NetworkInfo, nwCfg *cni.NetworkConfig) (*cniTypesCurr.Result, error) {

	epInfo, _ := plugin.nm.GetEndpointInfo(networkId, endpointId)
	if epInfo == nil {
		return nil, nil
	}

	// Return in case of HNSv2 as consecutive add call doesn't need to be handled
	if useHnsV2, err := network.UseHnsV2(args.Netns); useHnsV2 {
		return nil, err
	}

	hnsEndpoint, err := plugin.hnsEndpointClient.GetHNSEndpointByName(endpointId)
	if hnsEndpoint != nil {
		log.Printf("[net] Found existing endpoint through hcsshim: %+v", hnsEndpoint)
		endpoint, _ := plugin.hnsEndpointClient.GetHNSEndpointByID(hnsEndpoint.Id)
		isAttached, _ := plugin.hnsEndpointClient.IsAttached(endpoint, args.ContainerID)
		// Attach endpoint if it's not attached yet.
		if !isAttached {
			log.Printf("[net] Attaching ep %v to container %v", hnsEndpoint.Id, args.ContainerID)
			err := plugin.hnsEndpointClient.HotAttachEndpoint(args.ContainerID, hnsEndpoint.Id)
			if err != nil {
				log.Printf("[cni-net] Failed to hot attach shared endpoint[%v] to container [%v], err:%v.", hnsEndpoint.Id, args.ContainerID, err)
				return nil, err
			}
		}

		// Populate result.
		address := nwInfo.Subnets[0].Prefix
		address.IP = hnsEndpoint.IPAddress
		result := &cniTypesCurr.Result{
			IPs: []*cniTypesCurr.IPConfig{
				{
					Version: "4",
					Address: address,
					Gateway: net.ParseIP(hnsEndpoint.GatewayAddress),
				},
			},
			Routes: []*cniTypes.Route{
				{
					Dst: net.IPNet{net.IPv4zero, net.IPv4Mask(0, 0, 0, 0)},
					GW:  net.ParseIP(hnsEndpoint.GatewayAddress),
				},
			},
		}

		if nwCfg.IPV6Mode != "" && len(epInfo.IPAddresses) > 1 {
			ipv6Config := &cniTypesCurr.IPConfig{
				Version: "6",
				Address: epInfo.IPAddresses[1],
			}

			if len(nwInfo.Subnets) > 1 {
				ipv6Config.Gateway = nwInfo.Subnets[1].Gateway
			}

			result.IPs = append(result.IPs, ipv6Config)
		}

		// Populate DNS servers.
		result.DNS.Nameservers = nwCfg.DNS.Nameservers
		return result, nil
	}

	err = fmt.Errorf("GetHNSEndpointByName for %v returned nil with err %v", endpointId, err)
	return nil, err
}

func addDefaultRoute(gwIPString string, epInfo *network.EndpointInfo, result *cniTypesCurr.Result) {
}

func addSnatForDNS(gwIPString string, epInfo *network.EndpointInfo, result *cniTypesCurr.Result) {
}

func addInfraRoutes(azIpamResult *cniTypesCurr.Result, result *cniTypesCurr.Result, epInfo *network.EndpointInfo) {
}

func setNetworkOptions(cnsNwConfig *cns.GetNetworkContainerResponse, nwInfo *network.NetworkInfo) {
	if cnsNwConfig != nil && cnsNwConfig.MultiTenancyInfo.ID != 0 {
		log.Printf("Setting Network Options")
		vlanMap := make(map[string]interface{})
		vlanMap[network.VlanIDKey] = strconv.Itoa(cnsNwConfig.MultiTenancyInfo.ID)
		nwInfo.Options[dockerNetworkOption] = vlanMap
	}
}

func setEndpointOptions(cnsNwConfig *cns.GetNetworkContainerResponse, epInfo *network.EndpointInfo, vethName string) {
	if cnsNwConfig != nil && cnsNwConfig.MultiTenancyInfo.ID != 0 {
		log.Printf("Setting Endpoint Options")
		var cnetAddressMap []string
		for _, ipSubnet := range cnsNwConfig.CnetAddressSpace {
			cnetAddressMap = append(cnetAddressMap, ipSubnet.IPAddress+"/"+strconv.Itoa(int(ipSubnet.PrefixLength)))
		}
		epInfo.Data[network.CnetAddressSpace] = cnetAddressMap
		epInfo.AllowInboundFromHostToNC = cnsNwConfig.AllowHostToNCCommunication
		epInfo.AllowInboundFromNCToHost = cnsNwConfig.AllowNCToHostCommunication
		epInfo.NetworkContainerID = cnsNwConfig.NetworkContainerID
	}
}

func addSnatInterface(nwCfg *cni.NetworkConfig, result *cniTypesCurr.Result) {
}

func updateSubnetPrefix(cnsNwConfig *cns.GetNetworkContainerResponse, subnetPrefix *net.IPNet) error {
	if cnsNwConfig != nil && cnsNwConfig.MultiTenancyInfo.ID != 0 {
		ipconfig := cnsNwConfig.IPConfiguration
		ipAddr := net.ParseIP(ipconfig.IPSubnet.IPAddress)
		if ipAddr.To4() != nil {
			*subnetPrefix = net.IPNet{Mask: net.CIDRMask(int(ipconfig.IPSubnet.PrefixLength), 32)}
		} else if ipAddr.To16() != nil {
			*subnetPrefix = net.IPNet{Mask: net.CIDRMask(int(ipconfig.IPSubnet.PrefixLength), 128)}
		} else {
			return fmt.Errorf("[cni-net] Failed to get mask from CNS network configuration")
		}

		subnetPrefix.IP = ipAddr.Mask(subnetPrefix.Mask)
		log.Printf("Updated subnetPrefix: %s", subnetPrefix.String())
	}

	return nil
}

func (plugin *NetPlugin) getNetworkName(podName, podNs, ifName string, nwCfg *cni.NetworkConfig) (string, error) {
	var (
		networkName      string
		err              error
		cnsNetworkConfig *cns.GetNetworkContainerResponse
	)

	networkName = nwCfg.Name
	err = nil

	if nwCfg.MultiTenancy {
		determineWinVer()
		if len(strings.TrimSpace(podName)) == 0 || len(strings.TrimSpace(podNs)) == 0 {
			err = fmt.Errorf("POD info cannot be empty. PodName: %s, PodNamespace: %s", podName, podNs)
			return networkName, err
		}

<<<<<<< HEAD
		_, cnsNetworkConfig, _, err = plugin.multitenancyClient.GetContainerNetworkConfiguration(context.TODO(), nwCfg, podName, podNs, ifName)
=======
		_, cnsNetworkConfig, _, err = getContainerNetworkConfiguration(context.TODO(), nwCfg, podName, podNs, ifName)
>>>>>>> 32d0e12b
		if err != nil {
			log.Printf(
				"GetContainerNetworkConfiguration failed for podname %v namespace %v with error %v",
				podName,
				podNs,
				err)
		} else {
			var subnet net.IPNet
			if err = updateSubnetPrefix(cnsNetworkConfig, &subnet); err == nil {
				// networkName will look like ~ azure-vlan1-172-28-1-0_24
				networkName = strings.Replace(subnet.String(), ".", "-", -1)
				networkName = strings.Replace(networkName, "/", "_", -1)
				networkName = fmt.Sprintf("%s-vlan%v-%v", nwCfg.Name, cnsNetworkConfig.MultiTenancyInfo.ID, networkName)
			}
		}
	}

	return networkName, err
}

func setupInfraVnetRoutingForMultitenancy(
	nwCfg *cni.NetworkConfig,
	azIpamResult *cniTypesCurr.Result,
	epInfo *network.EndpointInfo,
	result *cniTypesCurr.Result) {
}

func getNetworkDNSSettings(nwCfg *cni.NetworkConfig, _ *cniTypesCurr.Result) (network.DNSInfo, error) {
	var nwDNS network.DNSInfo

	// use custom dns if present
	nwDNS = getCustomDNS(nwCfg)
	if len(nwDNS.Servers) > 0 || nwDNS.Suffix != "" {
		return nwDNS, nil
	}

	if (len(nwCfg.DNS.Search) == 0) != (len(nwCfg.DNS.Nameservers) == 0) {
		err := fmt.Errorf("Wrong DNS configuration: %+v", nwCfg.DNS)
		return nwDNS, err
	}

	nwDNS = network.DNSInfo{
		Servers: nwCfg.DNS.Nameservers,
	}

	return nwDNS, nil
}

func getEndpointDNSSettings(nwCfg *cni.NetworkConfig, result *cniTypesCurr.Result, namespace string) (network.DNSInfo, error) {
	var epDNS network.DNSInfo

	// use custom dns if present
	epDNS = getCustomDNS(nwCfg)
	if len(epDNS.Servers) > 0 || epDNS.Suffix != "" {
		return epDNS, nil
	}

	if (len(nwCfg.DNS.Search) == 0) != (len(nwCfg.DNS.Nameservers) == 0) {
		err := fmt.Errorf("Wrong DNS configuration: %+v", nwCfg.DNS)
		return epDNS, err
	}

	if len(nwCfg.DNS.Search) > 0 {
		epDNS = network.DNSInfo{
			Servers: nwCfg.DNS.Nameservers,
			Suffix:  namespace + "." + strings.Join(nwCfg.DNS.Search, ","),
			Options: nwCfg.DNS.Options,
		}
	} else {
		epDNS = network.DNSInfo{
			Servers: result.DNS.Nameservers,
			Suffix:  result.DNS.Domain,
			Options: nwCfg.DNS.Options,
		}
	}

	return epDNS, nil
}

// getPoliciesFromRuntimeCfg returns network policies from network config.
func getPoliciesFromRuntimeCfg(nwCfg *cni.NetworkConfig) []policy.Policy {
	log.Printf("[net] RuntimeConfigs: %+v", nwCfg.RuntimeConfig)
	var policies []policy.Policy
	var protocol uint32
	for _, mapping := range nwCfg.RuntimeConfig.PortMappings {

		cfgProto := strings.ToUpper(strings.TrimSpace(mapping.Protocol))
		switch cfgProto {
		case "TCP":
			protocol = policy.ProtocolTcp
		case "UDP":
			protocol = policy.ProtocolUdp
		}

		rawPolicy, _ := json.Marshal(&hnsv2.PortMappingPolicySetting{
			ExternalPort: uint16(mapping.HostPort),
			InternalPort: uint16(mapping.ContainerPort),
			VIP:          mapping.HostIp,
			Protocol:     protocol,
		})

		hnsv2Policy, _ := json.Marshal(&hnsv2.EndpointPolicy{
			Type:     hnsv2.PortMapping,
			Settings: rawPolicy,
		})

		policy := policy.Policy{
			Type: policy.EndpointPolicy,
			Data: hnsv2Policy,
		}
		log.Printf("[net] Creating port mapping policy: %+v", policy)

		policies = append(policies, policy)
	}

	return policies
}

func addIPV6EndpointPolicy(nwInfo network.NetworkInfo) (policy.Policy, error) {
	var eppolicy policy.Policy

	if len(nwInfo.Subnets) < 2 {
		return eppolicy, fmt.Errorf("network state doesn't have ipv6 subnet")
	}

	// Everything should be snat'd except podcidr
	exceptionList := []string{nwInfo.Subnets[1].Prefix.String()}
	rawPolicy, _ := json.Marshal(&hcsshim.OutboundNatPolicy{
		Policy:     hcsshim.Policy{Type: hcsshim.OutboundNat},
		Exceptions: exceptionList,
	})

	eppolicy = policy.Policy{
		Type: policy.EndpointPolicy,
		Data: rawPolicy,
	}

	log.Printf("[net] ipv6 outboundnat policy: %+v", eppolicy)
	return eppolicy, nil
}

func getCustomDNS(nwCfg *cni.NetworkConfig) network.DNSInfo {
	var search string
	if len(nwCfg.RuntimeConfig.DNS.Searches) > 0 {
		search = strings.Join(nwCfg.RuntimeConfig.DNS.Searches, ",")
	}

	return network.DNSInfo{
		Servers: nwCfg.RuntimeConfig.DNS.Servers,
		Suffix:  search,
		Options: nwCfg.RuntimeConfig.DNS.Options,
	}
}

func determineWinVer() {
	k, err := registry.OpenKey(registry.LOCAL_MACHINE, `SOFTWARE\Microsoft\Windows NT\CurrentVersion`, registry.QUERY_VALUE)
	if err == nil {
		defer k.Close()

		cb, _, err := k.GetStringValue("CurrentBuild")
		if err == nil {
			winVer, err := strconv.Atoi(cb)
			if err == nil {
				policy.ValidWinVerForDnsNat = winVer >= win1903Version
			}
		}
	}

	if err != nil {
		log.Errorf(err.Error())
	}
}<|MERGE_RESOLUTION|>--- conflicted
+++ resolved
@@ -176,11 +176,7 @@
 			return networkName, err
 		}
 
-<<<<<<< HEAD
 		_, cnsNetworkConfig, _, err = plugin.multitenancyClient.GetContainerNetworkConfiguration(context.TODO(), nwCfg, podName, podNs, ifName)
-=======
-		_, cnsNetworkConfig, _, err = getContainerNetworkConfiguration(context.TODO(), nwCfg, podName, podNs, ifName)
->>>>>>> 32d0e12b
 		if err != nil {
 			log.Printf(
 				"GetContainerNetworkConfiguration failed for podname %v namespace %v with error %v",
