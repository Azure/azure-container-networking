--- conflicted
+++ resolved
@@ -361,10 +361,6 @@
 			expectedEndpoints: 1,
 		},
 	}
-<<<<<<< HEAD
-=======
-	_ = plugin.nm.CreateEndpoint(nil, nwCfg.Name, epInfo)
->>>>>>> 8e3766a8
 
 	for _, tt := range tests {
 		tt := tt
