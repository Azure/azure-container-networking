--- conflicted
+++ resolved
@@ -209,18 +209,6 @@
 	// we need to snat IMDS traffic to node IP, this sets up snat '--to'
 	snatHostIPJump := fmt.Sprintf("%s --to %s", iptables.Snat, info.hostPrimaryIP)
 
-<<<<<<< HEAD
-	if hostIP.To4() != nil {
-		options[network.IPTablesKey] = []iptables.IPTableEntry{
-			iptables.GetCreateChainCmd(iptables.V4, iptables.Nat, iptables.Swift),
-			iptables.GetAppendIptableRuleCmd(iptables.V4, iptables.Nat, iptables.Postrouting, "", iptables.Swift),
-			// add a snat rules to primary NC IP for DNS
-			iptables.GetInsertIptableRuleCmd(iptables.V4, iptables.Nat, iptables.Swift, azureDNSUDPMatch, snatPrimaryIPJump),
-			iptables.GetInsertIptableRuleCmd(iptables.V4, iptables.Nat, iptables.Swift, azureDNSTCPMatch, snatPrimaryIPJump),
-			// add a snat rule to node IP for IMDS http traffic
-			iptables.GetInsertIptableRuleCmd(iptables.V4, iptables.Nat, iptables.Swift, azureIMDSMatch, snatHostIPJump),
-		}
-=======
 	var iptableCmds []iptables.IPTableEntry
 	if !iptables.ChainExists(iptables.V4, iptables.Nat, iptables.Swift) {
 		iptableCmds = append(iptableCmds, iptables.GetCreateChainCmd(iptables.V4, iptables.Nat, iptables.Swift))
@@ -232,7 +220,6 @@
 
 	if !iptables.RuleExists(iptables.V4, iptables.Nat, iptables.Swift, azureDNSUDPMatch, snatPrimaryIPJump) {
 		iptableCmds = append(iptableCmds, iptables.GetInsertIptableRuleCmd(iptables.V4, iptables.Nat, iptables.Swift, azureDNSUDPMatch, snatPrimaryIPJump))
->>>>>>> 130db06c
 	}
 
 	if !iptables.RuleExists(iptables.V4, iptables.Nat, iptables.Swift, azureDNSTCPMatch, snatPrimaryIPJump) {
