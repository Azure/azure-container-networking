package network

import (
	"context"
	"encoding/json"
	"errors"
	"fmt"
	"net"

	"github.com/Azure/azure-container-networking/cni"
	"github.com/Azure/azure-container-networking/cns"
<<<<<<< HEAD
	cnsc "github.com/Azure/azure-container-networking/cns/client"
=======
>>>>>>> a0dae62f
	"github.com/Azure/azure-container-networking/iptables"
	"github.com/Azure/azure-container-networking/log"
	"github.com/Azure/azure-container-networking/network"
	cniSkel "github.com/containernetworking/cni/pkg/skel"
	cniTypes "github.com/containernetworking/cni/pkg/types"
	cniTypesCurr "github.com/containernetworking/cni/pkg/types/current"
)

var (
	errEmtpyHostSubnetPrefix = errors.New("empty host subnet prefix not allowed")
	errEmptyCNIArgs          = errors.New("empty CNI cmd args not allowed")
)

const (
	cnsPort = 10090
)

type CNSIPAMInvoker struct {
	podName      string
	podNamespace string
<<<<<<< HEAD
	cnsClient    *cnsc.Client
=======
	cnsClient    cnsclient
>>>>>>> a0dae62f
}

type IPv4ResultInfo struct {
	podIPAddress       string
	ncSubnetPrefix     uint8
	ncPrimaryIP        string
	ncGatewayIPAddress string
	hostSubnet         string
	hostPrimaryIP      string
	hostGateway        string
}

<<<<<<< HEAD
func NewCNSInvoker(podName, namespace string) (*CNSIPAMInvoker, error) {
	cnsURL := "http://localhost:" + strconv.Itoa(cnsPort)
	cnsClient, err := cnsc.New(cnsURL, defaultRequestTimeout)

=======
func NewCNSInvoker(podName, namespace string, cnsClient cnsclient) *CNSIPAMInvoker {
>>>>>>> a0dae62f
	return &CNSIPAMInvoker{
		podName:      podName,
		podNamespace: namespace,
		cnsClient:    cnsClient,
	}
}

// Add uses the requestipconfig API in cns, and returns ipv4 and a nil ipv6 as CNS doesn't support IPv6 yet
func (invoker *CNSIPAMInvoker) Add( //nolint don't consider unnamedResult
	_ *cni.NetworkConfig,
	args *cniSkel.CmdArgs,
	hostSubnetPrefix *net.IPNet,
	options map[string]interface{}) (*cniTypesCurr.Result, *cniTypesCurr.Result, error) {
	// Parse Pod arguments.
	podInfo := cns.KubernetesPodInfo{
		PodName:      invoker.podName,
		PodNamespace: invoker.podNamespace,
	}

	log.Printf(podInfo.PodName)
	orchestratorContext, err := json.Marshal(podInfo)
	if err != nil {
		return nil, nil, fmt.Errorf("Failed to unmarshal orchestrator context during add: %w", err)
	}

	if args == nil {
		return nil, nil, errEmptyCNIArgs
	}

	ipconfig := cns.IPConfigRequest{
		OrchestratorContext: orchestratorContext,
		PodInterfaceID:      GetEndpointID(args),
		InfraContainerID:    args.ContainerID,
	}

	log.Printf("Requesting IP for pod %+v using ipconfig %+v", podInfo, ipconfig)
	response, err := invoker.cnsClient.RequestIPAddress(context.TODO(), ipconfig)
	if err != nil {
		log.Printf("Failed to get IP address from CNS with error %v, response: %v", err, response)
		return nil, nil, err
	}

	info := IPv4ResultInfo{
		podIPAddress:       response.PodIpInfo.PodIPConfig.IPAddress,
		ncSubnetPrefix:     response.PodIpInfo.NetworkContainerPrimaryIPConfig.IPSubnet.PrefixLength,
		ncPrimaryIP:        response.PodIpInfo.NetworkContainerPrimaryIPConfig.IPSubnet.IPAddress,
		ncGatewayIPAddress: response.PodIpInfo.NetworkContainerPrimaryIPConfig.GatewayIPAddress,
		hostSubnet:         response.PodIpInfo.HostPrimaryIPInfo.Subnet,
		hostPrimaryIP:      response.PodIpInfo.HostPrimaryIPInfo.PrimaryIP,
		hostGateway:        response.PodIpInfo.HostPrimaryIPInfo.Gateway,
	}

	// set the NC Primary IP in options
	options[network.SNATIPKey] = info.ncPrimaryIP

	log.Printf("[cni-invoker-cns] Received info %+v for pod %v", info, podInfo)

	ncgw := net.ParseIP(info.ncGatewayIPAddress)
	if ncgw == nil {
		return nil, nil, fmt.Errorf("Gateway address %v from response is invalid", info.ncGatewayIPAddress)
	}

	// set result ipconfigArgument from CNS Response Body
	ip, ncipnet, err := net.ParseCIDR(info.podIPAddress + "/" + fmt.Sprint(info.ncSubnetPrefix))
	if ip == nil {
		return nil, nil, fmt.Errorf("Unable to parse IP from response: %v with err %v", info.podIPAddress, err)
	}

	// construct ipnet for result
	resultIPnet := net.IPNet{
		IP:   ip,
		Mask: ncipnet.Mask,
	}

	result := &cniTypesCurr.Result{
		IPs: []*cniTypesCurr.IPConfig{
			{
				Version: "4",
				Address: resultIPnet,
				Gateway: ncgw,
			},
		},
		Routes: []*cniTypes.Route{
			{
				Dst: network.Ipv4DefaultRouteDstPrefix,
				GW:  ncgw,
			},
		},
	}

	// set subnet prefix for host vm
	err = setHostOptions(hostSubnetPrefix, ncipnet, options, &info)
	if err != nil {
		return nil, nil, err
	}

	// first result is ipv4, second is ipv6, SWIFT doesn't currently support IPv6
	return result, nil, nil
}

func setHostOptions(hostSubnetPrefix, ncSubnetPrefix *net.IPNet, options map[string]interface{}, info *IPv4ResultInfo) error {
	// get the name of the primary IP address
	_, hostIPNet, err := net.ParseCIDR(info.hostSubnet)
	if err != nil {
		return err
	}

	if hostSubnetPrefix == nil {
		return errEmtpyHostSubnetPrefix
	}

	*hostSubnetPrefix = *hostIPNet

	// get the host ip
	hostIP := net.ParseIP(info.hostPrimaryIP)
	if hostIP == nil {
		return fmt.Errorf("Host IP address %v from response is invalid", info.hostPrimaryIP)
	}

	// get host gateway
	hostGateway := net.ParseIP(info.hostGateway)
	if hostGateway == nil {
		return fmt.Errorf("Host Gateway %v from response is invalid", info.hostGateway)
	}

	// this route is needed when the vm on subnet A needs to send traffic to a pod in subnet B on a different vm
	options[network.RoutesKey] = []network.RouteInfo{
		{
			Dst: *ncSubnetPrefix,
			Gw:  hostGateway,
		},
	}

	azureDNSMatch := fmt.Sprintf(" -m addrtype ! --dst-type local -s %s -d %s -p %s --dport %d", ncSubnetPrefix.String(), iptables.AzureDNS, iptables.UDP, iptables.DNSPort)
	azureIMDSMatch := fmt.Sprintf(" -m addrtype ! --dst-type local -s %s -d %s -p %s --dport %d", ncSubnetPrefix.String(), iptables.AzureIMDS, iptables.TCP, iptables.HTTPPort)

	snatPrimaryIPJump := fmt.Sprintf("%s --to %s", iptables.Snat, info.ncPrimaryIP)
	// we need to snat IMDS traffic to node IP, this sets up snat '--to'
	snatHostIPJump := fmt.Sprintf("%s --to %s", iptables.Snat, info.hostPrimaryIP)
	options[network.IPTablesKey] = []iptables.IPTableEntry{
		iptables.GetCreateChainCmd(iptables.V4, iptables.Nat, iptables.Swift),
		iptables.GetAppendIptableRuleCmd(iptables.V4, iptables.Nat, iptables.Postrouting, "", iptables.Swift),
		// add a snat rule to primary NC IP for DNS
		iptables.GetInsertIptableRuleCmd(iptables.V4, iptables.Nat, iptables.Swift, azureDNSMatch, snatPrimaryIPJump),
		// add a snat rule to node IP for IMDS http traffic
		iptables.GetInsertIptableRuleCmd(iptables.V4, iptables.Nat, iptables.Swift, azureIMDSMatch, snatHostIPJump),
	}

	return nil
}

// Delete calls into the releaseipconfiguration API in CNS
func (invoker *CNSIPAMInvoker) Delete(address *net.IPNet, _ *cni.NetworkConfig, args *cniSkel.CmdArgs, _ map[string]interface{}) error {
	// Parse Pod arguments.
	podInfo := cns.KubernetesPodInfo{
		PodName:      invoker.podName,
		PodNamespace: invoker.podNamespace,
	}

	orchestratorContext, err := json.Marshal(podInfo)
	if err != nil {
		return err
	}

	if args == nil {
		return errEmptyCNIArgs
	}

	req := cns.IPConfigRequest{
		OrchestratorContext: orchestratorContext,
		PodInterfaceID:      GetEndpointID(args),
		InfraContainerID:    args.ContainerID,
	}

	if address != nil {
		req.DesiredIPAddress = address.IP.String()
	} else {
		log.Printf("CNS invoker called with empty IP address")
	}

	if err := invoker.cnsClient.ReleaseIPAddress(context.TODO(), req); err != nil {
		return fmt.Errorf("failed to release IP %v with err %w", address, err)
	}

	return nil
}<|MERGE_RESOLUTION|>--- conflicted
+++ resolved
@@ -9,10 +9,6 @@
 
 	"github.com/Azure/azure-container-networking/cni"
 	"github.com/Azure/azure-container-networking/cns"
-<<<<<<< HEAD
-	cnsc "github.com/Azure/azure-container-networking/cns/client"
-=======
->>>>>>> a0dae62f
 	"github.com/Azure/azure-container-networking/iptables"
 	"github.com/Azure/azure-container-networking/log"
 	"github.com/Azure/azure-container-networking/network"
@@ -33,11 +29,7 @@
 type CNSIPAMInvoker struct {
 	podName      string
 	podNamespace string
-<<<<<<< HEAD
-	cnsClient    *cnsc.Client
-=======
 	cnsClient    cnsclient
->>>>>>> a0dae62f
 }
 
 type IPv4ResultInfo struct {
@@ -50,14 +42,7 @@
 	hostGateway        string
 }
 
-<<<<<<< HEAD
-func NewCNSInvoker(podName, namespace string) (*CNSIPAMInvoker, error) {
-	cnsURL := "http://localhost:" + strconv.Itoa(cnsPort)
-	cnsClient, err := cnsc.New(cnsURL, defaultRequestTimeout)
-
-=======
 func NewCNSInvoker(podName, namespace string, cnsClient cnsclient) *CNSIPAMInvoker {
->>>>>>> a0dae62f
 	return &CNSIPAMInvoker{
 		podName:      podName,
 		podNamespace: namespace,
