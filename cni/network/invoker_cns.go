--- conflicted
+++ resolved
@@ -53,12 +53,8 @@
 	}
 }
 
-<<<<<<< HEAD
-// Add uses the requestipconfig API in cns, and returns ipv4 and ipv6
-=======
 // ryand IPv6 not currently supported
 // Add uses the requestipconfig API in cns, and returns ipv4 and a nil ipv6 as CNS doesn't support IPv6 yet
->>>>>>> c0dca811
 func (invoker *CNSIPAMInvoker) Add(addConfig IPAMAddConfig) (IPAMAddResult, error) {
 	// Parse Pod arguments.
 	podInfo := cns.KubernetesPodInfo{
@@ -89,29 +85,17 @@
 		return IPAMAddResult{}, errors.Wrap(err, "Failed to get IP address from CNS with error: %w")
 	}
 
-<<<<<<< HEAD
 	addResult := IPAMAddResult{}
-=======
-	info := IPv4ResultInfo{
-		podIPAddress:       response.PodIpInfo[0].PodIPConfig.IPAddress,
-		ncSubnetPrefix:     response.PodIpInfo[0].NetworkContainerPrimaryIPConfig.IPSubnet.PrefixLength,
-		ncPrimaryIP:        response.PodIpInfo[0].NetworkContainerPrimaryIPConfig.IPSubnet.IPAddress,
-		ncGatewayIPAddress: response.PodIpInfo[0].NetworkContainerPrimaryIPConfig.GatewayIPAddress,
-		hostSubnet:         response.PodIpInfo[0].HostPrimaryIPInfo.Subnet,
-		hostPrimaryIP:      response.PodIpInfo[0].HostPrimaryIPInfo.PrimaryIP,
-		hostGateway:        response.PodIpInfo[0].HostPrimaryIPInfo.Gateway,
-	}
->>>>>>> c0dca811
-
-	for i := 0; i < len(response.PodIPInfo); i++ {
+
+	for i := 0; i < len(response.PodIpInfo); i++ {
 		info := IPResultInfo{
-			podIPAddress:       response.PodIPInfo[i].PodIPConfig.IPAddress,
-			ncSubnetPrefix:     response.PodIPInfo[i].NetworkContainerPrimaryIPConfig.IPSubnet.PrefixLength,
-			ncPrimaryIP:        response.PodIPInfo[i].NetworkContainerPrimaryIPConfig.IPSubnet.IPAddress,
-			ncGatewayIPAddress: response.PodIPInfo[i].NetworkContainerPrimaryIPConfig.GatewayIPAddress,
-			hostSubnet:         response.PodIPInfo[i].HostPrimaryIPInfo.Subnet,
-			hostPrimaryIP:      response.PodIPInfo[i].HostPrimaryIPInfo.PrimaryIP,
-			hostGateway:        response.PodIPInfo[i].HostPrimaryIPInfo.Gateway,
+			podIPAddress:       response.PodIpInfo[i].PodIPConfig.IPAddress,
+			ncSubnetPrefix:     response.PodIpInfo[i].NetworkContainerPrimaryIPConfig.IPSubnet.PrefixLength,
+			ncPrimaryIP:        response.PodIpInfo[i].NetworkContainerPrimaryIPConfig.IPSubnet.IPAddress,
+			ncGatewayIPAddress: response.PodIpInfo[i].NetworkContainerPrimaryIPConfig.GatewayIPAddress,
+			hostSubnet:         response.PodIpInfo[i].HostPrimaryIPInfo.Subnet,
+			hostPrimaryIP:      response.PodIpInfo[i].HostPrimaryIPInfo.PrimaryIP,
+			hostGateway:        response.PodIpInfo[i].HostPrimaryIPInfo.Gateway,
 		}
 
 		// set the NC Primary IP in options
