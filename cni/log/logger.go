--- conflicted
+++ resolved
@@ -16,13 +16,9 @@
 
 const (
 	maxLogFileSizeInMb = 5
-<<<<<<< HEAD
 	maxLogFileCount    = 110
-=======
-	maxLogFileCount    = 8
 	etwCNIEventName    = "Azure-CNI"
 	loggingLevel       = zapcore.DebugLevel
->>>>>>> 1eed84ef
 )
 
 func initZapLog(logFile string) *zap.Logger {
