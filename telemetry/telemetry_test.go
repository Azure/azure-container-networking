// Copyright 2017 Microsoft. All rights reserved.
// MIT License

package telemetry

import (
	"os"
	"testing"

	"github.com/Azure/azure-container-networking/aitelemetry"
	"github.com/stretchr/testify/require"
)

var telemetryTests = []struct {
	name    string
	Data    interface{}
	wantErr bool
}{
	{
		name: "aimetric type",
		Data: &AIMetric{
			Metric: aitelemetry.Metric{
				Name:             "test",
				Value:            float64(1.0),
				CustomDimensions: make(map[string]string),
			},
		},
		wantErr: false,
	},
	{
		name: "cnireport type",
		Data: &CNIReport{
			Name:              "test-cnireport",
			Version:           "11",
			OperationDuration: 10,
			Context:           "test-context",
			SubContext:        "test-subcontext",
		},
		wantErr: false,
	},
	{
		name:    "nil type",
		Data:    nil,
		wantErr: true,
	},
	{
		name:    "unexpected type",
		Data:    1,
		wantErr: true,
	},
}

func TestMain(m *testing.M) {
	tb := NewTelemetryBuffer()
	_ = tb.Cleanup(FdName)
	exitCode := m.Run()
	os.Exit(exitCode)
}

<<<<<<< HEAD
// Handles queries from IPAM source.
func handleIpamQuery(w http.ResponseWriter, r *http.Request) {
	w.Write([]byte(ipamQueryResponse))
}

func handlePayload(rw http.ResponseWriter, req *http.Request) {
	decoder := json.NewDecoder(req.Body)
	var t Buffer
	err := decoder.Decode(&t)
	if err != nil {
		panic(err)
	}
	defer req.Body.Close()
	log.Println(t)

	fmt.Printf("Buffer: %+v", t)
}

func TestGetOSDetails(t *testing.T) {
	reportManager.Report.(*CNIReport).GetOSDetails()
	if reportManager.Report.(*CNIReport).ErrorMessage != "" {
		t.Errorf("GetOSDetails failed due to %v", reportManager.Report.(*CNIReport).ErrorMessage)
	}
}

func TestGetSystemDetails(t *testing.T) {
	reportManager.Report.(*CNIReport).GetSystemDetails()
	if reportManager.Report.(*CNIReport).ErrorMessage != "" {
		t.Errorf("GetSystemDetails failed due to %v", reportManager.Report.(*CNIReport).ErrorMessage)
	}
}

func TestGetInterfaceDetails(t *testing.T) {
	reportManager.Report.(*CNIReport).GetSystemDetails()
	if reportManager.Report.(*CNIReport).ErrorMessage != "" {
		t.Errorf("GetInterfaceDetails failed due to %v", reportManager.Report.(*CNIReport).ErrorMessage)
	}
}

func TestSendTelemetry(t *testing.T) {
	err := reportManager.SendReport(tb)
	if err != nil {
		t.Errorf("SendTelemetry failed due to %v", err)
=======
func TestReportToBytes(t *testing.T) {
	reportManager := &ReportManager{}
	for _, tt := range telemetryTests {
		tt := tt
		reportManager.Report = tt.Data
		t.Run(tt.name, func(t *testing.T) {
			_, err := reportManager.ReportToBytes()
			if tt.wantErr {
				require.Error(t, err)
				return
			}
			require.NoError(t, err)
		})
	}
}

func TestSendReport(t *testing.T) {
	tb, closeTBServer := createTBServer(t)
	defer closeTBServer()

	err := tb.Connect()
	require.NoError(t, err)

	reportManager := &ReportManager{}
	for _, tt := range telemetryTests {
		tt := tt
		reportManager.Report = tt.Data
		t.Run(tt.name, func(t *testing.T) {
			err := reportManager.SendReport(tb)
			if tt.wantErr {
				require.Error(t, err)
				return
			}
			require.NoError(t, err)
		})
>>>>>>> 32d0e12b
	}
}

func TestSendCNIMetric(t *testing.T) {
	tb, closeTBServer := createTBServer(t)
	defer closeTBServer()

	err := tb.Connect()
	require.NoError(t, err)

	tests := []struct {
		name    string
		metric  *AIMetric
		wantErr bool
	}{
		{
			name: "aimetric",
			metric: &AIMetric{
				Metric: aitelemetry.Metric{
					Name:             "test-metric",
					Value:            float64(1.0),
					CustomDimensions: make(map[string]string),
				},
			},
			wantErr: false,
		},
		{
			name:    "nil",
			metric:  nil,
			wantErr: false,
		},
	}

	for _, tt := range tests {
		tt := tt
		t.Run(tt.name, func(t *testing.T) {
			err := SendCNIMetric(tt.metric, tb)
			if tt.wantErr {
				require.Error(t, err)
				return
			}
			require.NoError(t, err)
		})
	}
}

<<<<<<< HEAD
func TestWaitForTelemetrySocket(t *testing.T) {
	WaitForTelemetrySocket(1, 10)
=======
func TestGetOSDetails(t *testing.T) {
	expectedErrMsg := ""
	cniReport := &CNIReport{}
	cniReport.GetSystemDetails()
	require.Equal(t, expectedErrMsg, cniReport.ErrorMessage)
}

func TestGetSystemDetails(t *testing.T) {
	expectedErrMsg := ""
	cniReport := &CNIReport{}
	cniReport.GetSystemDetails()
	require.Equal(t, expectedErrMsg, cniReport.ErrorMessage)
>>>>>>> 32d0e12b
}<|MERGE_RESOLUTION|>--- conflicted
+++ resolved
@@ -57,51 +57,6 @@
 	os.Exit(exitCode)
 }
 
-<<<<<<< HEAD
-// Handles queries from IPAM source.
-func handleIpamQuery(w http.ResponseWriter, r *http.Request) {
-	w.Write([]byte(ipamQueryResponse))
-}
-
-func handlePayload(rw http.ResponseWriter, req *http.Request) {
-	decoder := json.NewDecoder(req.Body)
-	var t Buffer
-	err := decoder.Decode(&t)
-	if err != nil {
-		panic(err)
-	}
-	defer req.Body.Close()
-	log.Println(t)
-
-	fmt.Printf("Buffer: %+v", t)
-}
-
-func TestGetOSDetails(t *testing.T) {
-	reportManager.Report.(*CNIReport).GetOSDetails()
-	if reportManager.Report.(*CNIReport).ErrorMessage != "" {
-		t.Errorf("GetOSDetails failed due to %v", reportManager.Report.(*CNIReport).ErrorMessage)
-	}
-}
-
-func TestGetSystemDetails(t *testing.T) {
-	reportManager.Report.(*CNIReport).GetSystemDetails()
-	if reportManager.Report.(*CNIReport).ErrorMessage != "" {
-		t.Errorf("GetSystemDetails failed due to %v", reportManager.Report.(*CNIReport).ErrorMessage)
-	}
-}
-
-func TestGetInterfaceDetails(t *testing.T) {
-	reportManager.Report.(*CNIReport).GetSystemDetails()
-	if reportManager.Report.(*CNIReport).ErrorMessage != "" {
-		t.Errorf("GetInterfaceDetails failed due to %v", reportManager.Report.(*CNIReport).ErrorMessage)
-	}
-}
-
-func TestSendTelemetry(t *testing.T) {
-	err := reportManager.SendReport(tb)
-	if err != nil {
-		t.Errorf("SendTelemetry failed due to %v", err)
-=======
 func TestReportToBytes(t *testing.T) {
 	reportManager := &ReportManager{}
 	for _, tt := range telemetryTests {
@@ -137,7 +92,6 @@
 			}
 			require.NoError(t, err)
 		})
->>>>>>> 32d0e12b
 	}
 }
 
@@ -184,10 +138,6 @@
 	}
 }
 
-<<<<<<< HEAD
-func TestWaitForTelemetrySocket(t *testing.T) {
-	WaitForTelemetrySocket(1, 10)
-=======
 func TestGetOSDetails(t *testing.T) {
 	expectedErrMsg := ""
 	cniReport := &CNIReport{}
@@ -200,5 +150,4 @@
 	cniReport := &CNIReport{}
 	cniReport.GetSystemDetails()
 	require.Equal(t, expectedErrMsg, cniReport.ErrorMessage)
->>>>>>> 32d0e12b
 }