--- conflicted
+++ resolved
@@ -21,30 +21,19 @@
 
 // FdName - file descriptor name
 // Delimiter - delimiter for socket reads/writes
-<<<<<<< HEAD
-// HostNetAgentURL - host net agent url of type payload
-=======
 // azureHostReportURL - host net agent url of type payload
 // DefaultDncReportsSize - default DNC report slice size
 // DefaultCniReportsSize - default CNI report slice size
 // DefaultNpmReportsSize - default NPM report slice size
->>>>>>> bd4b804f
 // DefaultInterval - default interval for sending payload to host
 // MaxPayloadSize - max payload size (~2MB)
 const (
-<<<<<<< HEAD
-	FdName          = "azure-telemetry"
-	Delimiter       = '\n'
-	HostNetAgentURL = "http://169.254.169.254/machine/plugins?comp=netagent&type=payload"
-	DefaultInterval = 1 * time.Minute
-	MaxPayloadSize  = 2097
-=======
 	FdName             = "azure-vnet-telemetry"
 	Delimiter          = '\n'
 	azureHostReportURL = "http://169.254.169.254/machine/plugins?comp=netagent&type=payload"
 	DefaultInterval    = 60 * time.Second
 	logName            = "azure-vnet-telemetry"
->>>>>>> bd4b804f
+  MaxPayloadSize     = 2097
 )
 
 var telemetryLogger = log.NewLogger(logName, log.LevelInfo, log.TargetStderr)
@@ -255,19 +244,6 @@
 
 // push - push the report (x) to corresponding slice
 func (pl *Payload) push(x interface{}) {
-<<<<<<< HEAD
-	if pl.len() < MaxPayloadSize {
-		switch x.(type) {
-		case DNCReport:
-			pl.DNCReports = append(pl.DNCReports, x.(DNCReport))
-		case CNIReport:
-			pl.CNIReports = append(pl.CNIReports, x.(CNIReport))
-		case NPMReport:
-			pl.NPMReports = append(pl.NPMReports, x.(NPMReport))
-		case CNSReport:
-			pl.CNSReports = append(pl.CNSReports, x.(CNSReport))
-		}
-=======
 	metadata, err := getHostMetadata()
 	if err != nil {
 		telemetryLogger.Printf("Error getting metadata %v", err)
@@ -278,25 +254,26 @@
 		}
 	}
 
-	switch x.(type) {
-	case DNCReport:
-		dncReport := x.(DNCReport)
-		dncReport.Metadata = metadata
-		pl.DNCReports = append(pl.DNCReports, dncReport)
-	case CNIReport:
-		cniReport := x.(CNIReport)
-		cniReport.Metadata = metadata
-		pl.CNIReports = append(pl.CNIReports, cniReport)
-	case NPMReport:
-		npmReport := x.(NPMReport)
-		npmReport.Metadata = metadata
-		pl.NPMReports = append(pl.NPMReports, npmReport)
-	case CNSReport:
-		cnsReport := x.(CNSReport)
-		cnsReport.Metadata = metadata
-		pl.CNSReports = append(pl.CNSReports, cnsReport)
->>>>>>> bd4b804f
-	}
+  if pl.len() < MaxPayloadSize {
+    switch x.(type) {
+    case DNCReport:
+      dncReport := x.(DNCReport)
+      dncReport.Metadata = metadata
+      pl.DNCReports = append(pl.DNCReports, dncReport)
+    case CNIReport:
+      cniReport := x.(CNIReport)
+      cniReport.Metadata = metadata
+      pl.CNIReports = append(pl.CNIReports, cniReport)
+    case NPMReport:
+      npmReport := x.(NPMReport)
+      npmReport.Metadata = metadata
+      pl.NPMReports = append(pl.NPMReports, npmReport)
+    case CNSReport:
+      cnsReport := x.(CNSReport)
+      cnsReport.Metadata = metadata
+      pl.CNSReports = append(pl.CNSReports, cnsReport)
+    }
+  }
 }
 
 // reset - reset payload slices
@@ -311,11 +288,11 @@
 	pl.CNSReports = make([]CNSReport, 0)
 }
 
-<<<<<<< HEAD
 // len - get number of payload items
 func (pl *Payload) len() int {
 	return len(pl.CNIReports) + len(pl.CNSReports) + len(pl.DNCReports) + len(pl.NPMReports)
-=======
+}
+
 // saveHostMetadata - save metadata got from wireserver to json file
 func saveHostMetadata(metadata Metadata) error {
 	dataBytes, err := json.Marshal(metadata)
@@ -393,5 +370,4 @@
 	}
 
 	return nil
->>>>>>> bd4b804f
 }