package main

import (
	"context"
	"encoding/json"
	"io"
	"net"

	"github.com/Azure/azure-container-networking/azure-ipam/internal/buildinfo"
	"github.com/Azure/azure-container-networking/azure-ipam/ipconfig"
	"github.com/Azure/azure-container-networking/cns"
	cniSkel "github.com/containernetworking/cni/pkg/skel"
	cniTypes "github.com/containernetworking/cni/pkg/types"
	types100 "github.com/containernetworking/cni/pkg/types/100"
	"github.com/pkg/errors"
	"go.uber.org/zap"
)

// IPAMPlugin is the struct for the delegated azure-ipam plugin
// https://www.cni.dev/docs/spec/#section-4-plugin-delegation
type IPAMPlugin struct {
	Name      string
	Version   string
	Options   map[string]interface{}
	logger    *zap.Logger
	cnsClient cnsClient
	out       io.Writer // indicate the output channel for the plugin
}

type cnsClient interface {
	RequestIPAddress(context.Context, cns.IPConfigRequest) (*cns.IPConfigResponse, error)
	ReleaseIPAddress(context.Context, cns.IPConfigRequest) error
}

// NewPlugin constructs a new IPAM plugin instance with given logger and CNS client
func NewPlugin(logger *zap.Logger, c cnsClient, out io.Writer) (*IPAMPlugin, error) {
	plugin := &IPAMPlugin{
		Name:      pluginName,
		Version:   buildinfo.Version,
		logger:    logger,
		out:       out,
		cnsClient: c,
	}
	return plugin, nil
}

//
// CNI implementation
// https://github.com/containernetworking/cni/blob/master/SPEC.md
//

// CmdAdd handles CNI add commands.
func (p *IPAMPlugin) CmdAdd(args *cniSkel.CmdArgs) error {
	p.logger.Info("ADD called", zap.Any("args", args))

	// Parsing network conf
	nwCfg, err := parseNetConf(args.StdinData)
	if err != nil {
		p.logger.Error("Failed to parse CNI network config from stdin", zap.Error(err), zap.Any("argStdinData", args.StdinData))
		return cniTypes.NewError(cniTypes.ErrDecodingFailure, err.Error(), "failed to parse CNI network config from stdin")
	}
	p.logger.Debug("Parsed network config", zap.Any("netconf", nwCfg))

	// Create ip config request from args
	req, err := ipconfig.CreateIPConfigReq(args)
	if err != nil {
		p.logger.Error("Failed to create CNS IP config request", zap.Error(err))
		return cniTypes.NewError(ErrCreateIPConfigRequest, err.Error(), "failed to create CNS IP config request")
	}
	p.logger.Debug("Created CNS IP config request", zap.Any("request", req))

	p.logger.Debug("Making request to CNS")
	// if this fails, the caller plugin should execute again with cmdDel before returning error.
	// https://www.cni.dev/docs/spec/#delegated-plugin-execution-procedure
	resp, err := p.cnsClient.RequestIPAddress(context.TODO(), req)
	if err != nil {
		p.logger.Error("Failed to request IP address from CNS", zap.Error(err), zap.Any("request", req))
		return cniTypes.NewError(ErrRequestIPConfigFromCNS, err.Error(), "failed to request IP address from CNS")
	}
	p.logger.Debug("Received CNS IP config response", zap.Any("response", resp))

	// Get Pod IP and gateway IP from ip config response
	podIPNet, err := ipconfig.ProcessIPConfigResp(resp)
	if err != nil {
		p.logger.Error("Failed to interpret CNS IPConfigResponse", zap.Error(err), zap.Any("response", resp))
		return cniTypes.NewError(ErrProcessIPConfigResponse, err.Error(), "failed to interpret CNS IPConfigResponse")
	}
<<<<<<< HEAD
	p.logger.Debug("Parsed pod IP", zap.String("podIPNet", (*podIPNet)[0].String()))
=======
	for _, IPNet := range *podIPNet {
		p.logger.Debug("Parsed pod IP", zap.String("podIPNet", IPNet.String()))
	}
>>>>>>> c0dca811

	// ryand hardcoding until we can use labels
	cniResult := &types100.Result{
		IPs: []*types100.IPConfig{
			{
				Address: net.IPNet{
					IP:   net.ParseIP((*podIPNet)[0].Addr().String()),
					Mask: net.CIDRMask((*podIPNet)[0].Bits(), 32), // nolint
				},
			},
			{
				Address: net.IPNet{
					IP:   net.ParseIP((*podIPNet)[1].Addr().String()),
					Mask: net.CIDRMask((*podIPNet)[1].Bits(), 128), // nolint
				},
			},
		},
	}

	// Get versioned result
	versionedCniResult, err := cniResult.GetAsVersion(nwCfg.CNIVersion)
	if err != nil {
		p.logger.Error("Failed to interpret CNI result with netconf CNI version", zap.Error(err), zap.Any("cniVersion", nwCfg.CNIVersion))
		return cniTypes.NewError(cniTypes.ErrIncompatibleCNIVersion, err.Error(), "failed to interpret CNI result with netconf CNI version")
	}

	p.logger.Info("ADD success", zap.Any("result", versionedCniResult))

	// Write result to output channel
	err = versionedCniResult.PrintTo(p.out)
	if err != nil {
		p.logger.Error("Failed to print CNI result to output channel", zap.Error(err), zap.Any("result", versionedCniResult))
		return cniTypes.NewError(cniTypes.ErrIOFailure, err.Error(), "failed to print CNI result to output channel")
	}

	return nil
}

// CmdDel handles CNI delete commands.
func (p *IPAMPlugin) CmdDel(args *cniSkel.CmdArgs) error {
	p.logger.Info("DEL called", zap.Any("args", args))

	// Create ip config request from args
	req, err := ipconfig.CreateIPConfigReq(args)
	if err != nil {
		p.logger.Error("Failed to create CNS IP config request", zap.Error(err))
		return cniTypes.NewError(cniTypes.ErrTryAgainLater, err.Error(), "failed to create CNS IP config request")
	}
	p.logger.Debug("Created CNS IP config request", zap.Any("request", req))

	p.logger.Debug("Making request to CNS")
	// cnsClient enforces it own timeout
	if err := p.cnsClient.ReleaseIPAddress(context.TODO(), req); err != nil {
		p.logger.Error("Failed to release IP address from CNS", zap.Error(err), zap.Any("request", req))
		return cniTypes.NewError(cniTypes.ErrTryAgainLater, err.Error(), "failed to release IP address from CNS")
	}

	p.logger.Info("DEL success")

	return nil
}

// CmdCheck handles CNI check command - not implemented
func (p *IPAMPlugin) CmdCheck(args *cniSkel.CmdArgs) error {
	p.logger.Info("CHECK called")
	return nil
}

// Parse network config from given byte array
func parseNetConf(b []byte) (*cniTypes.NetConf, error) {
	netConf := &cniTypes.NetConf{}
	err := json.Unmarshal(b, netConf)
	if err != nil {
		return nil, errors.Wrapf(err, "failed to unmarshal net conf")
	}

	if netConf.CNIVersion == "" {
		netConf.CNIVersion = "0.2.0" // default CNI version
	}

	return netConf, nil
}<|MERGE_RESOLUTION|>--- conflicted
+++ resolved
@@ -85,13 +85,9 @@
 		p.logger.Error("Failed to interpret CNS IPConfigResponse", zap.Error(err), zap.Any("response", resp))
 		return cniTypes.NewError(ErrProcessIPConfigResponse, err.Error(), "failed to interpret CNS IPConfigResponse")
 	}
-<<<<<<< HEAD
-	p.logger.Debug("Parsed pod IP", zap.String("podIPNet", (*podIPNet)[0].String()))
-=======
 	for _, IPNet := range *podIPNet {
 		p.logger.Debug("Parsed pod IP", zap.String("podIPNet", IPNet.String()))
 	}
->>>>>>> c0dca811
 
 	// ryand hardcoding until we can use labels
 	cniResult := &types100.Result{
