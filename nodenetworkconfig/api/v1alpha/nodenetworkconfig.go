--- conflicted
+++ resolved
@@ -26,10 +26,8 @@
 
 // NodeNetworkConfig is the Schema for the nodenetworkconfigs API
 // +kubebuilder:resource:scope=Namespaced
-<<<<<<< HEAD
-=======
+
 // +kubebuilder:resource:shortName=nnc
->>>>>>> 8e4857f2
 // +kubebuilder:subresource:status
 type NodeNetworkConfig struct {
 	metav1.TypeMeta   `json:",inline"`
