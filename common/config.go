--- conflicted
+++ resolved
@@ -44,16 +44,14 @@
 	OptIpamQueryInterval      = "ipam-query-interval"
 	OptIpamQueryIntervalAlias = "i"
 
-<<<<<<< HEAD
+	// Don't Start CNM
+	OptStopAzureVnet      = "stop-azure-cnm"
+	OptStopAzureVnetAlias = "stopcnm"
+
 	// Periodic Interval Time
 	OptIntervalTime        = "interval"
 	OptIntervalTimeAlias   = "it"
 	OptDefaultIntervalTime = "defaultinterval"
-=======
-	// Don't Start CNM
-	OptStopAzureVnet      = "stop-azure-cnm"
-	OptStopAzureVnetAlias = "stopcnm"
->>>>>>> 700a2571
 
 	// Version.
 	OptVersion      = "version"
