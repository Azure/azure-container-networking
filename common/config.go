// Copyright 2017 Microsoft. All rights reserved.
// MIT License

package common

// Command line options.
const (
	// Operating environment.
	OptEnvironment      = "environment"
	OptEnvironmentAlias = "e"
	OptEnvironmentAzure = "azure"
	OptEnvironmentMAS   = "mas"

	// API server URL.
	OptAPIServerURL      = "api-url"
	OptAPIServerURLAlias = "u"
	OptCnsURL            = "cns-url"
	OptCnsURLAlias       = "c"

	// Logging level.
	OptLogLevel      = "log-level"
	OptLogLevelAlias = "l"
	OptLogLevelInfo  = "info"
	OptLogLevelDebug = "debug"

	// Logging target.
	OptLogTarget       = "log-target"
	OptLogTargetAlias  = "t"
	OptLogTargetSyslog = "syslog"
	OptLogTargetStderr = "stderr"
	OptLogTargetFile   = "logfile"
	OptLogStdout       = "stdout"
	OptLogMultiWrite   = "stdoutfile"

	// Logging location
	OptLogLocation      = "log-location"
	OptLogLocationAlias = "o"

	// IPAM query URL.
	OptIpamQueryUrl      = "ipam-query-url"
	OptIpamQueryUrlAlias = "q"

	// IPAM query interval.
	OptIpamQueryInterval      = "ipam-query-interval"
	OptIpamQueryIntervalAlias = "i"

	// Don't Start CNM
	OptStopAzureVnet      = "stop-azure-cnm"
	OptStopAzureVnetAlias = "stopcnm"

	// Interval to send reports to host
	OptReportToHostInterval      = "report-interval"
	OptReportToHostIntervalAlias = "hostinterval"

	// Version.
	OptVersion      = "version"
	OptVersionAlias = "v"

	// Help.
	OptHelp      = "help"
	OptHelpAlias = "h"

	// CNI binary location
	OptNetPluginPath      = "net-plugin-path"
	OptNetPluginPathAlias = "np"

	// CNI binary location
	OptNetPluginConfigFile      = "net-plugin-config-file"
	OptNetPluginConfigFileAlias = "npconfig"

	// Telemetry config Location
	OptTelemetryConfigDir      = "telemetry-config-file"
	OptTelemetryConfigDirAlias = "d"

<<<<<<< HEAD
	// Create ext Hns network
	OptCreateExtSwitchNetworkType      = "create-extswitchnetwork-type"
	OptCreateExtSwitchNetworkTypeAlias = "extswitchnetworktype"
=======
	// Disable Telemetry
	OptTelemetry      = "telemetry"
	OptTelemetryAlias = "dt"
>>>>>>> a1f804a9
)<|MERGE_RESOLUTION|>--- conflicted
+++ resolved
@@ -72,13 +72,11 @@
 	OptTelemetryConfigDir      = "telemetry-config-file"
 	OptTelemetryConfigDirAlias = "d"
 
-<<<<<<< HEAD
 	// Create ext Hns network
 	OptCreateExtSwitchNetworkType      = "create-extswitchnetwork-type"
 	OptCreateExtSwitchNetworkTypeAlias = "extswitchnetworktype"
-=======
+
 	// Disable Telemetry
 	OptTelemetry      = "telemetry"
 	OptTelemetryAlias = "dt"
->>>>>>> a1f804a9
 )