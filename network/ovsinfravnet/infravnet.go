// Copyright 2017 Microsoft. All rights reserved.
// MIT License

package ovsinfravnet

import (
	"errors"
	"fmt"
	"net"

	"github.com/Azure/azure-container-networking/log"

	"github.com/Azure/azure-container-networking/network/epcommon"
	"github.com/Azure/azure-container-networking/network/netlinkinterface"
	"github.com/Azure/azure-container-networking/ovsctl"
)

const (
	azureInfraIfName = "eth2"
)

var errorOVSInfraVnetClient = errors.New("OVSInfraVnetClient Error")

func newErrorOVSInfraVnetClient(errStr string) error {
	return fmt.Errorf("%w : %s", errorOVSInfraVnetClient, errStr)
}

type OVSInfraVnetClient struct {
	hostInfraVethName      string
	ContainerInfraVethName string
	containerInfraMac      string
	netlink                netlinkinterface.NetlinkInterface
}

func NewInfraVnetClient(hostIfName string, contIfName string, nl netlinkinterface.NetlinkInterface) OVSInfraVnetClient {
	infraVnetClient := OVSInfraVnetClient{
		hostInfraVethName:      hostIfName,
		ContainerInfraVethName: contIfName,
		netlink:                nl,
	}

	log.Printf("Initialize new infravnet client %+v", infraVnetClient)

	return infraVnetClient
}

func (client *OVSInfraVnetClient) CreateInfraVnetEndpoint(bridgeName string) error {
<<<<<<< HEAD
=======
	ovs := ovsctl.NewOvsctl()
>>>>>>> 32d0e12b
	epc := epcommon.NewEPCommon(client.netlink)
	if err := epc.CreateEndpoint(client.hostInfraVethName, client.ContainerInfraVethName); err != nil {
		log.Printf("Creating infraep failed with error %v", err)
		return err
	}

	log.Printf("[ovs] Adding port %v master %v.", client.hostInfraVethName, bridgeName)
	if err := ovs.AddPortOnOVSBridge(client.hostInfraVethName, bridgeName, 0); err != nil {
		log.Printf("Adding infraveth to ovsbr failed with error %v", err)
		return err
	}

	infraContainerIf, err := net.InterfaceByName(client.ContainerInfraVethName)
	if err != nil {
		log.Printf("InterfaceByName returns error for ifname %v with error %v", client.ContainerInfraVethName, err)
		return err
	}

	client.containerInfraMac = infraContainerIf.HardwareAddr.String()

	return nil
}

func (client *OVSInfraVnetClient) CreateInfraVnetRules(
	bridgeName string,
	infraIP net.IPNet,
	hostPrimaryMac string,
	hostPort string) error {

	ovs := ovsctl.NewOvsctl()

	infraContainerPort, err := ovs.GetOVSPortNumber(client.hostInfraVethName)
	if err != nil {
		log.Printf("[ovs] Get ofport failed with error %v", err)
		return err
	}

	// 0 signifies not to add vlan tag to this traffic
	if err := ovs.AddIPSnatRule(bridgeName, infraIP.IP, 0, infraContainerPort, hostPrimaryMac, hostPort); err != nil {
		log.Printf("[ovs] AddIpSnatRule failed with error %v", err)
		return err
	}

	// 0 signifies not to match traffic based on vlan tag
	if err := ovs.AddMacDnatRule(bridgeName, hostPort, infraIP.IP, client.containerInfraMac, 0, infraContainerPort); err != nil {
		log.Printf("[ovs] AddMacDnatRule failed with error %v", err)
		return err
	}

	return nil
}

func (client *OVSInfraVnetClient) MoveInfraEndpointToContainerNS(netnsPath string, nsID uintptr) error {
	log.Printf("[ovs] Setting link %v netns %v.", client.ContainerInfraVethName, netnsPath)
	err := client.netlink.SetLinkNetNs(client.ContainerInfraVethName, nsID)
	if err != nil {
		return newErrorOVSInfraVnetClient(err.Error())
	}
	return nil
}

func (client *OVSInfraVnetClient) SetupInfraVnetContainerInterface() error {
	epc := epcommon.NewEPCommon(client.netlink)
	if err := epc.SetupContainerInterface(client.ContainerInfraVethName, azureInfraIfName); err != nil {
		return newErrorOVSInfraVnetClient(err.Error())
	}

	client.ContainerInfraVethName = azureInfraIfName

	return nil
}

func (client *OVSInfraVnetClient) ConfigureInfraVnetContainerInterface(infraIP net.IPNet) error {
	log.Printf("[ovs] Adding IP address %v to link %v.", infraIP.String(), client.ContainerInfraVethName)
	err := client.netlink.AddIPAddress(client.ContainerInfraVethName, infraIP.IP, &infraIP)
	if err != nil {
		return newErrorOVSInfraVnetClient(err.Error())
	}
	return nil
}

func (client *OVSInfraVnetClient) DeleteInfraVnetRules(
	bridgeName string,
	infraIP net.IPNet,
	hostPort string) {

	ovs := ovsctl.NewOvsctl()

	log.Printf("[ovs] Deleting MAC DNAT rule for infravnet IP address %v", infraIP.IP.String())
	ovs.DeleteMacDnatRule(bridgeName, hostPort, infraIP.IP, 0)

	log.Printf("[ovs] Get ovs port for infravnet interface %v.", client.hostInfraVethName)
	infraContainerPort, err := ovs.GetOVSPortNumber(client.hostInfraVethName)
	if err != nil {
		log.Printf("[ovs] Get infravnet portnum failed with error %v", err)
	}

	log.Printf("[ovs] Deleting IP SNAT for infravnet port %v", infraContainerPort)
	ovs.DeleteIPSnatRule(bridgeName, infraContainerPort)

	log.Printf("[ovs] Deleting infravnet interface %v from bridge %v", client.hostInfraVethName, bridgeName)
	if err := ovs.DeletePortFromOVS(bridgeName, client.hostInfraVethName); err != nil {
		log.Printf("[ovs] Deletion of infravnet interface %v from bridge %v failed", client.hostInfraVethName, bridgeName)
	}
}

func (client *OVSInfraVnetClient) DeleteInfraVnetEndpoint() error {
	log.Printf("[ovs] Deleting Infra veth pair %v.", client.hostInfraVethName)
	err := client.netlink.DeleteLink(client.hostInfraVethName)
	if err != nil {
		log.Printf("[ovs] Failed to delete veth pair %v: %v.", client.hostInfraVethName, err)
		return newErrorOVSInfraVnetClient(err.Error())
	}

	return nil
}<|MERGE_RESOLUTION|>--- conflicted
+++ resolved
@@ -45,10 +45,7 @@
 }
 
 func (client *OVSInfraVnetClient) CreateInfraVnetEndpoint(bridgeName string) error {
-<<<<<<< HEAD
-=======
 	ovs := ovsctl.NewOvsctl()
->>>>>>> 32d0e12b
 	epc := epcommon.NewEPCommon(client.netlink)
 	if err := epc.CreateEndpoint(client.hostInfraVethName, client.ContainerInfraVethName); err != nil {
 		log.Printf("Creating infraep failed with error %v", err)
