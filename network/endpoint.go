--- conflicted
+++ resolved
@@ -21,12 +21,8 @@
 	MacAddress  net.HardwareAddr
 	IPAddresses []net.IPNet
 	Gateways    []net.IP
-<<<<<<< HEAD
-	VlanID      int
-=======
 	DNS         DNSInfo
 	Routes      []RouteInfo
->>>>>>> 26bb64d9
 }
 
 // EndpointInfo contains read-only information about an endpoint.
