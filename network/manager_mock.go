--- conflicted
+++ resolved
@@ -120,10 +120,6 @@
 	// based on the GetAllEndpoints func above, it seems that this mock is only intended to be used with
 	// one network, so just return the number of endpoints if network exists
 	numEndpoints := 0
-<<<<<<< HEAD
-=======
-
->>>>>>> 4b7a692a
 	for _, network := range nm.TestNetworkInfoMap {
 		if _, err := nm.GetAllEndpoints(network.Id); err == nil {
 			numEndpoints++
@@ -131,4 +127,4 @@
 	}
 
 	return numEndpoints
-}+}
