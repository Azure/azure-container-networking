// Copyright 2017 Microsoft. All rights reserved.
// MIT License

//go:build windows
// +build windows

package hnswrapper

import (
	"encoding/json"
	"errors"
	"fmt"
	"reflect"
	"strings"
	"sync"
	"time"

	"github.com/Microsoft/hcsshim/hcn"
)

var errorFakeHNS = errors.New("errorFakeHNS Error")

func newErrorFakeHNS(errStr string) error {
	return fmt.Errorf("%w : %s", errorFakeHNS, errStr)
}

type Hnsv2wrapperFake struct {
	Cache FakeHNSCache
	*sync.Mutex
	Delay time.Duration
}

func NewHnsv2wrapperFake() *Hnsv2wrapperFake {
	return &Hnsv2wrapperFake{
		Mutex: &sync.Mutex{},
		Cache: FakeHNSCache{
			networks:  map[string]*FakeHostComputeNetwork{},
			endpoints: map[string]*FakeHostComputeEndpoint{},
		},
	}
}

func delayHnsCall(delay time.Duration) {
	time.Sleep(delay)
}

// NewMockIOShim is dependent on this function never returning an error
func (f Hnsv2wrapperFake) CreateNetwork(network *hcn.HostComputeNetwork) (*hcn.HostComputeNetwork, error) {
	f.Lock()
	defer f.Unlock()

	delayHnsCall(f.Delay)
	f.Cache.networks[network.Name] = NewFakeHostComputeNetwork(network)
	return network, nil
}

func (f Hnsv2wrapperFake) DeleteNetwork(network *hcn.HostComputeNetwork) error {
	delayHnsCall(f.Delay)
	return nil
}

func (f Hnsv2wrapperFake) ModifyNetworkSettings(network *hcn.HostComputeNetwork, request *hcn.ModifyNetworkSettingRequest) error {
	f.Lock()
	defer f.Unlock()

	delayHnsCall(f.Delay)

	networkCache, ok := f.Cache.networks[network.Name]
	if !ok {
		return nil
	}
	switch request.RequestType {
	case hcn.RequestTypeAdd:
		var setPolSettings hcn.PolicyNetworkRequest
		err := json.Unmarshal(request.Settings, &setPolSettings)
		if err != nil {
			return newErrorFakeHNS(err.Error())
		}
		for _, setPolSetting := range setPolSettings.Policies {
			if setPolSetting.Type == hcn.SetPolicy {
				var setpol hcn.SetPolicySetting
				err := json.Unmarshal(setPolSetting.Settings, &setpol)
				if err != nil {
					return newErrorFakeHNS(err.Error())
				}
				if setpol.PolicyType != hcn.SetPolicyTypeIpSet {
					// Check Nested SetPolicy members
					// checking for the case of no members in nested policy. iMgrCfg.AddEmptySetToLists is set to false in some tests so it creates a nested policy with no members
					if setpol.Values != "" {
						members := strings.Split(setpol.Values, ",")
						for _, memberID := range members {
							_, ok := networkCache.Policies[memberID]
							if !ok {
								return newErrorFakeHNS(fmt.Sprintf("Member Policy %s not found for hcn.RequestTypeAdd", memberID))
							}
						}
					}
				}
				networkCache.Policies[setpol.Id] = &setpol
			}
		}
	case hcn.RequestTypeRemove:
		var setPolSettings hcn.PolicyNetworkRequest
		err := json.Unmarshal(request.Settings, &setPolSettings)
		if err != nil {
			return newErrorFakeHNS(err.Error())
		}
		for _, newPolicy := range setPolSettings.Policies {
			var setpol hcn.SetPolicySetting
			err := json.Unmarshal(newPolicy.Settings, &setpol)
			if err != nil {
				return newErrorFakeHNS(err.Error())
			}
			if _, ok := networkCache.Policies[setpol.Id]; !ok {
				return newErrorFakeHNS(fmt.Sprintf("[FakeHNS] could not find %s ipset", setpol.Name))
			}
			if setpol.PolicyType == hcn.SetPolicyTypeIpSet {
				// For 1st level sets check if they are being referred by nested sets
				for _, cacheSet := range networkCache.Policies {
					if cacheSet.PolicyType == hcn.SetPolicyTypeIpSet {
						continue
					}
					if strings.Contains(cacheSet.Values, setpol.Id) {
						return newErrorFakeHNS(fmt.Sprintf("Set %s is being referred by another %s set", setpol.Name, cacheSet.Name))
					}
				}
			}
			delete(networkCache.Policies, setpol.Id)
		}
	case hcn.RequestTypeUpdate:
		var setPolSettings hcn.PolicyNetworkRequest
		err := json.Unmarshal(request.Settings, &setPolSettings)
		if err != nil {
			return newErrorFakeHNS(err.Error())
		}
		for _, newPolicy := range setPolSettings.Policies {
			var setpol hcn.SetPolicySetting
			err := json.Unmarshal(newPolicy.Settings, &setpol)
			if err != nil {
				return newErrorFakeHNS(err.Error())
			}
			if _, ok := networkCache.Policies[setpol.Id]; !ok {
				return newErrorFakeHNS(fmt.Sprintf("[FakeHNS] could not find %s ipset", setpol.Name))
			}
			_, ok := networkCache.Policies[setpol.Id]
			if !ok {
				// Replicating HNS behavior, we will not update non-existent set policy
				continue
			}
			if setpol.PolicyType != hcn.SetPolicyTypeIpSet && setpol.Values != "" {
				// Check Nested SetPolicy members
				members := strings.Split(setpol.Values, ",")
<<<<<<< HEAD
				if setpol.Values != "" {
					for _, memberID := range members {
						_, ok := networkCache.Policies[memberID]
						if !ok {
							return newErrorFakeHNS(fmt.Sprintf("Member Policy %s not found", memberID))
						}
=======
				for _, memberID := range members {
					_, ok := networkCache.Policies[memberID]
					if !ok {
						return newErrorFakeHNS(fmt.Sprintf("Member Policy %s not found for hcn.RequestTypeUpdate", memberID))
>>>>>>> 1514d95c
					}
				}
			}
			networkCache.Policies[setpol.Id] = &setpol
		}
	case hcn.RequestTypeRefresh:
		return nil
	}

	return nil
}

func (f Hnsv2wrapperFake) AddNetworkPolicy(network *hcn.HostComputeNetwork, networkPolicy hcn.PolicyNetworkRequest) error {
	delayHnsCall(f.Delay)
	return nil
}

func (f Hnsv2wrapperFake) RemoveNetworkPolicy(network *hcn.HostComputeNetwork, networkPolicy hcn.PolicyNetworkRequest) error {
	delayHnsCall(f.Delay)
	return nil
}

func (f Hnsv2wrapperFake) GetNetworkByName(networkName string) (*hcn.HostComputeNetwork, error) {
	f.Lock()
	defer f.Unlock()
	delayHnsCall(f.Delay)
	if network, ok := f.Cache.networks[networkName]; ok {
		return network.GetHCNObj(), nil
	}
	return nil, hcn.NetworkNotFoundError{
		NetworkName: networkName,
	}
}

func (f Hnsv2wrapperFake) GetNetworkByID(networkID string) (*hcn.HostComputeNetwork, error) {
	f.Lock()
	defer f.Unlock()
	delayHnsCall(f.Delay)
	for _, network := range f.Cache.networks {
		if network.ID == networkID {
			return network.GetHCNObj(), nil
		}
	}
	return &hcn.HostComputeNetwork{}, nil
}

func (f Hnsv2wrapperFake) GetEndpointByID(endpointID string) (*hcn.HostComputeEndpoint, error) {
	f.Lock()
	defer f.Unlock()
	delayHnsCall(f.Delay)
	if ep, ok := f.Cache.endpoints[endpointID]; ok {
		return ep.GetHCNObj(), nil
	}
	return &hcn.HostComputeEndpoint{}, hcn.EndpointNotFoundError{EndpointID: endpointID}
}

func (f Hnsv2wrapperFake) CreateEndpoint(endpoint *hcn.HostComputeEndpoint) (*hcn.HostComputeEndpoint, error) {
	f.Lock()
	defer f.Unlock()
	delayHnsCall(f.Delay)
	f.Cache.endpoints[endpoint.Id] = NewFakeHostComputeEndpoint(endpoint)
	return endpoint, nil
}

func (f Hnsv2wrapperFake) DeleteEndpoint(endpoint *hcn.HostComputeEndpoint) error {
	f.Lock()
	defer f.Unlock()
	delayHnsCall(f.Delay)
	delete(f.Cache.endpoints, endpoint.Id)
	return nil
}

func (f Hnsv2wrapperFake) GetNamespaceByID(netNamespacePath string) (*hcn.HostComputeNamespace, error) {
	delayHnsCall(f.Delay)
	nameSpace := &hcn.HostComputeNamespace{Id: "ea37ac15-119e-477b-863b-cc23d6eeaa4d", NamespaceId: 1000}
	return nameSpace, nil
}

func (f Hnsv2wrapperFake) AddNamespaceEndpoint(namespaceId string, endpointId string) error {
	delayHnsCall(f.Delay)
	return nil
}

func (f Hnsv2wrapperFake) RemoveNamespaceEndpoint(namespaceId string, endpointId string) error {
	delayHnsCall(f.Delay)
	return nil
}

func (f Hnsv2wrapperFake) ListEndpointsOfNetwork(networkId string) ([]hcn.HostComputeEndpoint, error) {
	f.Lock()
	defer f.Unlock()
	delayHnsCall(f.Delay)
	endpoints := make([]hcn.HostComputeEndpoint, 0)
	for _, endpoint := range f.Cache.endpoints {
		if endpoint.HostComputeNetwork == networkId {
			endpoints = append(endpoints, *endpoint.GetHCNObj())
		}
	}
	return endpoints, nil
}

// NOTE: hard assumption that the query just filters for local endpoints via hcn.EndpointFlagsNone
func (f Hnsv2wrapperFake) ListEndpointsQuery(_ hcn.HostComputeQuery) ([]hcn.HostComputeEndpoint, error) {
	f.Lock()
	defer f.Unlock()
	delayHnsCall(f.Delay)
	endpoints := make([]hcn.HostComputeEndpoint, 0)
	for _, endpoint := range f.Cache.endpoints {
		e := *endpoint.GetHCNObj()
		if e.Flags == hcn.EndpointFlagsNone {
			// only get local endpoints
			endpoints = append(endpoints, e)
		}
	}
	return endpoints, nil
}

func (f Hnsv2wrapperFake) ApplyEndpointPolicy(endpoint *hcn.HostComputeEndpoint, requestType hcn.RequestType, endpointPolicy hcn.PolicyEndpointRequest) error {
	f.Lock()
	defer f.Unlock()
	delayHnsCall(f.Delay)
	epCache, ok := f.Cache.endpoints[endpoint.Id]
	if !ok {
		return newErrorFakeHNS(fmt.Sprintf("[FakeHNS] could not find endpoint %s", endpoint.Id))
	}
	switch requestType {
	case hcn.RequestTypeAdd:
		for _, newPolicy := range endpointPolicy.Policies {
			if newPolicy.Type != hcn.ACL {
				continue
			}
			var aclPol FakeEndpointPolicy
			err := json.Unmarshal(newPolicy.Settings, &aclPol)
			if err != nil {
				return newErrorFakeHNS(err.Error())
			}
			epCache.Policies = append(epCache.Policies, &aclPol)
		}
	case hcn.RequestTypeRemove:
		for _, newPolicy := range endpointPolicy.Policies {
			if newPolicy.Type != hcn.ACL {
				continue
			}
			var aclPol FakeEndpointPolicy
			err := json.Unmarshal(newPolicy.Settings, &aclPol)
			if err != nil {
				return newErrorFakeHNS(err.Error())
			}
			err = epCache.RemovePolicy(&aclPol)
			if err != nil {
				return err
			}
		}
	case hcn.RequestTypeUpdate:
		epCache.Policies = make([]*FakeEndpointPolicy, 0)
		for _, newPolicy := range endpointPolicy.Policies {
			if newPolicy.Type != hcn.ACL {
				continue
			}
			var aclPol FakeEndpointPolicy
			err := json.Unmarshal(newPolicy.Settings, &aclPol)
			if err != nil {
				return newErrorFakeHNS(err.Error())
			}
			epCache.Policies = append(epCache.Policies, &aclPol)
		}
	case hcn.RequestTypeRefresh:
		return nil
	}

	return nil
}

func (f Hnsv2wrapperFake) GetEndpointByName(endpointName string) (*hcn.HostComputeEndpoint, error) {
	delayHnsCall(f.Delay)
	return nil, hcn.EndpointNotFoundError{EndpointName: endpointName}
}

type FakeHNSCache struct {
	// networks maps network name to network object
	networks map[string]*FakeHostComputeNetwork
	// endpoints maps endpoint ID to endpoint object
	endpoints map[string]*FakeHostComputeEndpoint
}

// SetPolicy returns the first SetPolicy found with this ID in any network.
func (fCache FakeHNSCache) SetPolicy(setID string) *hcn.SetPolicySetting {
	for _, network := range fCache.networks {
		for _, policy := range network.Policies {
			if policy.Id == setID {
				return policy
			}
		}
	}
	return nil
}

func (fCache FakeHNSCache) PrettyString() string {
	networkStrings := make([]string, 0, len(fCache.networks))
	for _, network := range fCache.networks {
		networkStrings = append(networkStrings, fmt.Sprintf("[%+v]", network.PrettyString()))
	}

	endpointStrings := make([]string, 0, len(fCache.endpoints))
	for _, endpoint := range fCache.endpoints {
		endpointStrings = append(endpointStrings, fmt.Sprintf("[%+v]", endpoint.PrettyString()))
	}

	return fmt.Sprintf("networks: %s\nendpoints: %s", strings.Join(networkStrings, ","), strings.Join(endpointStrings, ","))
}

// AllSetPolicies returns all SetPolicies in a given network as a map of SetPolicy ID to SetPolicy object.
func (fCache FakeHNSCache) AllSetPolicies(networkID string) map[string]*hcn.SetPolicySetting {
	setPolicies := make(map[string]*hcn.SetPolicySetting)
	for _, network := range fCache.networks {
		if network.ID == networkID {
			for _, setPolicy := range network.Policies {
				setPolicies[setPolicy.Id] = setPolicy
			}
			break
		}
	}
	return setPolicies
}

// ACLPolicies returns a map of the inputed Endpoint IDs to Policies with the given policyID.
func (fCache FakeHNSCache) ACLPolicies(epList map[string]string, policyID string) (map[string][]*FakeEndpointPolicy, error) {
	aclPols := make(map[string][]*FakeEndpointPolicy)
	for ip, epID := range epList {
		epCache, ok := fCache.endpoints[epID]
		if !ok {
			return nil, newErrorFakeHNS(fmt.Sprintf("[FakeHNS] could not find endpoint %s", epID))
		}
		if epCache.IPConfiguration != ip {
			return nil, newErrorFakeHNS(fmt.Sprintf("[FakeHNS] Mismatch in IP addr of endpoint %s Got: %s, Expect %s",
				epID, epCache.IPConfiguration, ip))
		}
		aclPols[epID] = make([]*FakeEndpointPolicy, 0)
		for _, policy := range epCache.Policies {
			if policy.ID == policyID {
				aclPols[epID] = append(aclPols[epID], policy)
			}
		}

	}
	return aclPols, nil
}

// GetAllACLs maps all local Endpoint IDs to ACLs
func (fCache FakeHNSCache) GetAllACLs() map[string][]*FakeEndpointPolicy {
	aclPols := make(map[string][]*FakeEndpointPolicy)
	for _, ep := range fCache.endpoints {
		if ep.Flags == hcn.EndpointFlagsNone {
			aclPols[ep.ID] = ep.Policies
		}
	}
	return aclPols
}

// EndpointIP returns the Endpoint's IP or an empty string if the Endpoint doesn't exist.
func (fCache FakeHNSCache) EndpointIP(id string) string {
	for _, ep := range fCache.endpoints {
		if ep.ID == id {
			return ep.IPConfiguration
		}
	}
	return ""
}

type FakeHostComputeNetwork struct {
	ID   string
	Name string
	// Policies maps SetPolicy ID to SetPolicy object
	Policies map[string]*hcn.SetPolicySetting
}

func NewFakeHostComputeNetwork(network *hcn.HostComputeNetwork) *FakeHostComputeNetwork {
	return &FakeHostComputeNetwork{
		ID:       network.Id,
		Name:     network.Name,
		Policies: make(map[string]*hcn.SetPolicySetting),
	}
}

func (fNetwork *FakeHostComputeNetwork) PrettyString() string {
	setPolicyStrings := make([]string, 0, len(fNetwork.Policies))
	for _, setPolicy := range fNetwork.Policies {
		setPolicyStrings = append(setPolicyStrings, fmt.Sprintf("[%+v]", setPolicy))
	}
	return fmt.Sprintf("ID: %s, Name: %s, SetPolicies: [%s]", fNetwork.ID, fNetwork.Name, strings.Join(setPolicyStrings, ","))
}

func (fNetwork *FakeHostComputeNetwork) GetHCNObj() *hcn.HostComputeNetwork {
	setPolicies := make([]hcn.NetworkPolicy, 0)
	for _, setPolicy := range fNetwork.Policies {
		rawSettings, err := json.Marshal(setPolicy)
		if err != nil {
			fmt.Printf("FakeHostComputeNetwork: error marshalling SetPolicy: %+v. err: %s\n", setPolicy, err.Error())
			continue
		}
		policy := hcn.NetworkPolicy{
			Type:     hcn.SetPolicy,
			Settings: rawSettings,
		}
		setPolicies = append(setPolicies, policy)
	}

	return &hcn.HostComputeNetwork{
		Id:       fNetwork.ID,
		Name:     fNetwork.Name,
		Policies: setPolicies,
	}
}

type FakeHostComputeEndpoint struct {
	ID                 string
	Name               string
	HostComputeNetwork string
	Policies           []*FakeEndpointPolicy
	IPConfiguration    string
	Flags              hcn.EndpointFlags
}

func NewFakeHostComputeEndpoint(endpoint *hcn.HostComputeEndpoint) *FakeHostComputeEndpoint {
	ip := ""
	if endpoint.IpConfigurations != nil {
		ip = endpoint.IpConfigurations[0].IpAddress
	}
	return &FakeHostComputeEndpoint{
		ID:                 endpoint.Id,
		Name:               endpoint.Name,
		HostComputeNetwork: endpoint.HostComputeNetwork,
		IPConfiguration:    ip,
		Flags:              endpoint.Flags,
	}
}

func (fEndpoint *FakeHostComputeEndpoint) PrettyString() string {
	aclStrings := make([]string, 0, len(fEndpoint.Policies))
	for _, acl := range fEndpoint.Policies {
		aclStrings = append(aclStrings, fmt.Sprintf("[%+v]", acl))
	}
	return fmt.Sprintf("ID: %s, Name: %s, IP: %s, ACLs: [%s]",
		fEndpoint.ID, fEndpoint.Name, fEndpoint.IPConfiguration, strings.Join(aclStrings, ","))
}

func (fEndpoint *FakeHostComputeEndpoint) GetHCNObj() *hcn.HostComputeEndpoint {
	acls := make([]hcn.EndpointPolicy, 0)
	for _, acl := range fEndpoint.Policies {
		rawSettings, err := json.Marshal(acl)
		if err != nil {
			fmt.Printf("FakeHostComputeEndpoint: error marshalling ACL: %+v. err: %s\n", acl, err.Error())
			continue
		}
		policy := hcn.EndpointPolicy{
			Type:     hcn.ACL,
			Settings: rawSettings,
		}
		acls = append(acls, policy)
	}

	return &hcn.HostComputeEndpoint{
		Id:                 fEndpoint.ID,
		Name:               fEndpoint.Name,
		HostComputeNetwork: fEndpoint.HostComputeNetwork,
		IpConfigurations: []hcn.IpConfig{
			{
				IpAddress: fEndpoint.IPConfiguration,
			},
		},
		Policies: acls,
		Flags:    fEndpoint.Flags,
	}
}

func (fEndpoint *FakeHostComputeEndpoint) RemovePolicy(toRemovePol *FakeEndpointPolicy) error {
	for i, policy := range fEndpoint.Policies {
		if reflect.DeepEqual(policy, toRemovePol) {
			fEndpoint.Policies = append(fEndpoint.Policies[:i], fEndpoint.Policies[i+1:]...)
			return nil
		}
	}
	return newErrorFakeHNS(fmt.Sprintf("Could not find policy %+v", toRemovePol))
}

type FakeEndpointPolicy struct {
	ID              string            `json:",omitempty"`
	Protocols       string            `json:",omitempty"` // EX: 6 (TCP), 17 (UDP), 1 (ICMPv4), 58 (ICMPv6), 2 (IGMP)
	Action          hcn.ActionType    `json:","`
	Direction       hcn.DirectionType `json:","`
	LocalAddresses  string            `json:",omitempty"`
	RemoteAddresses string            `json:",omitempty"`
	LocalPorts      string            `json:",omitempty"`
	RemotePorts     string            `json:",omitempty"`
	Priority        int               `json:",omitempty"`
	// FIXME should include RuleType too, but that will require updating every instance of this struct in UTs
}<|MERGE_RESOLUTION|>--- conflicted
+++ resolved
@@ -150,19 +150,12 @@
 			if setpol.PolicyType != hcn.SetPolicyTypeIpSet && setpol.Values != "" {
 				// Check Nested SetPolicy members
 				members := strings.Split(setpol.Values, ",")
-<<<<<<< HEAD
 				if setpol.Values != "" {
 					for _, memberID := range members {
 						_, ok := networkCache.Policies[memberID]
 						if !ok {
-							return newErrorFakeHNS(fmt.Sprintf("Member Policy %s not found", memberID))
+							return newErrorFakeHNS(fmt.Sprintf("Member Policy %s not found for hcn.RequestTypeUpdate", memberID))
 						}
-=======
-				for _, memberID := range members {
-					_, ok := networkCache.Policies[memberID]
-					if !ok {
-						return newErrorFakeHNS(fmt.Sprintf("Member Policy %s not found for hcn.RequestTypeUpdate", memberID))
->>>>>>> 1514d95c
 					}
 				}
 			}
