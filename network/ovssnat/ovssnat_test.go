--- conflicted
+++ resolved
@@ -25,10 +25,7 @@
 		localIP:               "169.254.0.4/16",
 		containerSnatVethName: anyInterface,
 		netlink:               nl,
-<<<<<<< HEAD
-=======
 		ovsctlClient:          ovsctl.NewMockOvsctl(false, "", ""),
->>>>>>> 32d0e12b
 	}
 
 	if err := nl.AddLink(&netlink.DummyLink{
