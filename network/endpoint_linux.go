--- conflicted
+++ resolved
@@ -12,11 +12,7 @@
 
 	"github.com/Azure/azure-container-networking/log"
 	"github.com/Azure/azure-container-networking/netlink"
-<<<<<<< HEAD
-	"github.com/Azure/azure-container-networking/network/epcommon"
-=======
 	"github.com/Azure/azure-container-networking/ovsctl"
->>>>>>> f9c4b854
 )
 
 const (
@@ -325,11 +321,7 @@
 		}
 
 		nlRoute := &netlink.Route{
-<<<<<<< HEAD
 			Family:    family,
-=======
-			Family:    netlink.GetIPAddressFamily(route.Gw),
->>>>>>> f9c4b854
 			Dst:       &route.Dst,
 			Gw:        route.Gw,
 			LinkIndex: ifIndex,
