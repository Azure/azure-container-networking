// Copyright 2017 Microsoft. All rights reserved.
// MIT License

package network

import (
	"crypto/sha1"
	"encoding/hex"
	"fmt"
	"net"
	"strings"

	"github.com/Azure/azure-container-networking/log"
	"github.com/Azure/azure-container-networking/netlink"
)

const (
	// Common prefix for all types of host network interface names.
	commonInterfacePrefix = "az"

	// Prefix for host virtual network interface names.
	hostVEthInterfacePrefix = commonInterfacePrefix + "v"

	// Prefix for container network interface names.
	containerInterfacePrefix = "eth"
)

func generateVethName(key string) string {
	h := sha1.New()
	h.Write([]byte(key))
	return hex.EncodeToString(h.Sum(nil))[:11]
}

func ConstructEndpointID(containerID string, netNsPath string, ifName string) (string, string) {
	if len(containerID) > 8 {
		containerID = containerID[:8]
	} else {
		log.Printf("Container ID is not greater than 8 ID: %v", containerID)
		return "", ""
	}

	infraEpName := containerID + "-" + ifName

	return infraEpName, ""
}

// newEndpointImpl creates a new endpoint in the network.
func (nw *network) newEndpointImpl(epInfo *EndpointInfo) (*endpoint, error) {
	var containerIf *net.Interface
	var ns *Namespace
	var ep *endpoint
	var err error
	var hostIfName string
	var contIfName string
	var epClient EndpointClient
	var vlanid int = 0

	if nw.Endpoints[epInfo.Id] != nil {
		log.Printf("[net] Endpoint alreday exists.")
		err = errEndpointExists
		return nil, err
	}

	if epInfo.Data != nil {
		if _, ok := epInfo.Data[VlanIDKey]; ok {
			vlanid = epInfo.Data[VlanIDKey].(int)
		}
	}

	if _, ok := epInfo.Data[OptVethName]; ok {
		log.Printf("Generate veth name based on the key provided")
		key := epInfo.Data[OptVethName].(string)
		vethname := generateVethName(key)
		hostIfName = fmt.Sprintf("%s%s", "cali", vethname)
		contIfName = fmt.Sprintf("%s%s2", hostVEthInterfacePrefix, vethname)
	} else {
		// Create a veth pair.
		log.Printf("Generate veth name based on endpoint id")
		hostIfName = fmt.Sprintf("%s%s", hostVEthInterfacePrefix, epInfo.Id[:7])
		contIfName = fmt.Sprintf("%s%s-2", hostVEthInterfacePrefix, epInfo.Id[:7])
	}

	if vlanid != 0 {
		epClient = NewOVSEndpointClient(
			nw.extIf,
			epInfo,
			hostIfName,
			contIfName,
			vlanid)
	} else if nw.Mode != opModeCalico {
		log.Printf("Bridge client")
		epClient = NewLinuxBridgeEndpointClient(nw.extIf, hostIfName, contIfName, nw.Mode)
	} else {
		log.Printf("calico client")
		epClient = NewCalicoEndpointClient(nw.extIf, hostIfName, contIfName, nw.Mode)
	}

	// Cleanup on failure.
	defer func() {
		if err != nil {
			log.Printf("CNI error. Delete Endpoint %v and rules that are created.", contIfName)
			endpt := &endpoint{
				Id:                 epInfo.Id,
				IfName:             contIfName,
				HostIfName:         hostIfName,
				IPAddresses:        epInfo.IPAddresses,
				Gateways:           []net.IP{nw.extIf.IPv4Gateway},
				DNS:                epInfo.DNS,
				VlanID:             vlanid,
				EnableSnatOnHost:   epInfo.EnableSnatOnHost,
				EnableMultitenancy: epInfo.EnableMultiTenancy,
			}

			if containerIf != nil {
				endpt.MacAddress = containerIf.HardwareAddr
				epClient.DeleteEndpointRules(endpt)
			}

			epClient.DeleteEndpoints(endpt)
		}
	}()

	if err = epClient.AddEndpoints(epInfo); err != nil {
		return nil, err
	}

	containerIf, err = net.InterfaceByName(contIfName)
	if err != nil {
		return nil, err
	}

	// Setup rules for IP addresses on the container interface.
	if err = epClient.AddEndpointRules(epInfo); err != nil {
		return nil, err
	}

	// If a network namespace for the container interface is specified...
	if epInfo.NetNsPath != "" {
		// Open the network namespace.
		log.Printf("[net] Opening netns %v.", epInfo.NetNsPath)
		ns, err = OpenNamespace(epInfo.NetNsPath)
		if err != nil {
			return nil, err
		}
		defer ns.Close()

		if err := epClient.MoveEndpointsToContainerNS(epInfo, ns.GetFd()); err != nil {
			return nil, err
		}

		// Enter the container network namespace.
		log.Printf("[net] Entering netns %v.", epInfo.NetNsPath)
		if err = ns.Enter(); err != nil {
			return nil, err
		}

		// Return to host network namespace.
		defer func() {
			log.Printf("[net] Exiting netns %v.", epInfo.NetNsPath)
			if err := ns.Exit(); err != nil {
				log.Printf("[net] Failed to exit netns, err:%v.", err)
			}
		}()
	}

	// If a name for the container interface is specified...
	if epInfo.IfName != "" {
		if err = epClient.SetupContainerInterfaces(epInfo); err != nil {
			return nil, err
		}
	}

	if err = epClient.ConfigureContainerInterfacesAndRoutes(epInfo); err != nil {
		return nil, err
	}

	// Create the endpoint object.
	ep = &endpoint{
		Id:                 epInfo.Id,
		IfName:             epInfo.IfName,
		HostIfName:         hostIfName,
		MacAddress:         containerIf.HardwareAddr,
		InfraVnetIP:        epInfo.InfraVnetIP,
		IPAddresses:        epInfo.IPAddresses,
		Gateways:           []net.IP{nw.extIf.IPv4Gateway},
		DNS:                epInfo.DNS,
		VlanID:             vlanid,
		EnableSnatOnHost:   epInfo.EnableSnatOnHost,
		EnableInfraVnet:    epInfo.EnableInfraVnet,
		EnableMultitenancy: epInfo.EnableMultiTenancy,
		NetworkNameSpace:   epInfo.NetNsPath,
		ContainerID:        epInfo.ContainerID,
		PODName:            epInfo.PODName,
		PODNameSpace:       epInfo.PODNameSpace,
	}

	for _, route := range epInfo.Routes {
		ep.Routes = append(ep.Routes, route)
	}

	return ep, nil
}

// deleteEndpointImpl deletes an existing endpoint from the network.
func (nw *network) deleteEndpointImpl(ep *endpoint) error {
	var epClient EndpointClient

	// Delete the veth pair by deleting one of the peer interfaces.
	// Deleting the host interface is more convenient since it does not require
	// entering the container netns and hence works both for CNI and CNM.
	if ep.VlanID != 0 {
		epInfo := ep.getInfo()
		epClient = NewOVSEndpointClient(nw.extIf, epInfo, ep.HostIfName, "", ep.VlanID)
	} else if nw.Mode != opModeCalico {
		epClient = NewLinuxBridgeEndpointClient(nw.extIf, ep.HostIfName, "", nw.Mode)
	} else {
		epClient = NewCalicoEndpointClient(nw.extIf, ep.HostIfName, "", nw.Mode)
	}

	epClient.DeleteEndpointRules(ep)
	epClient.DeleteEndpoints(ep)

	return nil
}

// getInfoImpl returns information about the endpoint.
func (ep *endpoint) getInfoImpl(epInfo *EndpointInfo) {
}

func addRoutes(interfaceName string, routes []RouteInfo) error {
	ifIndex := 0
	interfaceIf, _ := net.InterfaceByName(interfaceName)

	for _, route := range routes {
		log.Printf("[net] Adding IP route %+v to link %v.", route, interfaceName)

		if route.DevName != "" {
			devIf, _ := net.InterfaceByName(route.DevName)
			ifIndex = devIf.Index
		} else {
			ifIndex = interfaceIf.Index
		}

		nlRoute := &netlink.Route{
			Family:    netlink.GetIpAddressFamily(route.Gw),
			Dst:       &route.Dst,
			Src:       route.Src,
			Gw:        route.Gw,
			LinkIndex: ifIndex,
			Scope:     route.Scope,
			Protocol:  route.Protocol,
		}

		if err := netlink.AddIpRoute(nlRoute); err != nil {
			if !strings.Contains(strings.ToLower(err.Error()), "file exists") {
				return err
			} else {
				log.Printf("route already exists")
			}
		}
	}

	return nil
}

func deleteRoutes(interfaceName string, routes []RouteInfo) error {
	ifIndex := 0
	interfaceIf, _ := net.InterfaceByName(interfaceName)

	for _, route := range routes {
<<<<<<< HEAD
		log.Printf("[ovs] Deleting IP route %+v to link %v.", route, interfaceName)
=======
		log.Printf("[ovs] Deleting IP route %+v from link %v.", route, interfaceName)
>>>>>>> 136f03ca

		if route.DevName != "" {
			devIf, _ := net.InterfaceByName(route.DevName)
			ifIndex = devIf.Index
		} else {
			ifIndex = interfaceIf.Index
		}

		nlRoute := &netlink.Route{
			Family:    netlink.GetIpAddressFamily(route.Gw),
			Dst:       &route.Dst,
			Src:       route.Src,
			Gw:        route.Gw,
			LinkIndex: ifIndex,
			Scope:     route.Scope,
			Protocol:  route.Protocol,
		}

		if err := netlink.DeleteIpRoute(nlRoute); err != nil {
			return err
		}
	}

	return nil
}

// updateEndpointImpl updates an existing endpoint in the network.
func (nw *network) updateEndpointImpl(existingEpInfo *EndpointInfo, targetEpInfo *EndpointInfo) (*endpoint, error) {
	var ns *Namespace
	var ep *endpoint
	var err error

	existingEpFromRepository := nw.Endpoints[existingEpInfo.Id]
	log.Printf("[updateEndpointImpl] Going to retrieve endpoint with Id %+v to update.", existingEpInfo.Id)
	if existingEpFromRepository == nil {
		log.Printf("[updateEndpointImpl] Endpoint cannot be updated as it does not exist.")
		err = errEndpointNotFound
		return nil, err
	}

	netns := existingEpFromRepository.NetworkNameSpace
	// Network namespace for the container interface has to be specified
	if netns != "" {
		// Open the network namespace.
		log.Printf("[updateEndpointImpl] Opening netns %v.", netns)
		ns, err = OpenNamespace(netns)
		if err != nil {
			return nil, err
		}
		defer ns.Close()

		// Enter the container network namespace.
		log.Printf("[updateEndpointImpl] Entering netns %v.", netns)
		if err = ns.Enter(); err != nil {
			return nil, err
		}

		// Return to host network namespace.
		defer func() {
			log.Printf("[updateEndpointImpl] Exiting netns %v.", netns)
			if err := ns.Exit(); err != nil {
				log.Printf("[updateEndpointImpl] Failed to exit netns, err:%v.", err)
			}
		}()
	} else {
		log.Printf("[updateEndpointImpl] Endpoint cannot be updated as the network namespace does not exist: Epid: %v", existingEpInfo.Id)
		err = errNamespaceNotFound
		return nil, err
	}

	log.Printf("[updateEndpointImpl] Going to update routes in netns %v.", netns)
	if err = updateRoutes(existingEpInfo, targetEpInfo); err != nil {
		return nil, err
	}

	// Create the endpoint object.
	ep = &endpoint{
		Id: existingEpInfo.Id,
	}

	// Update existing endpoint state with the new routes to persist
	for _, route := range targetEpInfo.Routes {
		ep.Routes = append(ep.Routes, route)
	}

	return ep, nil
}

func updateRoutes(existingEp *EndpointInfo, targetEp *EndpointInfo) error {
	log.Printf("Updating routes for the endpoint %+v.", existingEp)
	log.Printf("Target endpoint is %+v", targetEp)

	existingRoutes := make(map[string]RouteInfo)
	targetRoutes := make(map[string]RouteInfo)
	var tobeDeletedRoutes []RouteInfo
	var tobeAddedRoutes []RouteInfo

	// we should not remove default route from container if it exists
	// we do not support enable/disable snat for now
	defaultDst := net.ParseIP("0.0.0.0")

	log.Printf("Going to collect routes and skip default and infravnet routes if applicable.")
	log.Printf("Key for default route: %+v", defaultDst.String())

	infraVnetKey := ""
	if targetEp.EnableInfraVnet {
		infraVnetSubnet := targetEp.InfraVnetAddressSpace
		if infraVnetSubnet != "" {
			infraVnetKey = strings.Split(infraVnetSubnet, "/")[0]
		}
	}

	log.Printf("Key for route to infra vnet: %+v", infraVnetKey)
	for _, route := range existingEp.Routes {
		destination := route.Dst.IP.String()
		log.Printf("Checking destination as %+v to skip or not", destination)
		isDefaultRoute := destination == defaultDst.String()
		isInfraVnetRoute := targetEp.EnableInfraVnet && (destination == infraVnetKey)
		if !isDefaultRoute && !isInfraVnetRoute {
			existingRoutes[route.Dst.String()] = route
			log.Printf("%+v was skipped", destination)
		}
	}

	for _, route := range targetEp.Routes {
		targetRoutes[route.Dst.String()] = route
	}

	for _, existingRoute := range existingRoutes {
		dst := existingRoute.Dst.String()
		if _, ok := targetRoutes[dst]; !ok {
			tobeDeletedRoutes = append(tobeDeletedRoutes, existingRoute)
			log.Printf("Adding following route to the tobeDeleted list: %+v", existingRoute)
		}
	}

	for _, targetRoute := range targetRoutes {
		dst := targetRoute.Dst.String()
		if _, ok := existingRoutes[dst]; !ok {
			tobeAddedRoutes = append(tobeAddedRoutes, targetRoute)
			log.Printf("Adding following route to the tobeAdded list: %+v", targetRoute)
		}

	}

	err := deleteRoutes(existingEp.IfName, tobeDeletedRoutes)
	if err != nil {
		return err
	}

	err = addRoutes(existingEp.IfName, tobeAddedRoutes)
	if err != nil {
		return err
	}

	log.Printf("Successfully updated routes for the endpoint %+v using target: %+v", existingEp, targetEp)

	return nil
}<|MERGE_RESOLUTION|>--- conflicted
+++ resolved
@@ -268,11 +268,7 @@
 	interfaceIf, _ := net.InterfaceByName(interfaceName)
 
 	for _, route := range routes {
-<<<<<<< HEAD
-		log.Printf("[ovs] Deleting IP route %+v to link %v.", route, interfaceName)
-=======
 		log.Printf("[ovs] Deleting IP route %+v from link %v.", route, interfaceName)
->>>>>>> 136f03ca
 
 		if route.DevName != "" {
 			devIf, _ := net.InterfaceByName(route.DevName)
