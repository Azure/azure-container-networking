// Copyright 2017 Microsoft. All rights reserved.
// MIT License

// +build linux

package network

import (
	"crypto/sha1"
	"encoding/hex"
	"fmt"
	"net"

	"github.com/Azure/azure-container-networking/log"
	"github.com/Azure/azure-container-networking/netlink"
)

const (
	// Common prefix for all types of host network interface names.
	commonInterfacePrefix = "az"

	// Prefix for host virtual network interface names.
	hostVEthInterfacePrefix = commonInterfacePrefix + "v"

	// Prefix for container network interface names.
	containerInterfacePrefix = "eth"
)

func generateVethName(key string) string {
	h := sha1.New()
	h.Write([]byte(key))
	return hex.EncodeToString(h.Sum(nil))[:11]
}

// newEndpointImpl creates a new endpoint in the network.
func (nw *network) newEndpointImpl(epInfo *EndpointInfo) (*endpoint, error) {
	var containerIf *net.Interface
	var ns *Namespace
	var ep *endpoint
	var err error
	var hostIfName string
	var contIfName string
	var epClient EndpointClient
	var vlanid int = 0

	if epInfo.Data != nil {
		if _, ok := epInfo.Data["vlanid"]; ok {
			vlanid = epInfo.Data["vlanid"].(int)
		}
	}

	if nw.Endpoints[epInfo.Id] != nil {
		log.Printf("[net] Endpoint alreday exists.")
		err = errEndpointExists
		return nil, err
	}

	if _, ok := epInfo.Data[OptVethName]; ok {
		log.Printf("Generate veth name based on the key provided")
		key := epInfo.Data[OptVethName].(string)
		vethname := generateVethName(key)
		hostIfName = fmt.Sprintf("%s%s", hostVEthInterfacePrefix, vethname)
		contIfName = fmt.Sprintf("%s%s2", hostVEthInterfacePrefix, vethname)
	} else {
		// Create a veth pair.
		log.Printf("Generate veth name based on endpoint id")
		hostIfName = fmt.Sprintf("%s%s", hostVEthInterfacePrefix, epInfo.Id[:7])
		contIfName = fmt.Sprintf("%s%s-2", hostVEthInterfacePrefix, epInfo.Id[:7])
	}

	log.Printf("[net] Creating veth pair %v %v.", hostIfName, contIfName)

	link := netlink.VEthLink{
		LinkInfo: netlink.LinkInfo{
			Type: netlink.LINK_TYPE_VETH,
			Name: contIfName,
		},
		PeerName: hostIfName,
	}

	err = netlink.AddLink(&link)
	if err != nil {
		log.Printf("[net] Failed to create veth pair, err:%v.", err)
		return nil, err
	}

	// On failure, delete the veth pair.
	defer func() {
		if err != nil {
			netlink.DeleteLink(contIfName)
		}
	}()

	//
	// Host network interface setup.
	//

	// Host interface up.
	log.Printf("[net] Setting link %v state up.", hostIfName)
	err = netlink.SetLinkState(hostIfName, true)
	if err != nil {
		return nil, err
	}

	containerIf, err = net.InterfaceByName(contIfName)
	if err != nil {
		return nil, err
	}

	if vlanid != 0 {
		epClient = NewOVSEndpointClient(nw.extIf.BridgeName, nw.extIf.Name, hostIfName, nw.extIf.MacAddress.String(), containerIf.HardwareAddr.String(), vlanid)
	} else {
		epClient = NewLinuxBridgeEndpointClient(nw.extIf.BridgeName, nw.extIf.Name, hostIfName, nw.extIf.MacAddress, containerIf.HardwareAddr, nw.Mode)
	}

	// Setup rules for IP addresses on the container interface.
	epClient.AddEndpointRules(epInfo)

	// If a network namespace for the container interface is specified...
	if epInfo.NetNsPath != "" {
		// Open the network namespace.
		log.Printf("[net] Opening netns %v.", epInfo.NetNsPath)
		ns, err = OpenNamespace(epInfo.NetNsPath)
		if err != nil {
			return nil, err
		}
		defer ns.Close()

		// Move the container interface to container's network namespace.
		log.Printf("[net] Setting link %v netns %v.", contIfName, epInfo.NetNsPath)
		err = netlink.SetLinkNetNs(contIfName, ns.GetFd())
		if err != nil {
			return nil, err
		}

		// Enter the container network namespace.
		log.Printf("[net] Entering netns %v.", epInfo.NetNsPath)
		err = ns.Enter()
		if err != nil {
			return nil, err
		}

		// Return to host network namespace.
		defer func() {
			log.Printf("[net] Exiting netns %v.", epInfo.NetNsPath)
			err = ns.Exit()
			if err != nil {
				log.Printf("[net] Failed to exit netns, err:%v.", err)
			}
		}()
	}

	// If a name for the container interface is specified...
	if epInfo.IfName != "" {
		// Interface needs to be down before renaming.
		log.Printf("[net] Setting link %v state down.", contIfName)
		err = netlink.SetLinkState(contIfName, false)
		if err != nil {
			return nil, err
		}

		// Rename the container interface.
		log.Printf("[net] Setting link %v name %v.", contIfName, epInfo.IfName)
		err = netlink.SetLinkName(contIfName, epInfo.IfName)
		if err != nil {
			return nil, err
		}
		contIfName = epInfo.IfName

		// Bring the interface back up.
		log.Printf("[net] Setting link %v state up.", contIfName)
		err = netlink.SetLinkState(contIfName, true)
		if err != nil {
			return nil, err
		}
	}

	// Assign IP address to container network interface.
	for _, ipAddr := range epInfo.IPAddresses {
		log.Printf("[net] Adding IP address %v to link %v.", ipAddr.String(), contIfName)
		err = netlink.AddIpAddress(contIfName, ipAddr.IP, &ipAddr)
		if err != nil {
			return nil, err
		}
	}

	// Add IP routes to container network interface.
	for _, route := range epInfo.Routes {
		log.Printf("[net] Adding IP route %+v to link %v.", route, contIfName)

		nlRoute := &netlink.Route{
			Family:    netlink.GetIpAddressFamily(route.Gw),
			Dst:       &route.Dst,
			Gw:        route.Gw,
			LinkIndex: containerIf.Index,
		}

		err = netlink.AddIpRoute(nlRoute)
		if err != nil {
			return nil, err
		}
	}

	// Create the endpoint object.
	ep = &endpoint{
		Id:          epInfo.Id,
		IfName:      contIfName,
		HostIfName:  hostIfName,
		MacAddress:  containerIf.HardwareAddr,
		IPAddresses: epInfo.IPAddresses,
		Gateways:    []net.IP{nw.extIf.IPv4Gateway},
<<<<<<< HEAD
		VlanID:      vlanid,
=======
		DNS:         epInfo.DNS,
	}

	for _, route := range epInfo.Routes {
		ep.Routes = append(ep.Routes, route)
>>>>>>> 26bb64d9
	}

	return ep, nil
}

// deleteEndpointImpl deletes an existing endpoint from the network.
func (nw *network) deleteEndpointImpl(ep *endpoint) error {
	var epClient EndpointClient

	// Delete the veth pair by deleting one of the peer interfaces.
	// Deleting the host interface is more convenient since it does not require
	// entering the container netns and hence works both for CNI and CNM.
	if ep.VlanID != 0 {
		epClient = NewOVSEndpointClient(nw.extIf.BridgeName, nw.extIf.Name, ep.HostIfName, nw.extIf.MacAddress.String(), "", ep.VlanID)
	} else {
		epClient = NewLinuxBridgeEndpointClient(nw.extIf.BridgeName, nw.extIf.Name, ep.HostIfName, nw.extIf.MacAddress, nil, nw.Mode)
	}

	epClient.DeleteEndpointRules(ep)

	log.Printf("[net] Deleting veth pair %v %v.", ep.HostIfName, ep.IfName)
	err := netlink.DeleteLink(ep.HostIfName)
	if err != nil {
		log.Printf("[net] Failed to delete veth pair %v: %v.", ep.HostIfName, err)
		return err
	}

	return nil
}

// getInfoImpl returns information about the endpoint.
func (ep *endpoint) getInfoImpl(epInfo *EndpointInfo) {
}<|MERGE_RESOLUTION|>--- conflicted
+++ resolved
@@ -209,15 +209,12 @@
 		MacAddress:  containerIf.HardwareAddr,
 		IPAddresses: epInfo.IPAddresses,
 		Gateways:    []net.IP{nw.extIf.IPv4Gateway},
-<<<<<<< HEAD
+		DNS:         epInfo.DNS,
 		VlanID:      vlanid,
-=======
-		DNS:         epInfo.DNS,
 	}
 
 	for _, route := range epInfo.Routes {
 		ep.Routes = append(ep.Routes, route)
->>>>>>> 26bb64d9
 	}
 
 	return ep, nil
