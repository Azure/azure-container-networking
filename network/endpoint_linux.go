--- conflicted
+++ resolved
@@ -190,12 +190,11 @@
 
 	// Create the endpoint object.
 	ep = &endpoint{
-<<<<<<< HEAD
-		Id:                       epInfo.Id,
-		IfName:                   epInfo.IfName,
-		HostIfName:               hostIfName,
-		MacAddress:               containerIf.HardwareAddr,
-		InfraVnetIP:              epInfo.InfraVnetIP,
+		Id:                 epInfo.Id,
+		IfName:             contIfName, // container veth pair name. In cnm, we won't rename this and docker expects veth name.
+		HostIfName:         hostIfName,
+		MacAddress:         containerIf.HardwareAddr,
+		InfraVnetIP:        epInfo.InfraVnetIP,
 		LocalIP:                  localIP,
 		IPAddresses:              epInfo.IPAddresses,
 		Gateways:                 []net.IP{nw.extIf.IPv4Gateway},
@@ -210,24 +209,6 @@
 		ContainerID:              epInfo.ContainerID,
 		PODName:                  epInfo.PODName,
 		PODNameSpace:             epInfo.PODNameSpace,
-=======
-		Id:                 epInfo.Id,
-		IfName:             contIfName, // container veth pair name. In cnm, we won't rename this and docker expects veth name.
-		HostIfName:         hostIfName,
-		MacAddress:         containerIf.HardwareAddr,
-		InfraVnetIP:        epInfo.InfraVnetIP,
-		IPAddresses:        epInfo.IPAddresses,
-		Gateways:           []net.IP{nw.extIf.IPv4Gateway},
-		DNS:                epInfo.DNS,
-		VlanID:             vlanid,
-		EnableSnatOnHost:   epInfo.EnableSnatOnHost,
-		EnableInfraVnet:    epInfo.EnableInfraVnet,
-		EnableMultitenancy: epInfo.EnableMultiTenancy,
-		NetworkNameSpace:   epInfo.NetNsPath,
-		ContainerID:        epInfo.ContainerID,
-		PODName:            epInfo.PODName,
-		PODNameSpace:       epInfo.PODNameSpace,
->>>>>>> 7e9525c8
 	}
 
 	for _, route := range epInfo.Routes {
