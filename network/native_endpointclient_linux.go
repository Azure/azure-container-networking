--- conflicted
+++ resolved
@@ -43,7 +43,6 @@
 	vnetNSName           string
 	vnetNSFileDescriptor int
 
-<<<<<<< HEAD
 	snatClient               snat.SnatClient
 	vlanID                   int
 	enableSnatOnHost         bool
@@ -51,7 +50,7 @@
 	allowInboundFromHostToNC bool
 	allowInboundFromNCToHost bool
 	enableSnatForDns         bool
-	netnsClient              NetnsInterface
+	netnsClient              netnsClient
 	netlink                  netlink.NetlinkInterface
 	netioshim                netio.NetIOInterface
 	plClient                 platform.ExecClient
@@ -96,15 +95,6 @@
 
 	return client
 
-=======
-	nw             *network
-	vlanID         int
-	netnsClient    netnsClient
-	netlink        netlink.NetlinkInterface
-	netioshim      netio.NetIOInterface
-	plClient       platform.ExecClient
-	netUtilsClient networkutils.NetworkUtils
->>>>>>> 228ba638
 }
 
 // Adds interfaces to the vnet (created if not existing) and vm namespace
