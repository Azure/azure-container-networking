module github.com/Azure/azure-container-networking

go 1.23.0

require (
	github.com/Azure/azure-sdk-for-go/sdk/azcore v1.17.0
	github.com/Azure/azure-sdk-for-go/sdk/azidentity v1.8.2
	github.com/Azure/azure-sdk-for-go/sdk/keyvault/azsecrets v0.12.0
	github.com/Masterminds/semver v1.5.0
	github.com/Microsoft/go-winio v0.6.1
	github.com/Microsoft/hcsshim v0.12.0
	github.com/avast/retry-go/v3 v3.1.1
	github.com/avast/retry-go/v4 v4.6.1
	github.com/billgraziano/dpapi v0.5.0
	github.com/containernetworking/cni v1.2.3
	github.com/docker/libnetwork v0.8.0-dev.2.0.20210525090646-64b7a4574d14
	github.com/evanphx/json-patch/v5 v5.7.0 // indirect
	github.com/go-logr/zapr v1.2.4 // indirect
	github.com/golang/mock v1.6.0
	github.com/golang/protobuf v1.5.4
	github.com/google/gnostic-models v0.6.8 // indirect
	github.com/google/go-cmp v0.7.0
	github.com/google/uuid v1.6.0
	github.com/gorilla/mux v1.8.1
	github.com/hashicorp/go-version v1.7.0
	github.com/microsoft/ApplicationInsights-Go v0.4.4
	github.com/nxadm/tail v1.4.11
	github.com/onsi/ginkgo v1.16.5
	github.com/onsi/gomega v1.33.1
	github.com/patrickmn/go-cache v2.1.0+incompatible
	github.com/pkg/errors v0.9.1
	github.com/prometheus/client_golang v1.21.1
	github.com/prometheus/client_model v0.6.1
	github.com/spf13/cobra v1.9.1
	github.com/spf13/pflag v1.0.6
	github.com/spf13/viper v1.19.0
	github.com/stretchr/testify v1.10.0
	go.uber.org/zap v1.27.0
	golang.org/x/exp v0.0.0-20241108190413-2d47ceb2692f
	golang.org/x/sys v0.31.0
	google.golang.org/genproto/googleapis/rpc v0.0.0-20250115164207-1a7da9e5054f // indirect
	google.golang.org/grpc v1.71.0
	google.golang.org/protobuf v1.36.5
	gopkg.in/natefinch/lumberjack.v2 v2.2.1
	k8s.io/api v0.29.12
	k8s.io/apiextensions-apiserver v0.29.12
	k8s.io/apimachinery v0.29.12
	k8s.io/client-go v0.29.12
	k8s.io/klog v1.0.0
	k8s.io/klog/v2 v2.130.1
	k8s.io/utils v0.0.0-20230726121419-3b25d923346b
	sigs.k8s.io/controller-runtime v0.16.5
)

require (
	code.cloudfoundry.org/clock v1.0.0 // indirect
	github.com/Azure/azure-sdk-for-go/sdk/internal v1.10.0 // indirect
	github.com/Azure/azure-sdk-for-go/sdk/keyvault/internal v0.7.1 // indirect
	github.com/AzureAD/microsoft-authentication-library-for-go v1.3.3 // indirect
	github.com/beorn7/perks v1.0.1 // indirect
	github.com/cespare/xxhash/v2 v2.3.0 // indirect
	github.com/coreos/go-iptables v0.8.0
	github.com/davecgh/go-spew v1.1.2-0.20180830191138-d8f796af33cc // indirect
	github.com/docker/docker v27.1.2+incompatible // indirect
	github.com/docker/go-connections v0.4.0 // indirect
	github.com/evanphx/json-patch v5.6.0+incompatible // indirect
	github.com/fsnotify/fsnotify v1.8.0
	github.com/go-logr/logr v1.4.2 // indirect
	github.com/go-openapi/jsonpointer v0.20.0 // indirect
	github.com/go-openapi/jsonreference v0.20.2 // indirect
	github.com/go-openapi/swag v0.22.4 // indirect
	github.com/gofrs/uuid v3.3.0+incompatible // indirect
	github.com/gogo/protobuf v1.3.2 // indirect
	github.com/golang/groupcache v0.0.0-20210331224755-41bb18bfe9da // indirect
	github.com/google/gofuzz v1.2.0 // indirect
	github.com/hashicorp/hcl v1.0.0 // indirect
	github.com/hpcloud/tail v1.0.0 // indirect
	github.com/imdario/mergo v0.3.16 // indirect
	github.com/inconshreveable/mousetrap v1.1.0 // indirect
	github.com/ishidawataru/sctp v0.0.0-20210226210310-f2269e66cdee // indirect
	github.com/josharian/intern v1.0.0 // indirect
	github.com/json-iterator/go v1.1.12 // indirect
	github.com/kylelemons/godebug v1.1.0 // indirect
	github.com/labstack/echo/v4 v4.13.3
	github.com/labstack/gommon v0.4.2 // indirect
	github.com/magiconair/properties v1.8.7 // indirect
	github.com/mailru/easyjson v0.7.7 // indirect
	github.com/mattn/go-colorable v0.1.13 // indirect
	github.com/mattn/go-isatty v0.0.20 // indirect
	github.com/mitchellh/mapstructure v1.5.0 // indirect
	github.com/moby/spdystream v0.2.0 // indirect
	github.com/modern-go/concurrent v0.0.0-20180306012644-bacd9c7ef1dd // indirect
	github.com/modern-go/reflect2 v1.0.2 // indirect
	github.com/munnerz/goautoneg v0.0.0-20191010083416-a7dc8b61c822 // indirect
	github.com/pelletier/go-toml/v2 v2.2.2 // indirect
	github.com/pkg/browser v0.0.0-20240102092130-5ac0b6a4141c // indirect
	github.com/pmezard/go-difflib v1.0.1-0.20181226105442-5d4384ee4fb2 // indirect
	github.com/prometheus/common v0.63.0
	github.com/prometheus/procfs v0.15.1 // indirect
	github.com/sirupsen/logrus v1.9.3
	github.com/spf13/afero v1.11.0 // indirect
	github.com/spf13/cast v1.6.0 // indirect
	github.com/subosito/gotenv v1.6.0 // indirect
	github.com/valyala/bytebufferpool v1.0.0 // indirect
	github.com/valyala/fasttemplate v1.2.2 // indirect
	github.com/vishvananda/netlink v1.3.0
	github.com/vishvananda/netns v0.0.5
	go.opencensus.io v0.24.0 // indirect
	go.uber.org/multierr v1.11.0 // indirect
<<<<<<< HEAD
	golang.org/x/crypto v0.35.0
	golang.org/x/net v0.36.0 // indirect
=======
	golang.org/x/crypto v0.36.0
	golang.org/x/net v0.35.0 // indirect
>>>>>>> 169b5424
	golang.org/x/oauth2 v0.25.0 // indirect
	golang.org/x/term v0.30.0 // indirect
	golang.org/x/text v0.23.0 // indirect
	golang.org/x/time v0.11.0
	golang.org/x/xerrors v0.0.0-20220907171357-04be3eba64a2 // indirect
	gomodules.xyz/jsonpatch/v2 v2.4.0 // indirect
	gopkg.in/fsnotify.v1 v1.4.7 // indirect
	gopkg.in/inf.v0 v0.9.1 // indirect
	gopkg.in/ini.v1 v1.67.0 // indirect
	gopkg.in/tomb.v1 v1.0.0-20141024135613-dd632973f1e7 // indirect
	gopkg.in/yaml.v2 v2.4.0 // indirect
	gopkg.in/yaml.v3 v3.0.1 // indirect
	k8s.io/component-base v0.29.12 // indirect
	k8s.io/kube-openapi v0.0.0-20231010175941-2dd684a91f00 // indirect
	sigs.k8s.io/json v0.0.0-20221116044647-bc3834ca7abd // indirect
	sigs.k8s.io/structured-merge-diff/v4 v4.4.1 // indirect
)

require (
	github.com/Azure/azure-sdk-for-go/sdk/resourcemanager/containerservice/armcontainerservice/v4 v4.9.0-beta.1
	github.com/Azure/azure-sdk-for-go/sdk/resourcemanager/dashboard/armdashboard v1.2.0
	github.com/Azure/azure-sdk-for-go/sdk/resourcemanager/monitor/armmonitor v0.11.0
	github.com/Azure/azure-sdk-for-go/sdk/resourcemanager/network/armnetwork/v5 v5.2.0
	github.com/Azure/azure-sdk-for-go/sdk/resourcemanager/resources/armresources v1.2.0
	golang.org/x/sync v0.12.0
	gotest.tools/v3 v3.5.2
	k8s.io/kubectl v0.28.5
	sigs.k8s.io/yaml v1.4.0
)

require (
	github.com/containerd/cgroups/v3 v3.0.2 // indirect
	github.com/containerd/errdefs v0.1.0 // indirect
	github.com/containerd/log v0.1.0 // indirect
	github.com/emicklei/go-restful/v3 v3.11.0 // indirect
	github.com/golang-jwt/jwt/v5 v5.2.1 // indirect
	github.com/gorilla/websocket v1.5.0 // indirect
	github.com/klauspost/compress v1.17.11 // indirect
	github.com/moby/sys/userns v0.1.0 // indirect
	github.com/mxk/go-flowrate v0.0.0-20140419014527-cca7078d478f // indirect
	github.com/sagikazarmark/locafero v0.4.0 // indirect
	github.com/sagikazarmark/slog-shim v0.1.0 // indirect
	github.com/sourcegraph/conc v0.3.0 // indirect
)

replace (
	github.com/Microsoft/go-winio => github.com/microsoft/go-winio v0.4.17
	github.com/onsi/ginkgo => github.com/onsi/ginkgo v1.12.0
	github.com/onsi/gomega => github.com/onsi/gomega v1.10.0
)<|MERGE_RESOLUTION|>--- conflicted
+++ resolved
@@ -107,13 +107,8 @@
 	github.com/vishvananda/netns v0.0.5
 	go.opencensus.io v0.24.0 // indirect
 	go.uber.org/multierr v1.11.0 // indirect
-<<<<<<< HEAD
-	golang.org/x/crypto v0.35.0
+	golang.org/x/crypto v0.36.0
 	golang.org/x/net v0.36.0 // indirect
-=======
-	golang.org/x/crypto v0.36.0
-	golang.org/x/net v0.35.0 // indirect
->>>>>>> 169b5424
 	golang.org/x/oauth2 v0.25.0 // indirect
 	golang.org/x/term v0.30.0 // indirect
 	golang.org/x/text v0.23.0 // indirect
