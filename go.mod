--- conflicted
+++ resolved
@@ -62,11 +62,7 @@
 	github.com/containerd/cgroups v1.1.0 // indirect
 	github.com/coreos/go-iptables v0.7.0
 	github.com/davecgh/go-spew v1.1.1 // indirect
-<<<<<<< HEAD
-	github.com/docker/docker v23.0.3+incompatible // indirect
-=======
 	github.com/docker/docker v24.0.7+incompatible // indirect
->>>>>>> f5cc8762
 	github.com/docker/go-connections v0.4.0 // indirect
 	github.com/evanphx/json-patch v5.6.0+incompatible // indirect
 	github.com/fsnotify/fsnotify v1.6.0
@@ -104,11 +100,7 @@
 	github.com/pmezard/go-difflib v1.0.0 // indirect
 	github.com/prometheus/common v0.44.0 // indirect
 	github.com/prometheus/procfs v0.11.1 // indirect
-<<<<<<< HEAD
-	github.com/sirupsen/logrus v1.9.2
-=======
 	github.com/sirupsen/logrus v1.9.3
->>>>>>> f5cc8762
 	github.com/spf13/afero v1.9.5 // indirect
 	github.com/spf13/cast v1.5.1 // indirect
 	github.com/spf13/jwalterweatherman v1.1.0 // indirect
@@ -141,19 +133,12 @@
 )
 
 require (
-<<<<<<< HEAD
 	gotest.tools/v3 v3.5.0
-=======
-	gotest.tools/v3 v3.4.0
->>>>>>> f5cc8762
 	sigs.k8s.io/yaml v1.3.0
 )
 
 require (
-<<<<<<< HEAD
 	github.com/containerd/containerd v1.6.23 // indirect
-=======
->>>>>>> f5cc8762
 	github.com/emicklei/go-restful/v3 v3.11.0 // indirect
 	github.com/rootless-containers/rootlesskit v1.1.1 // indirect
 )
