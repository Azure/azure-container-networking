--- conflicted
+++ resolved
@@ -100,10 +100,8 @@
 )
 
 require (
-<<<<<<< HEAD
 	github.com/fatih/structs v1.1.0
 	github.com/gofrs/uuid v3.3.0+incompatible // indirect
-=======
 	github.com/jsternberg/zap-logfmt v1.2.0
 	go.uber.org/zap v1.18.1
 )
@@ -112,7 +110,6 @@
 	github.com/gofrs/uuid v3.3.0+incompatible // indirect
 	go.uber.org/atomic v1.7.0 // indirect
 	go.uber.org/multierr v1.6.0 // indirect
->>>>>>> 6a473913
 )
 
 replace (
