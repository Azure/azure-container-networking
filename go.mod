--- conflicted
+++ resolved
@@ -1,12 +1,6 @@
 module github.com/Azure/azure-container-networking
 
-<<<<<<< HEAD
-go 1.23.0
-
-toolchain go1.23.2
-=======
 go 1.23.2
->>>>>>> d1409b34
 
 require (
 	github.com/Azure/azure-sdk-for-go/sdk/azcore v1.17.0
