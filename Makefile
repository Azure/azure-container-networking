--- conflicted
+++ resolved
@@ -377,13 +377,6 @@
         ./cnm/network/ \
         ./cni/ipam/ \
         ./cns/ipamclient/ \
-<<<<<<< HEAD
-        ./cnms/service/
-	cd npm/ && go test -v -covermode count -coverprofile=coverage-npm.out \
-        ./iptm/ \
-        ./ipsm/ \
-        ./
-=======
+        ./cnms/service/ \
         ./npm/iptm/ \
-        ./npm/ipsm/
->>>>>>> 38dc38e8
+        ./npm/ipsm/