.DEFAULT_GOAL := help

# Default platform commands
SHELL		= /bin/bash
MKDIR 	   := mkdir -p
RMDIR 	   := rm -rf
ARCHIVE_CMD = tar -czvf

# Default platform extensions
ARCHIVE_EXT = tgz

# Windows specific commands
ifeq ($(OS),Windows_NT)
MKDIR := powershell.exe -NoProfile -Command New-Item -ItemType Directory -Force
RMDIR := powershell.exe -NoProfile -Command Remove-Item -Recurse -Force
endif

# Build defaults.
GOOS 	 ?= $(shell go env GOOS)
GOARCH   ?= $(shell go env GOARCH)
GOOSES   ?= "linux windows" # To override at the cli do: GOOSES="\"darwin bsd\""
GOARCHES ?= "amd64 arm64" # To override at the cli do: GOARCHES="\"ppc64 mips\""

# Windows specific extensions
# set these based on the GOOS, not the OS
ifeq ($(GOOS),windows)
ARCHIVE_CMD = zip -9lq
ARCHIVE_EXT = zip
EXE_EXT 	= .exe
endif

# Interrogate the git repo and set some variables
<<<<<<< HEAD
REPO_ROOT				?= $(shell git rev-parse --show-toplevel)
REVISION				?= $(shell git rev-parse --short HEAD)
ACN_VERSION				?= $(shell git describe --exclude "azure-ip-masq-merger*" --exclude "azure-ipam*" --exclude "dropgz*" --exclude "zapai*" --exclude "ipv6-hp-bpf*" --exclude "block-iptables*" --tags --always)
IPV6_HP_BPF_VERSION		?= $(notdir $(shell git describe --match "ipv6-hp-bpf*" --tags --always))
BLOCK_IPTABLES_VERSION	?= $(notdir $(shell git describe --match "block-iptables*" --tags --always))
AZURE_IPAM_VERSION		?= $(notdir $(shell git describe --match "azure-ipam*" --tags --always))
AZURE_IP_MASQ_MERGER_VERSION		?= $(notdir $(shell git describe --match "azure-ip-masq-merger*" --tags --always))
CNI_VERSION				?= $(ACN_VERSION)
CNS_VERSION				?= $(ACN_VERSION)
NPM_VERSION				?= $(ACN_VERSION)
ZAPAI_VERSION			?= $(notdir $(shell git describe --match "zapai*" --tags --always))
=======
REPO_ROOT							?= $(shell git rev-parse --show-toplevel)
REVISION							?= $(shell git rev-parse --short HEAD)
ACN_VERSION							?= $(shell git describe --exclude "azure-iptables-monitor*" --exclude "azure-ip-masq-merger*" --exclude "azure-ipam*" --exclude "dropgz*" --exclude "zapai*" --exclude "ipv6-hp-bpf*" --tags --always)
IPV6_HP_BPF_VERSION					?= $(notdir $(shell git describe --match "ipv6-hp-bpf*" --tags --always))
AZURE_IPAM_VERSION					?= $(notdir $(shell git describe --match "azure-ipam*" --tags --always))
AZURE_IP_MASQ_MERGER_VERSION		?= $(notdir $(shell git describe --match "azure-ip-masq-merger*" --tags --always))
AZURE_IPTABLES_MONITOR_VERSION		?= $(notdir $(shell git describe --match "azure-iptables-monitor*" --tags --always))
CNI_VERSION							?= $(ACN_VERSION)
CNS_VERSION							?= $(ACN_VERSION)
NPM_VERSION							?= $(ACN_VERSION)
ZAPAI_VERSION						?= $(notdir $(shell git describe --match "zapai*" --tags --always))
>>>>>>> ef97f2a8

# Build directories.
AZURE_IPAM_DIR = $(REPO_ROOT)/azure-ipam
AZURE_IP_MASQ_MERGER_DIR = $(REPO_ROOT)/azure-ip-masq-merger
AZURE_IPTABLES_MONITOR_DIR = $(REPO_ROOT)/azure-iptables-monitor
IPV6_HP_BPF_DIR = $(REPO_ROOT)/bpf-prog/ipv6-hp-bpf
BLOCK_IPTABLES_DIR = $(REPO_ROOT)/bpf-prog/block-iptables

CNI_NET_DIR = $(REPO_ROOT)/cni/network/plugin
CNI_IPAM_DIR = $(REPO_ROOT)/cni/ipam/plugin
STATELESS_CNI_NET_DIR = $(REPO_ROOT)/cni/network/stateless
CNI_IPAMV6_DIR = $(REPO_ROOT)/cni/ipam/pluginv6
CNI_TELEMETRY_DIR = $(REPO_ROOT)/cni/telemetry/service
ACNCLI_DIR = $(REPO_ROOT)/tools/acncli
CNS_DIR = $(REPO_ROOT)/cns/service
NPM_DIR = $(REPO_ROOT)/npm/cmd
OUTPUT_DIR = $(REPO_ROOT)/output
BUILD_DIR = $(OUTPUT_DIR)/$(GOOS)_$(GOARCH)
AZURE_IPAM_BUILD_DIR = $(BUILD_DIR)/azure-ipam
AZURE_IP_MASQ_MERGER_BUILD_DIR = $(BUILD_DIR)/azure-ip-masq-merger
AZURE_IPTABLES_MONITOR_BUILD_DIR = $(BUILD_DIR)/azure-iptables-monitor
IPV6_HP_BPF_BUILD_DIR = $(BUILD_DIR)/bpf-prog/ipv6-hp-bpf
BLOCK_IPTABLES_BUILD_DIR = $(BUILD_DIR)/bpf-prog/block-iptables
IMAGE_DIR  = $(OUTPUT_DIR)/images

CNI_BUILD_DIR = $(BUILD_DIR)/cni
ACNCLI_BUILD_DIR = $(BUILD_DIR)/acncli
STATELESS_CNI_BUILD_DIR = $(CNI_BUILD_DIR)/stateless
CNI_MULTITENANCY_BUILD_DIR = $(BUILD_DIR)/cni-multitenancy
CNI_MULTITENANCY_TRANSPARENT_VLAN_BUILD_DIR = $(BUILD_DIR)/cni-multitenancy-transparent-vlan
CNI_SWIFT_BUILD_DIR = $(BUILD_DIR)/cni-swift
CNI_OVERLAY_BUILD_DIR = $(BUILD_DIR)/cni-overlay
CNI_BAREMETAL_BUILD_DIR = $(BUILD_DIR)/cni-baremetal
CNI_DUALSTACK_BUILD_DIR = $(BUILD_DIR)/cni-dualstack
CNS_BUILD_DIR = $(BUILD_DIR)/cns
NPM_BUILD_DIR = $(BUILD_DIR)/npm
TOOLS_DIR = $(REPO_ROOT)/build/tools
TOOLS_BIN_DIR = $(TOOLS_DIR)/bin
CNI_AI_ID = 5515a1eb-b2bc-406a-98eb-ba462e6f0411
CNS_AI_ID = ce672799-8f08-4235-8c12-08563dc2acef
NPM_AI_ID = 014c22bd-4107-459e-8475-67909e96edcb
ACN_PACKAGE_PATH = github.com/Azure/azure-container-networking
CNI_AI_PATH=$(ACN_PACKAGE_PATH)/telemetry.aiMetadata
CNS_AI_PATH=$(ACN_PACKAGE_PATH)/cns/logger.aiMetadata
NPM_AI_PATH=$(ACN_PACKAGE_PATH)/npm.aiMetadata

# Tool paths
CONTROLLER_GEN  := $(TOOLS_BIN_DIR)/controller-gen
GOCOV           := $(TOOLS_BIN_DIR)/gocov
GOCOV_XML       := $(TOOLS_BIN_DIR)/gocov-xml
GOFUMPT         := $(TOOLS_BIN_DIR)/gofumpt
GOLANGCI_LINT   := $(TOOLS_BIN_DIR)/golangci-lint
GO_JUNIT_REPORT := $(TOOLS_BIN_DIR)/go-junit-report
MOCKGEN         := $(TOOLS_BIN_DIR)/mockgen
RENDERKIT		:= $(TOOLS_BIN_DIR)/renderkit

# Archive file names.
ACNCLI_ARCHIVE_NAME = acncli-$(GOOS)-$(GOARCH)-$(ACN_VERSION).$(ARCHIVE_EXT)
CNI_ARCHIVE_NAME = azure-vnet-cni-$(GOOS)-$(GOARCH)-$(CNI_VERSION).$(ARCHIVE_EXT)
CNI_MULTITENANCY_ARCHIVE_NAME = azure-vnet-cni-multitenancy-$(GOOS)-$(GOARCH)-$(CNI_VERSION).$(ARCHIVE_EXT)
CNI_MULTITENANCY_TRANSPARENT_VLAN_ARCHIVE_NAME = azure-vnet-cni-multitenancy-transparent-vlan-$(GOOS)-$(GOARCH)-$(CNI_VERSION).$(ARCHIVE_EXT)
CNI_SWIFT_ARCHIVE_NAME = azure-vnet-cni-swift-$(GOOS)-$(GOARCH)-$(CNI_VERSION).$(ARCHIVE_EXT)
CNI_OVERLAY_ARCHIVE_NAME = azure-vnet-cni-overlay-$(GOOS)-$(GOARCH)-$(CNI_VERSION).$(ARCHIVE_EXT)
CNI_BAREMETAL_ARCHIVE_NAME = azure-vnet-cni-baremetal-$(GOOS)-$(GOARCH)-$(CNI_VERSION).$(ARCHIVE_EXT)
CNI_DUALSTACK_ARCHIVE_NAME = azure-vnet-cni-overlay-dualstack-$(GOOS)-$(GOARCH)-$(CNI_VERSION).$(ARCHIVE_EXT)

CNS_ARCHIVE_NAME = azure-cns-$(GOOS)-$(GOARCH)-$(CNS_VERSION).$(ARCHIVE_EXT)
NPM_ARCHIVE_NAME = azure-npm-$(GOOS)-$(GOARCH)-$(NPM_VERSION).$(ARCHIVE_EXT)
AZURE_IPAM_ARCHIVE_NAME = azure-ipam-$(GOOS)-$(GOARCH)-$(AZURE_IPAM_VERSION).$(ARCHIVE_EXT)
AZURE_IP_MASQ_MERGER_ARCHIVE_NAME = azure-ip-masq-merger-$(GOOS)-$(GOARCH)-$(AZURE_IP_MASQ_MERGER_VERSION).$(ARCHIVE_EXT)
AZURE_IPTABLES_MONITOR_ARCHIVE_NAME = azure-iptables-monitor-$(GOOS)-$(GOARCH)-$(AZURE_IPTABLES_MONITOR_VERSION).$(ARCHIVE_EXT)
IPV6_HP_BPF_ARCHIVE_NAME = ipv6-hp-bpf-$(GOOS)-$(GOARCH)-$(IPV6_HP_BPF_VERSION).$(ARCHIVE_EXT)
BLOCK_IPTABLES_ARCHIVE_NAME = block-iptables-$(GOOS)-$(GOARCH)-$(BLOCK_IPTABLES_VERSION).$(ARCHIVE_EXT)

# Image info file names.
CNI_IMAGE_INFO_FILE			= azure-cni-$(CNI_VERSION).txt
CNS_IMAGE_INFO_FILE			= azure-cns-$(CNS_VERSION).txt
NPM_IMAGE_INFO_FILE			= azure-npm-$(NPM_VERSION).txt

# Default target
all-binaries-platforms: ## Make all platform binaries
	@for goos in "$(GOOSES)"; do \
		for goarch in "$(GOARCHES)"; do \
			make all-binaries GOOS=$$goos GOARCH=$$goarch; \
		done \
	done

# OS specific binaries/images
ifeq ($(GOOS),linux)
<<<<<<< HEAD
all-binaries: acncli azure-cni-plugin azure-cns azure-npm azure-ipam azure-ip-masq-merger ipv6-hp-bpf block-iptables
all-images: npm-image cns-image cni-manager-image azure-ip-masq-merger-image ipv6-hp-bpf-image
=======
all-binaries: acncli azure-cni-plugin azure-cns azure-npm azure-ipam azure-ip-masq-merger azure-iptables-monitor ipv6-hp-bpf
all-images: npm-image cns-image cni-manager-image azure-ip-masq-merger-image azure-iptables-monitor-image ipv6-hp-bpf-image
>>>>>>> ef97f2a8
else
all-binaries: azure-cni-plugin azure-cns azure-npm
all-images:
	@echo "Nothing to build. Skip."
endif

# Shorthand target names for convenience.
azure-cni-plugin: azure-vnet-binary azure-vnet-stateless-binary azure-vnet-ipam-binary azure-vnet-ipamv6-binary azure-vnet-telemetry-binary cni-archive
azure-cns: azure-cns-binary cns-archive
acncli: acncli-binary acncli-archive
azure-npm: azure-npm-binary npm-archive
azure-ipam: azure-ipam-binary azure-ipam-archive
ipv6-hp-bpf: ipv6-hp-bpf-binary ipv6-hp-bpf-archive
block-iptables: block-iptables-binary block-iptables-archive
azure-ip-masq-merger: azure-ip-masq-merger-binary azure-ip-masq-merger-archive
azure-iptables-monitor: azure-iptables-monitor-binary azure-iptables-monitor-archive


##@ Versioning

revision: ## print the current git revision
	@echo $(REVISION)

version: ## prints the root version
	@echo $(ACN_VERSION)

acncli-version: version

azure-ipam-version: ## prints the azure-ipam version
	@echo $(AZURE_IPAM_VERSION)

azure-ip-masq-merger-version: ## prints the azure-ip-masq-merger version
	@echo $(AZURE_IP_MASQ_MERGER_VERSION)

azure-iptables-monitor-version: ## prints the azure-iptables-monitor version
	@echo $(AZURE_IPTABLES_MONITOR_VERSION)

ipv6-hp-bpf-version: ## prints the ipv6-hp-bpf version
	@echo $(IPV6_HP_BPF_VERSION)

block-iptables-version: ## prints the block-iptables version
	@echo $(BLOCK_IPTABLES_VERSION)

cni-version: ## prints the cni version
	@echo $(CNI_VERSION)

cns-version:
	@echo $(CNS_VERSION)

npm-version:
	@echo $(NPM_VERSION)

zapai-version: ## prints the zapai version
	@echo $(ZAPAI_VERSION)

##@ Binaries

# Build the delegated IPAM plugin binary.
azure-ipam-binary:
	cd $(AZURE_IPAM_DIR) && CGO_ENABLED=0 go build -v -o $(AZURE_IPAM_BUILD_DIR)/azure-ipam$(EXE_EXT) -ldflags "-X github.com/Azure/azure-container-networking/azure-ipam/internal/buildinfo.Version=$(AZURE_IPAM_VERSION)" -gcflags="-dwarflocationlists=true"

# Build the ipv6-hp-bpf binary.
ipv6-hp-bpf-binary:
	cd $(IPV6_HP_BPF_DIR) && CGO_ENABLED=0 go generate ./...
	cd $(IPV6_HP_BPF_DIR)/cmd/ipv6-hp-bpf && CGO_ENABLED=0 go build -v -o $(IPV6_HP_BPF_BUILD_DIR)/ipv6-hp-bpf$(EXE_EXT) -ldflags "-X main.version=$(IPV6_HP_BPF_VERSION)" -gcflags="-dwarflocationlists=true"

# Libraries for ipv6-hp-bpf
ipv6-hp-bpf-lib:
ifeq ($(GOARCH),amd64)
	sudo apt-get update && sudo apt-get install -y llvm clang linux-libc-dev linux-headers-generic libbpf-dev libc6-dev nftables iproute2 gcc-multilib
	for dir in /usr/include/x86_64-linux-gnu/*; do sudo ln -sfn "$$dir" /usr/include/$$(basename "$$dir"); done
else ifeq ($(GOARCH),arm64)
	sudo apt-get update && sudo apt-get install -y llvm clang linux-libc-dev linux-headers-generic libbpf-dev libc6-dev nftables iproute2 gcc-aarch64-linux-gnu
	for dir in /usr/include/aarch64-linux-gnu/*; do sudo ln -sfn "$$dir" /usr/include/$$(basename "$$dir"); done
endif

# Build the block-iptables binary.
block-iptables-binary:
	cd $(BLOCK_IPTABLES_DIR) && CGO_ENABLED=0 go generate ./...
	cd $(BLOCK_IPTABLES_DIR)/cmd/block-iptables && CGO_ENABLED=0 go build -v -o $(BLOCK_IPTABLES_BUILD_DIR)/block-iptables$(EXE_EXT) -ldflags "-X main.version=$(BLOCK_IPTABLES_VERSION)" -gcflags="-dwarflocationlists=true"

# Libraries for block-iptables
block-iptables-lib:
ifeq ($(GOARCH),amd64)
	sudo apt-get update && sudo apt-get install -y llvm clang linux-libc-dev linux-headers-generic libbpf-dev libc6-dev nftables iproute2 gcc-multilib
	for dir in /usr/include/x86_64-linux-gnu/*; do sudo ln -sfn "$$dir" /usr/include/$$(basename "$$dir"); done
else ifeq ($(GOARCH),arm64)
	sudo apt-get update && sudo apt-get install -y llvm clang linux-libc-dev linux-headers-generic libbpf-dev libc6-dev nftables iproute2 gcc-aarch64-linux-gnu
	for dir in /usr/include/aarch64-linux-gnu/*; do sudo ln -sfn "$$dir" /usr/include/$$(basename "$$dir"); done
endif

# Build the Azure CNI network binary.
azure-vnet-binary:
	cd $(CNI_NET_DIR) && CGO_ENABLED=0 go build -v -o $(CNI_BUILD_DIR)/azure-vnet$(EXE_EXT) -ldflags "-X main.version=$(CNI_VERSION)" -gcflags="-dwarflocationlists=true"

# Build the Azure CNI stateless network binary
azure-vnet-stateless-binary:
	cd $(STATELESS_CNI_NET_DIR) && CGO_ENABLED=0 go build -v -o $(STATELESS_CNI_BUILD_DIR)/azure-vnet$(EXE_EXT) -ldflags "-X main.version=$(CNI_VERSION)" -gcflags="-dwarflocationlists=true"

# Build the Azure CNI IPAM binary.
azure-vnet-ipam-binary:
	cd $(CNI_IPAM_DIR) && CGO_ENABLED=0 go build -v -o $(CNI_BUILD_DIR)/azure-vnet-ipam$(EXE_EXT) -ldflags "-X main.version=$(CNI_VERSION)" -gcflags="-dwarflocationlists=true"

# Build the Azure CNI IPAMV6 binary.
azure-vnet-ipamv6-binary:
	cd $(CNI_IPAMV6_DIR) && CGO_ENABLED=0 go build -v -o $(CNI_BUILD_DIR)/azure-vnet-ipamv6$(EXE_EXT) -ldflags "-X main.version=$(CNI_VERSION)" -gcflags="-dwarflocationlists=true"

# Build the Azure CNI telemetry binary.
azure-vnet-telemetry-binary:
	cd $(CNI_TELEMETRY_DIR) && CGO_ENABLED=0 go build -v -o $(CNI_BUILD_DIR)/azure-vnet-telemetry$(EXE_EXT) -ldflags "-X main.version=$(CNI_VERSION) -X $(CNI_AI_PATH)=$(CNI_AI_ID)" -gcflags="-dwarflocationlists=true"

# Build the Azure CLI network binary.
acncli-binary:
	cd $(ACNCLI_DIR) && CGO_ENABLED=0 go build -v -o $(ACNCLI_BUILD_DIR)/acn$(EXE_EXT) -ldflags "-X main.version=$(ACN_VERSION)" -gcflags="-dwarflocationlists=true"

# Build the Azure CNS binary.
azure-cns-binary:
	cd $(CNS_DIR) && CGO_ENABLED=0 go build -v -o $(CNS_BUILD_DIR)/azure-cns$(EXE_EXT) -ldflags "-X main.version=$(CNS_VERSION) -X $(CNS_AI_PATH)=$(CNS_AI_ID) -X $(CNI_AI_PATH)=$(CNI_AI_ID)" -gcflags="-dwarflocationlists=true"

# Build the Azure NPM binary.
azure-npm-binary:
	cd $(CNI_TELEMETRY_DIR) && CGO_ENABLED=0 go build -v -o $(NPM_BUILD_DIR)/azure-vnet-telemetry$(EXE_EXT) -ldflags "-X main.version=$(NPM_VERSION)" -gcflags="-dwarflocationlists=true"
	cd $(NPM_DIR) && CGO_ENABLED=0 go build -v -o $(NPM_BUILD_DIR)/azure-npm$(EXE_EXT) -ldflags "-X main.version=$(NPM_VERSION) -X $(NPM_AI_PATH)=$(NPM_AI_ID)" -gcflags="-dwarflocationlists=true"

# Build the azure-ip-masq-merger binary.
azure-ip-masq-merger-binary:
	cd $(AZURE_IP_MASQ_MERGER_DIR) && CGO_ENABLED=0 go build -v -o $(AZURE_IP_MASQ_MERGER_BUILD_DIR)/azure-ip-masq-merger$(EXE_EXT) -ldflags "-X main.version=$(AZURE_IP_MASQ_MERGER_VERSION)" -gcflags="-dwarflocationlists=true"

# Build the azure-iptables-monitor binary.
azure-iptables-monitor-binary:
	cd $(AZURE_IPTABLES_MONITOR_DIR) && CGO_ENABLED=0 go build -v -o $(AZURE_IPTABLES_MONITOR_BUILD_DIR)/azure-iptables-monitor$(EXE_EXT) -ldflags "-X main.version=$(AZURE_IPTABLES_MONITOR_VERSION)" -gcflags="-dwarflocationlists=true"

##@ Containers

## Common variables for all containers.
IMAGE_REGISTRY      ?= acnpublic.azurecr.io
OS                  ?= $(GOOS)
ARCH                ?= $(GOARCH)
PLATFORM            ?= $(OS)/$(ARCH)
BUILDX_ACTION  		?= --load
CONTAINER_BUILDER   ?= buildah
CONTAINER_RUNTIME   ?= podman
CONTAINER_TRANSPORT ?= skopeo


# prefer buildah, if available, but fall back to docker if that binary is not in the path or on Windows.
ifeq (, $(shell which $(CONTAINER_BUILDER)))
CONTAINER_BUILDER = docker
endif
ifeq ($(OS), windows)
CONTAINER_BUILDER = docker
endif

# prefer podman, if available, but fall back to docker if that binary is not in the path or on Windows.
ifeq (, $(shell which $(CONTAINER_RUNTIME)))
CONTAINER_RUNTIME = docker
endif
ifeq ($(OS), windows)
CONTAINER_RUNTIME = docker
endif

# prefer skopeo, if available, but fall back to docker if that binary is not in the path. or on Windows
ifeq (, $(shell which $(CONTAINER_TRANSPORT)))
CONTAINER_TRANSPORT = docker
endif
ifeq ($(OS), windows)
CONTAINER_TRANSPORT = docker
endif

## Image name definitions.
ACNCLI_IMAGE					= acncli
AZURE_IPAM_IMAGE				= azure-ipam
IPV6_HP_BPF_IMAGE				= ipv6-hp-bpf
CNI_IMAGE						= azure-cni
CNS_IMAGE						= azure-cns
NPM_IMAGE						= azure-npm
AZURE_IP_MASQ_MERGER_IMAGE		= azure-ip-masq-merger
AZURE_IPTABLES_MONITOR_IMAGE	= azure-iptables-monitor

## Image platform tags.
<<<<<<< HEAD
ACNCLI_PLATFORM_TAG				?= $(subst /,-,$(PLATFORM))-$(ACN_VERSION)
AZURE_IPAM_PLATFORM_TAG			?= $(subst /,-,$(PLATFORM))-$(AZURE_IPAM_VERSION)
AZURE_IPAM_WINDOWS_PLATFORM_TAG	?= $(subst /,-,$(PLATFORM))-$(AZURE_IPAM_VERSION)-$(OS_SKU_WIN)
IPV6_HP_BPF_IMAGE_PLATFORM_TAG	?= $(subst /,-,$(PLATFORM))-$(IPV6_HP_BPF_VERSION)
BLOCK_IPTABLES_PLATFORM_TAG		?= $(subst /,-,$(PLATFORM))-$(BLOCK_IPTABLES_VERSION)
CNI_PLATFORM_TAG				?= $(subst /,-,$(PLATFORM))-$(CNI_VERSION)
CNI_WINDOWS_PLATFORM_TAG		?= $(subst /,-,$(PLATFORM))-$(CNI_VERSION)-$(OS_SKU_WIN)
CNS_PLATFORM_TAG				?= $(subst /,-,$(PLATFORM))-$(CNS_VERSION)
CNS_WINDOWS_PLATFORM_TAG		?= $(subst /,-,$(PLATFORM))-$(CNS_VERSION)-$(OS_SKU_WIN)
NPM_PLATFORM_TAG				?= $(subst /,-,$(PLATFORM))-$(NPM_VERSION)
=======
ACNCLI_PLATFORM_TAG					?= $(subst /,-,$(PLATFORM))-$(ACN_VERSION)
AZURE_IPAM_PLATFORM_TAG				?= $(subst /,-,$(PLATFORM))-$(AZURE_IPAM_VERSION)
AZURE_IPAM_WINDOWS_PLATFORM_TAG		?= $(subst /,-,$(PLATFORM))-$(AZURE_IPAM_VERSION)-$(OS_SKU_WIN)
IPV6_HP_BPF_IMAGE_PLATFORM_TAG		?= $(subst /,-,$(PLATFORM))-$(IPV6_HP_BPF_VERSION)
CNI_PLATFORM_TAG					?= $(subst /,-,$(PLATFORM))-$(CNI_VERSION)
CNI_WINDOWS_PLATFORM_TAG			?= $(subst /,-,$(PLATFORM))-$(CNI_VERSION)-$(OS_SKU_WIN)
CNS_PLATFORM_TAG					?= $(subst /,-,$(PLATFORM))-$(CNS_VERSION)
CNS_WINDOWS_PLATFORM_TAG			?= $(subst /,-,$(PLATFORM))-$(CNS_VERSION)-$(OS_SKU_WIN)
NPM_PLATFORM_TAG					?= $(subst /,-,$(PLATFORM))-$(NPM_VERSION)
>>>>>>> ef97f2a8
AZURE_IP_MASQ_MERGER_PLATFORM_TAG	?= $(subst /,-,$(PLATFORM))-$(AZURE_IP_MASQ_MERGER_VERSION)
AZURE_IPTABLES_MONITOR_PLATFORM_TAG	?= $(subst /,-,$(PLATFORM))-$(AZURE_IPTABLES_MONITOR_VERSION)


qemu-user-static: ## Set up the host to run qemu multiplatform container builds.
	sudo $(CONTAINER_RUNTIME) run --rm --privileged multiarch/qemu-user-static --reset -p yes


## Reusable build targets for building individual container images.

container-buildah: # util target to build container images using buildah. do not invoke directly.
	buildah bud \
		--build-arg ARCH=$(ARCH) \
		--build-arg OS=$(OS) \
		--build-arg PLATFORM=$(PLATFORM) \
		--build-arg VERSION=$(TAG) \
		$(EXTRA_BUILD_ARGS) \
		--jobs 16 \
		--platform $(PLATFORM) \
		--target $(TARGET) \
		-f $(DOCKERFILE) \
		-t $(IMAGE_REGISTRY)/$(IMAGE):$(TAG) \
		.
	buildah push $(IMAGE_REGISTRY)/$(IMAGE):$(TAG)

container-docker: # util target to build container images using docker buildx. do not invoke directly.
	docker buildx create --use --driver-opt image=mcr.microsoft.com/oss/v2/moby/buildkit:v0.16.0-2 --platform $(PLATFORM)
	docker buildx build \
		$(BUILDX_ACTION) \
		--build-arg ARCH=$(ARCH) \
		--build-arg OS=$(OS) \
		--build-arg PLATFORM=$(PLATFORM) \
		--build-arg VERSION=$(TAG) \
		$(EXTRA_BUILD_ARGS) \
		--platform $(PLATFORM) \
		--target $(TARGET) \
		-f $(DOCKERFILE) \
		-t $(IMAGE_REGISTRY)/$(IMAGE):$(TAG) \
		.

container: # util target to build container images. do not invoke directly.
	$(MAKE) container-$(CONTAINER_BUILDER) \
		ARCH=$(ARCH) \
		OS=$(OS) \
		PLATFORM=$(PLATFORM) \
		TAG=$(TAG) \
		TARGET=$(TARGET)

container-push: # util target to publish container image. do not invoke directly.
	$(CONTAINER_BUILDER) push \
		$(IMAGE_REGISTRY)/$(IMAGE):$(TAG)

container-pull: # util target to pull container image. do not invoke directly.
	$(CONTAINER_BUILDER) pull \
		$(IMAGE_REGISTRY)/$(IMAGE):$(TAG)


## Build specific container images.

# acncli

acncli-image-name: # util target to print the CNI manager image name.
	@echo $(ACNCLI_IMAGE)

acncli-image-name-and-tag: # util target to print the CNI manager image name and tag.
	@echo $(IMAGE_REGISTRY)/$(ACNCLI_IMAGE):$(ACNCLI_PLATFORM_TAG)

acncli-image: ## build cni-manager container image.
	$(MAKE) container \
		DOCKERFILE=tools/acncli/Dockerfile \
		IMAGE=$(ACNCLI_IMAGE) \
		TAG=$(ACNCLI_PLATFORM_TAG)

acncli-image-push: ## push cni-manager container image.
	$(MAKE) container-push \
		IMAGE=$(ACNCLI_IMAGE) \
		TAG=$(ACNCLI_PLATFORM_TAG)

acncli-image-pull: ## pull cni-manager container image.
	$(MAKE) container-pull \
		IMAGE=$(ACNCLI_IMAGE) \
		TAG=$(ACNCLI_PLATFORM_TAG)


# azure-ipam

azure-ipam-image-name: # util target to print the azure-ipam  image name.
	@echo $(AZURE_IPAM_IMAGE)

azure-ipam-image-name-and-tag: # util target to print the azure-ipam image name and tag.
	@echo $(IMAGE_REGISTRY)/$(AZURE_IPAM_IMAGE):$(AZURE_IPAM_PLATFORM_TAG)

azure-ipam-image: ## build azure-ipam container image.
	$(MAKE) container \
		DOCKERFILE=azure-ipam/Dockerfile \
		IMAGE=$(AZURE_IPAM_IMAGE) \
		PLATFORM=$(PLATFORM) \
		TAG=$(AZURE_IPAM_PLATFORM_TAG) \
		TARGET=$(OS) \
		OS=$(OS) \
		ARCH=$(ARCH)

azure-ipam-image-push: ## push azure-ipam container image.
	$(MAKE) container-push \
		IMAGE=$(AZURE_IPAM_IMAGE) \
		TAG=$(AZURE_IPAM_PLATFORM_TAG)

azure-ipam-image-pull: ## pull azure-ipam container image.
	$(MAKE) container-pull \
		IMAGE=$(AZURE_IPAM_IMAGE) \
		TAG=$(AZURE_IPAM_PLATFORM_TAG)

# azure-ip-masq-merger
azure-ip-masq-merger-image-name: # util target to print the azure-ip-masq-merger image name.
	@echo $(AZURE_IP_MASQ_MERGER_IMAGE)

azure-ip-masq-merger-image-name-and-tag: # util target to print the azure-ip-masq-merger image name and tag.
	@echo $(IMAGE_REGISTRY)/$(AZURE_IP_MASQ_MERGER_IMAGE):$(AZURE_IP_MASQ_MERGER_PLATFORM_TAG)

azure-ip-masq-merger-image: ## build azure-ip-masq-merger container image.
	$(MAKE) container \
		DOCKERFILE=azure-ip-masq-merger/Dockerfile \
		IMAGE=$(AZURE_IP_MASQ_MERGER_IMAGE) \
		PLATFORM=$(PLATFORM) \
		TAG=$(AZURE_IP_MASQ_MERGER_PLATFORM_TAG) \
		TARGET=$(OS) \
		OS=$(OS) \
		ARCH=$(ARCH)

azure-ip-masq-merger-image-push: ## push azure-ip-masq-merger container image.
	$(MAKE) container-push \
		IMAGE=$(AZURE_IP_MASQ_MERGER_IMAGE) \
		TAG=$(AZURE_IP_MASQ_MERGER_PLATFORM_TAG)

azure-ip-masq-merger-image-pull: ## pull azure-ip-masq-merger container image.
	$(MAKE) container-pull \
		IMAGE=$(AZURE_IP_MASQ_MERGER_IMAGE) \
		TAG=$(AZURE_IP_MASQ_MERGER_PLATFORM_TAG)

# azure-iptables-monitor
azure-iptables-monitor-image-name: # util target to print the azure-iptables-monitor image name.
	@echo $(AZURE_IPTABLES_MONITOR_IMAGE)

azure-iptables-monitor-image-name-and-tag: # util target to print the azure-iptables-monitor image name and tag.
	@echo $(IMAGE_REGISTRY)/$(AZURE_IPTABLES_MONITOR_IMAGE):$(AZURE_IPTABLES_MONITOR_PLATFORM_TAG)

azure-iptables-monitor-image: ## build azure-iptables-monitor container image.
	$(MAKE) container \
		DOCKERFILE=azure-iptables-monitor/Dockerfile \
		IMAGE=$(AZURE_IPTABLES_MONITOR_IMAGE) \
		PLATFORM=$(PLATFORM) \
		TAG=$(AZURE_IPTABLES_MONITOR_PLATFORM_TAG) \
		TARGET=$(OS) \
		OS=$(OS) \
		ARCH=$(ARCH)

azure-iptables-monitor-image-push: ## push azure-iptables-monitor container image.
	$(MAKE) container-push \
		IMAGE=$(AZURE_IPTABLES_MONITOR_IMAGE) \
		TAG=$(AZURE_IPTABLES_MONITOR_PLATFORM_TAG)

azure-iptables-monitor-image-pull: ## pull azure-iptables-monitor container image.
	$(MAKE) container-pull \
		IMAGE=$(AZURE_IPTABLES_MONITOR_IMAGE) \
		TAG=$(AZURE_IPTABLES_MONITOR_PLATFORM_TAG)

# ipv6-hp-bpf

ipv6-hp-bpf-image-name: # util target to print the ipv6-hp-bpf image name.
	@echo $(IPV6_HP_BPF_IMAGE)

ipv6-hp-bpf-image-name-and-tag: # util target to print the ipv6-hp-bpf image name and tag.
	@echo $(IMAGE_REGISTRY)/$(IPV6_HP_BPF_IMAGE):$(IPV6_HP_BPF_IMAGE_PLATFORM_TAG)

ipv6-hp-bpf-image: ## build ipv6-hp-bpf container image.
	$(MAKE) container \
		DOCKERFILE=bpf-prog/ipv6-hp-bpf/$(OS).Dockerfile \
		IMAGE=$(IPV6_HP_BPF_IMAGE) \
		EXTRA_BUILD_ARGS='--build-arg OS=$(OS) --build-arg ARCH=$(ARCH) --build-arg DEBUG=$(DEBUG)'\
		PLATFORM=$(PLATFORM) \
		TAG=$(IPV6_HP_BPF_IMAGE_PLATFORM_TAG) \
		TARGET=$(OS) \
		OS=$(OS) \
		ARCH=$(ARCH)

ipv6-hp-bpf-image-push: ## push ipv6-hp-bpf container image.
	$(MAKE) container-push \
		IMAGE=$(IPV6_HP_BPF_IMAGE) \
		TAG=$(IPV6_HP_BPF_IMAGE_PLATFORM_TAG)

ipv6-hp-bpf-image-pull: ## pull ipv6-hp-bpf container image.
	$(MAKE) container-pull \
		IMAGE=$(IPV6_HP_BPF_IMAGE) \
		TAG=$(IPV6_HP_BPF_IMAGE_PLATFORM_TAG)

# cni

cni-image-name: # util target to print the cni image name.
	@echo $(CNI_IMAGE)

cni-image-name-and-tag: # util target to print the cni image name and tag.
	@echo $(IMAGE_REGISTRY)/$(CNI_IMAGE):$(CNI_PLATFORM_TAG)

cni-image: ## build cni container image.
	$(MAKE) container \
		DOCKERFILE=cni/Dockerfile \
		IMAGE=$(CNI_IMAGE) \
		PLATFORM=$(PLATFORM) \
		TAG=$(CNI_PLATFORM_TAG) \
		TARGET=$(OS) \
		OS=$(OS) \
		ARCH=$(ARCH) \
		EXTRA_BUILD_ARGS='--build-arg CNI_AI_PATH=$(CNI_AI_PATH) --build-arg CNI_AI_ID=$(CNI_AI_ID)'

cni-image-push: ## push cni container image.
	$(MAKE) container-push \
		IMAGE=$(CNI_IMAGE) \
		TAG=$(CNI_PLATFORM_TAG)

cni-image-pull: ## pull cni container image.
	$(MAKE) container-pull \
		IMAGE=$(CNI_IMAGE) \
		TAG=$(CNI_PLATFORM_TAG)


# cns

cns-image-name: # util target to print the CNS image name
	@echo $(CNS_IMAGE)

cns-image-name-and-tag: # util target to print the CNS image name and tag.
	@echo $(IMAGE_REGISTRY)/$(CNS_IMAGE):$(CNS_PLATFORM_TAG)

cns-image: ## build cns container image.
	$(MAKE) container \
		DOCKERFILE=cns/Dockerfile \
		IMAGE=$(CNS_IMAGE) \
		EXTRA_BUILD_ARGS='--build-arg CNS_AI_PATH=$(CNS_AI_PATH) --build-arg CNS_AI_ID=$(CNS_AI_ID)' \
		PLATFORM=$(PLATFORM) \
		TAG=$(CNS_PLATFORM_TAG) \
		TARGET=$(OS) \
		OS=$(OS) \
		ARCH=$(ARCH)

cns-image-push: ## push cns container image.
	$(MAKE) container-push \
		IMAGE=$(CNS_IMAGE) \
		TAG=$(CNS_PLATFORM_TAG)

cns-image-pull: ## pull cns container image.
	$(MAKE) container-pull \
		IMAGE=$(CNS_IMAGE) \
		TAG=$(CNS_PLATFORM_TAG)

# npm

npm-image-name: # util target to print the NPM image name
	@echo $(NPM_IMAGE)

npm-image-name-and-tag: # util target to print the NPM image name and tag.
	@echo $(IMAGE_REGISTRY)/$(NPM_IMAGE):$(NPM_PLATFORM_TAG)

npm-image: ## build the npm container image.
	$(MAKE) container-$(CONTAINER_BUILDER) \
		DOCKERFILE=npm/$(OS).Dockerfile \
		IMAGE=$(NPM_IMAGE) \
		EXTRA_BUILD_ARGS='--build-arg NPM_AI_PATH=$(NPM_AI_PATH) --build-arg NPM_AI_ID=$(NPM_AI_ID)' \
		PLATFORM=$(PLATFORM) \
		TAG=$(NPM_PLATFORM_TAG) \
		TARGET=$(OS) \
		OS=$(OS) \
		ARCH=$(ARCH)

npm-image-push: ## push npm container image.
	$(MAKE) container-push \
		IMAGE=$(NPM_IMAGE) \
		TAG=$(NPM_PLATFORM_TAG)

npm-image-pull: ## pull cns container image.
	$(MAKE) container-pull \
		IMAGE=$(NPM_IMAGE) \
		TAG=$(NPM_PLATFORM_TAG)

## Reusable targets for building multiplat container image manifests.

IMAGE_ARCHIVE_DIR ?= $(shell pwd)

manifest-create:
	$(CONTAINER_BUILDER) manifest create $(IMAGE_REGISTRY)/$(IMAGE):$(TAG)

manifest-add:
	$(CONTAINER_BUILDER) manifest add --os=$(OS) $(IMAGE_REGISTRY)/$(IMAGE):$(TAG) docker://$(IMAGE_REGISTRY)/$(IMAGE):$(subst /,-,$(PLATFORM))-$(TAG)

manifest-build: # util target to compose multiarch container manifests from platform specific images.
	$(MAKE) manifest-create
	$(foreach PLATFORM,$(PLATFORMS),\
		$(if $(filter $(PLATFORM),windows/amd64),\
			$(MAKE) manifest-add CONTAINER_BUILDER=$(CONTAINER_BUILDER) OS=windows OS_VERSION=$(OS_VERSION) PLATFORM=$(PLATFORM);,\
		$(MAKE) manifest-add PLATFORM=$(PLATFORM);\
		)\
	)\

manifest-push: # util target to push multiarch container manifest.
	$(CONTAINER_BUILDER) manifest push --all $(IMAGE_REGISTRY)/$(IMAGE):$(TAG) docker://$(IMAGE_REGISTRY)/$(IMAGE):$(TAG)

manifest-skopeo-archive: # util target to export tar archive of multiarch container manifest.
	skopeo copy --all docker://$(IMAGE_REGISTRY)/$(IMAGE):$(TAG) oci-archive:$(IMAGE_ARCHIVE_DIR)/$(IMAGE)-$(TAG).tar --debug

## Build specific multiplat images.

acncli-manifest-build: ## build acncli multiplat container manifest.
	$(MAKE) manifest-build \
		PLATFORMS="$(PLATFORMS)" \
		IMAGE=$(ACNCLI_IMAGE) \
		TAG=$(ACN_VERSION)

acncli-manifest-push: ## push acncli multiplat container manifest
	$(MAKE) manifest-push \
		IMAGE=$(ACNCLI_IMAGE) \
		TAG=$(ACN_VERSION)

acncli-skopeo-archive: ## export tar archive of acncli multiplat container manifest.
	$(MAKE) manifest-skopeo-archive \
		IMAGE=$(ACNCLI_IMAGE) \
		TAG=$(ACN_VERSION)

azure-ipam-manifest-build: ## build azure-ipam multiplat container manifest.
	$(MAKE) manifest-build \
		PLATFORMS="$(PLATFORMS)" \
		IMAGE=$(AZURE_IPAM_IMAGE) \
		TAG=$(AZURE_IPAM_VERSION)

azure-ipam-manifest-push: ## push azure-ipam multiplat container manifest
	$(MAKE) manifest-push \
		IMAGE=$(AZURE_IPAM_IMAGE) \
		TAG=$(AZURE_IPAM_VERSION)

azure-ipam-skopeo-archive: ## export tar archive of azure-ipam multiplat container manifest.
	$(MAKE) manifest-skopeo-archive \
		IMAGE=$(AZURE_IPAM_IMAGE) \
		TAG=$(AZURE_IPAM_VERSION)

azure-ip-masq-merger-manifest-build: ## build azure-ip-masq-merger multiplat container manifest.
	$(MAKE) manifest-build \
		PLATFORMS="$(PLATFORMS)" \
		IMAGE=$(AZURE_IP_MASQ_MERGER_IMAGE) \
		TAG=$(AZURE_IP_MASQ_MERGER_VERSION)

azure-ip-masq-merger-manifest-push: ## push azure-ip-masq-merger multiplat container manifest
	$(MAKE) manifest-push \
		IMAGE=$(AZURE_IP_MASQ_MERGER_IMAGE) \
		TAG=$(AZURE_IP_MASQ_MERGER_VERSION)

azure-ip-masq-merger-skopeo-archive: ## export tar archive of azure-ip-masq-merger multiplat container manifest.
	$(MAKE) manifest-skopeo-archive \
		IMAGE=$(AZURE_IP_MASQ_MERGER_IMAGE) \
		TAG=$(AZURE_IP_MASQ_MERGER_VERSION)

azure-iptables-monitor-manifest-build: ## build azure-iptables-monitor multiplat container manifest.
	$(MAKE) manifest-build \
		PLATFORMS="$(PLATFORMS)" \
		IMAGE=$(AZURE_IPTABLES_MONITOR_IMAGE) \
		TAG=$(AZURE_IPTABLES_MONITOR_VERSION)

azure-iptables-monitor-manifest-push: ## push azure-iptables-monitor multiplat container manifest
	$(MAKE) manifest-push \
		IMAGE=$(AZURE_IPTABLES_MONITOR_IMAGE) \
		TAG=$(AZURE_IPTABLES_MONITOR_VERSION)

azure-iptables-monitor-skopeo-archive: ## export tar archive of azure-iptables-monitor multiplat container manifest.
	$(MAKE) manifest-skopeo-archive \
		IMAGE=$(AZURE_IPTABLES_MONITOR_IMAGE) \
		TAG=$(AZURE_IPTABLES_MONITOR_VERSION)

ipv6-hp-bpf-manifest-build: ## build ipv6-hp-bpf multiplat container manifest.
	$(MAKE) manifest-build \
		PLATFORMS="$(PLATFORMS)" \
		IMAGE=$(IPV6_HP_BPF_IMAGE) \
		TAG=$(IPV6_HP_BPF_VERSION)

ipv6-hp-bpf-manifest-push: ## push ipv6-hp-bpf multiplat container manifest
	$(MAKE) manifest-push \
		IMAGE=$(IPV6_HP_BPF_IMAGE) \
		TAG=$(IPV6_HP_BPF_VERSION)

ipv6-hp-bpf-skopeo-archive: ## export tar archive of ipv6-hp-bpf multiplat container manifest.
	$(MAKE) manifest-skopeo-archive \
		IMAGE=$(IPV6_HP_BPF_IMAGE) \
		TAG=$(IPV6_HP_BPF_VERSION)

cni-manifest-build: ## build cni multiplat container manifest.
	$(MAKE) manifest-build \
		PLATFORMS="$(PLATFORMS)" \
		IMAGE=$(CNI_IMAGE) \
		TAG=$(CNI_VERSION)

cni-manifest-push: ## push cni multiplat container manifest
	$(MAKE) manifest-push \
		IMAGE=$(CNI_IMAGE) \
		TAG=$(CNI_VERSION)

cni-skopeo-archive: ## export tar archive of cni multiplat container manifest.
	$(MAKE) manifest-skopeo-archive \
		IMAGE=$(CNI_IMAGE) \
		TAG=$(CNI_VERSION)

cns-manifest-build: ## build azure-cns multiplat container manifest.
	$(MAKE) manifest-build \
		PLATFORMS="$(PLATFORMS)" \
		IMAGE=$(CNS_IMAGE) \
		TAG=$(CNS_VERSION)

cns-manifest-push: ## push cns multiplat container manifest
	$(MAKE) manifest-push \
		IMAGE=$(CNS_IMAGE) \
		TAG=$(CNS_VERSION)

cns-skopeo-archive: ## export tar archive of cns multiplat container manifest.
	$(MAKE) manifest-skopeo-archive \
		IMAGE=$(CNS_IMAGE) \
		TAG=$(CNS_VERSION)

npm-manifest-build: ## build azure-npm multiplat container manifest.
	$(MAKE) manifest-build \
		PLATFORMS="$(PLATFORMS)" \
		IMAGE=$(NPM_IMAGE) \
		TAG=$(NPM_VERSION)

npm-manifest-push: ## push multiplat container manifest
	$(MAKE) manifest-push \
		IMAGE=$(NPM_IMAGE) \
		TAG=$(NPM_VERSION)

npm-skopeo-archive: ## export tar archive of multiplat container manifest.
	$(MAKE) manifest-skopeo-archive \
		IMAGE=$(NPM_IMAGE) \
		TAG=$(NPM_VERSION)


########################### Archives ################################

# Create a CNI archive for the target platform.
.PHONY: cni-archive
cni-archive: azure-vnet-binary azure-vnet-stateless-binary azure-vnet-ipam-binary azure-vnet-ipamv6-binary azure-vnet-telemetry-binary
	$(MKDIR) $(CNI_BUILD_DIR)
	cp cni/azure-$(GOOS).conflist $(CNI_BUILD_DIR)/10-azure.conflist
	cp telemetry/azure-vnet-telemetry.config $(CNI_BUILD_DIR)/azure-vnet-telemetry.config
	cp $(STATELESS_CNI_BUILD_DIR)/azure-vnet$(EXE_EXT) $(CNI_BUILD_DIR)/azure-vnet-stateless$(EXE_EXT)
	cd $(CNI_BUILD_DIR) && $(ARCHIVE_CMD) $(CNI_ARCHIVE_NAME) azure-vnet$(EXE_EXT) azure-vnet-stateless$(EXE_EXT) azure-vnet-ipam$(EXE_EXT) azure-vnet-ipamv6$(EXE_EXT) azure-vnet-telemetry$(EXE_EXT) 10-azure.conflist azure-vnet-telemetry.config

	$(MKDIR) $(CNI_MULTITENANCY_BUILD_DIR)
	cp cni/azure-$(GOOS)-multitenancy.conflist $(CNI_MULTITENANCY_BUILD_DIR)/10-azure.conflist
	cp $(CNI_BUILD_DIR)/azure-vnet$(EXE_EXT) $(CNI_BUILD_DIR)/azure-vnet-ipam$(EXE_EXT) $(CNI_MULTITENANCY_BUILD_DIR)
ifeq ($(GOOS),linux)
	cp telemetry/azure-vnet-telemetry.config $(CNI_MULTITENANCY_BUILD_DIR)/azure-vnet-telemetry.config
	cp $(CNI_BUILD_DIR)/azure-vnet-telemetry$(EXE_EXT) $(CNI_MULTITENANCY_BUILD_DIR)
endif
	cd $(CNI_MULTITENANCY_BUILD_DIR) && $(ARCHIVE_CMD) $(CNI_MULTITENANCY_ARCHIVE_NAME) azure-vnet$(EXE_EXT) azure-vnet-ipam$(EXE_EXT) azure-vnet-telemetry$(EXE_EXT) 10-azure.conflist azure-vnet-telemetry.config

ifeq ($(GOOS),linux)
	$(MKDIR) $(CNI_MULTITENANCY_TRANSPARENT_VLAN_BUILD_DIR)
	cp cni/azure-$(GOOS)-multitenancy-transparent-vlan.conflist $(CNI_MULTITENANCY_TRANSPARENT_VLAN_BUILD_DIR)/10-azure.conflist
	cp $(CNI_BUILD_DIR)/azure-vnet$(EXE_EXT) $(CNI_MULTITENANCY_TRANSPARENT_VLAN_BUILD_DIR)
	cp telemetry/azure-vnet-telemetry.config $(CNI_MULTITENANCY_TRANSPARENT_VLAN_BUILD_DIR)/azure-vnet-telemetry.config
	cp $(CNI_BUILD_DIR)/azure-vnet-telemetry$(EXE_EXT) $(CNI_MULTITENANCY_TRANSPARENT_VLAN_BUILD_DIR)
	cd $(CNI_MULTITENANCY_TRANSPARENT_VLAN_BUILD_DIR) && $(ARCHIVE_CMD) $(CNI_MULTITENANCY_TRANSPARENT_VLAN_ARCHIVE_NAME) azure-vnet$(EXE_EXT) azure-vnet-telemetry$(EXE_EXT) 10-azure.conflist azure-vnet-telemetry.config
endif

	$(MKDIR) $(CNI_SWIFT_BUILD_DIR)
	cp cni/azure-$(GOOS)-swift.conflist $(CNI_SWIFT_BUILD_DIR)/10-azure.conflist
	cp telemetry/azure-vnet-telemetry.config $(CNI_SWIFT_BUILD_DIR)/azure-vnet-telemetry.config
	cp $(CNI_BUILD_DIR)/azure-vnet$(EXE_EXT) $(CNI_BUILD_DIR)/azure-vnet-ipam$(EXE_EXT) $(CNI_BUILD_DIR)/azure-vnet-telemetry$(EXE_EXT) $(CNI_SWIFT_BUILD_DIR)
	cp $(STATELESS_CNI_BUILD_DIR)/azure-vnet$(EXE_EXT) $(CNI_SWIFT_BUILD_DIR)/azure-vnet-stateless$(EXE_EXT)
	cd $(CNI_SWIFT_BUILD_DIR) && $(ARCHIVE_CMD) $(CNI_SWIFT_ARCHIVE_NAME) azure-vnet$(EXE_EXT) azure-vnet-stateless$(EXE_EXT) azure-vnet-ipam$(EXE_EXT) azure-vnet-telemetry$(EXE_EXT) 10-azure.conflist azure-vnet-telemetry.config

	$(MKDIR) $(CNI_OVERLAY_BUILD_DIR)
	cp cni/azure-$(GOOS)-swift-overlay.conflist $(CNI_OVERLAY_BUILD_DIR)/10-azure.conflist
	cp telemetry/azure-vnet-telemetry.config $(CNI_OVERLAY_BUILD_DIR)/azure-vnet-telemetry.config
	cp $(CNI_BUILD_DIR)/azure-vnet$(EXE_EXT) $(CNI_BUILD_DIR)/azure-vnet-ipam$(EXE_EXT) $(CNI_BUILD_DIR)/azure-vnet-telemetry$(EXE_EXT) $(CNI_OVERLAY_BUILD_DIR)
	cp $(STATELESS_CNI_BUILD_DIR)/azure-vnet$(EXE_EXT) $(CNI_OVERLAY_BUILD_DIR)/azure-vnet-stateless$(EXE_EXT)
	cd $(CNI_OVERLAY_BUILD_DIR) && $(ARCHIVE_CMD) $(CNI_OVERLAY_ARCHIVE_NAME) azure-vnet$(EXE_EXT) azure-vnet-stateless$(EXE_EXT) azure-vnet-ipam$(EXE_EXT) azure-vnet-telemetry$(EXE_EXT) 10-azure.conflist azure-vnet-telemetry.config

	$(MKDIR) $(CNI_DUALSTACK_BUILD_DIR)
	cp cni/azure-$(GOOS)-swift-overlay-dualstack.conflist $(CNI_DUALSTACK_BUILD_DIR)/10-azure.conflist
	cp telemetry/azure-vnet-telemetry.config $(CNI_DUALSTACK_BUILD_DIR)/azure-vnet-telemetry.config
	cp $(CNI_BUILD_DIR)/azure-vnet$(EXE_EXT) $(CNI_BUILD_DIR)/azure-vnet-telemetry$(EXE_EXT) $(CNI_DUALSTACK_BUILD_DIR)
	cp $(STATELESS_CNI_BUILD_DIR)/azure-vnet$(EXE_EXT) $(CNI_DUALSTACK_BUILD_DIR)/azure-vnet-stateless$(EXE_EXT)
	cd $(CNI_DUALSTACK_BUILD_DIR) && $(ARCHIVE_CMD) $(CNI_DUALSTACK_ARCHIVE_NAME) azure-vnet$(EXE_EXT) azure-vnet-stateless$(EXE_EXT) azure-vnet-telemetry$(EXE_EXT) 10-azure.conflist azure-vnet-telemetry.config

#baremetal mode is windows only (at least for now)
ifeq ($(GOOS),windows)
	$(MKDIR) $(CNI_BAREMETAL_BUILD_DIR)
	cp cni/azure-$(GOOS)-baremetal.conflist $(CNI_BAREMETAL_BUILD_DIR)/10-azure.conflist
	cp $(CNI_BUILD_DIR)/azure-vnet$(EXE_EXT) $(CNI_BAREMETAL_BUILD_DIR)
	cd $(CNI_BAREMETAL_BUILD_DIR) && $(ARCHIVE_CMD) $(CNI_BAREMETAL_ARCHIVE_NAME) azure-vnet$(EXE_EXT) 10-azure.conflist
endif

# Create a cli archive for the target platform.
.PHONY: acncli-archive
acncli-archive: acncli-binary
ifeq ($(GOOS),linux)
	$(MKDIR) $(ACNCLI_BUILD_DIR)
	cd $(ACNCLI_BUILD_DIR) && $(ARCHIVE_CMD) $(ACNCLI_ARCHIVE_NAME) acn$(EXE_EXT)
endif

# Create a CNS archive for the target platform.
.PHONY: cns-archive
cns-archive: azure-cns-binary
	cp cns/configuration/cns_config.json $(CNS_BUILD_DIR)/cns_config.json
	cd $(CNS_BUILD_DIR) && $(ARCHIVE_CMD) $(CNS_ARCHIVE_NAME) azure-cns$(EXE_EXT) cns_config.json

# Create a NPM archive for the target platform. Only Linux is supported for now.
.PHONY: npm-archive
npm-archive: azure-npm-binary
	cd $(NPM_BUILD_DIR) && $(ARCHIVE_CMD) $(NPM_ARCHIVE_NAME) azure-npm$(EXE_EXT)

# Create a azure-ipam archive for the target platform.
.PHONY: azure-ipam-archive
azure-ipam-archive: azure-ipam-binary
ifeq ($(GOOS),linux)
	$(MKDIR) $(AZURE_IPAM_BUILD_DIR)
	cd $(AZURE_IPAM_BUILD_DIR) && $(ARCHIVE_CMD) $(AZURE_IPAM_ARCHIVE_NAME) azure-ipam$(EXE_EXT)
endif

# Create a azure-ip-masq-merger archive for the target platform.
.PHONY: azure-ip-masq-merger-archive
azure-ip-masq-merger-archive: azure-ip-masq-merger-binary
ifeq ($(GOOS),linux)
	$(MKDIR) $(AZURE_IP_MASQ_MERGER_BUILD_DIR)
	cd $(AZURE_IP_MASQ_MERGER_BUILD_DIR) && $(ARCHIVE_CMD) $(AZURE_IP_MASQ_MERGER_ARCHIVE_NAME) azure-ip-masq-merger$(EXE_EXT)
endif

# Create a azure-iptables-monitor archive for the target platform.
.PHONY: azure-iptables-monitor-archive
azure-iptables-monitor-archive: azure-iptables-monitor-binary
ifeq ($(GOOS),linux)
	$(MKDIR) $(AZURE_IPTABLES_MONITOR_BUILD_DIR)
	cd $(AZURE_IPTABLES_MONITOR_BUILD_DIR) && $(ARCHIVE_CMD) $(AZURE_IPTABLES_MONITOR_ARCHIVE_NAME) azure-iptables-monitor$(EXE_EXT)
endif

# Create a ipv6-hp-bpf archive for the target platform.
.PHONY: ipv6-hp-bpf-archive
ipv6-hp-bpf-archive: ipv6-hp-bpf-binary
ifeq ($(GOOS),linux)
	$(MKDIR) $(IPV6_HP_BPF_BUILD_DIR)
	cd $(IPV6_HP_BPF_BUILD_DIR) && $(ARCHIVE_CMD) $(IPV6_HP_BPF_ARCHIVE_NAME) ipv6-hp-bpf$(EXE_EXT)
endif

# Create a block-iptables archive for the target platform.
.PHONY: block-iptables-archive
block-iptables-archive: block-iptables-binary
ifeq ($(GOOS),linux)
	$(MKDIR) $(BLOCK_IPTABLES_BUILD_DIR)
	cd $(BLOCK_IPTABLES_BUILD_DIR) && $(ARCHIVE_CMD) $(BLOCK_IPTABLES_ARCHIVE_NAME) block-iptables$(EXE_EXT)
endif

##@ Utils

clean: ## Clean build artifacts.
	$(RMDIR) $(OUTPUT_DIR)
	$(RMDIR) $(TOOLS_BIN_DIR)
	$(RMDIR) go.work*


LINT_PKG ?= .

lint: $(GOLANGCI_LINT) ## Fast lint vs default branch showing only new issues.
	GOGC=20 $(GOLANGCI_LINT) run --timeout 25m -v $(LINT_PKG)/...

lint-all: $(GOLANGCI_LINT) ## Lint the current branch in entirety.
	GOGC=20 $(GOLANGCI_LINT) run -v $(LINT_PKG)/...


FMT_PKG ?= cni cns npm

fmt: $(GOFUMPT) ## run gofumpt on $FMT_PKG (default "cni cns npm").
	$(GOFUMPT) -s -w $(FMT_PKG)


workspace: ## Set up the Go workspace.
	go work init
	go work use .
	go work use ./azure-ipam
	go work use ./azure-ip-masq-merger
	go work use ./azure-iptables-monitor
	go work use ./build/tools
	go work use ./dropgz
	go work use ./zapai

##@ Test

COVER_PKG ?= .
#Restart case is used for cni load test pipeline for restarting the nodes cluster.
RESTART_CASE ?= false
# CNI type is a key to direct the types of state validation done on a cluster.
CNI_TYPE ?= cilium

test-all: test-azure-ipam test-azure-ip-masq-merger test-azure-iptables-monitor test-main ## run all unit tests.

test-main: 
	go test -mod=readonly -buildvcs=false -tags "unit" --skip 'TestE2E*' -race -covermode atomic -coverprofile=coverage-main.out $(COVER_PKG)/...
	go tool cover -func=coverage-main.out

test-integration: ## run all integration tests.
	AZURE_IPAM_VERSION=$(AZURE_IPAM_VERSION) \
		CNI_VERSION=$(CNI_VERSION) \
		CNS_VERSION=$(CNS_VERSION) \
		go test -mod=readonly -buildvcs=false -timeout 1h -coverpkg=./... -race -covermode atomic -coverprofile=coverage.out -tags=integration --skip 'TestE2E*' ./test/integration...

test-load: ## run all load tests
	AZURE_IPAM_VERSION=$(AZURE_IPAM_VERSION) \
		CNI_VERSION=$(CNI_VERSION)
		CNS_VERSION=$(CNS_VERSION) \
		go test -timeout 40m -race -tags=load ./test/integration/load... -v

test-validate-state:
	cd test/integration/load && go test -mod=readonly -count=1 -timeout 30m -tags load --skip 'TestE2E*' -run ^TestValidateState
	cd ../../..

test-cyclonus: ## run the cyclonus test for npm.
	cd test/cyclonus && bash ./test-cyclonus.sh
	cd ..

test-cyclonus-windows: ## run the cyclonus test for npm.
	cd test/cyclonus && bash ./test-cyclonus.sh windows
	cd ..

test-extended-cyclonus: ## run the cyclonus test for npm.
	cd test/cyclonus && bash ./test-cyclonus.sh extended
	cd ..

test-azure-ipam: ## run the unit test for azure-ipam
	cd $(AZURE_IPAM_DIR) && go test -race -covermode atomic -coverprofile=../coverage-azure-ipam.out && go tool cover -func=../coverage-azure-ipam.out

test-azure-ip-masq-merger: ## run the unit test for azure-ip-masq-merger
	cd $(AZURE_IP_MASQ_MERGER_DIR) && go test -race -covermode atomic -coverprofile=../coverage-azure-ip-masq-merger.out && go tool cover -func=../coverage-azure-ip-masq-merger.out

test-azure-iptables-monitor: ## run the unit test for azure-iptables-monitor
	cd $(AZURE_IPTABLES_MONITOR_DIR) && go test -race -covermode atomic -coverprofile=../coverage-azure-iptables-monitor.out && go tool cover -func=../coverage-azure-iptables-monitor.out

kind:
	kind create cluster --config ./test/kind/kind.yaml

test-k8se2e: test-k8se2e-build test-k8se2e-only ## Alias to run build and test

test-k8se2e-build: ## Build k8s e2e test suite
	cd hack/scripts && bash ./k8se2e.sh $(GROUP) $(CLUSTER)
	cd ../..

test-k8se2e-only: ## Run k8s network conformance test, use TYPE=basic for only datapath tests
	cd hack/scripts && bash ./k8se2e-tests.sh $(OS) $(TYPE)
	cd ../..

##@ Utilities

dockerfiles: tools ## Render all Dockerfile templates with current state of world
	@make -f build/images.mk render PATH=cns
	@make -f build/images.mk render PATH=cni


$(REPO_ROOT)/.git/hooks/pre-push:
	@ln -s $(REPO_ROOT)/.hooks/pre-push $(REPO_ROOT)/.git/hooks/
	@echo installed pre-push hook

install-hooks: $(REPO_ROOT)/.git/hooks/pre-push ## installs git hooks

gitconfig: ## configure the local git repository
	@git config commit.gpgsign true
	@git config pull.rebase true
	@git config fetch.prune true
	@git config core.fsmonitor true
	@git config core.untrackedcache true

setup: tools install-hooks gitconfig ## performs common required repo setup


##@ Tools

$(TOOLS_DIR)/go.mod:
	cd $(TOOLS_DIR); go mod init && go mod tidy

$(CONTROLLER_GEN): $(TOOLS_DIR)/go.mod
	cd $(TOOLS_DIR); go mod download; go build -o bin/controller-gen sigs.k8s.io/controller-tools/cmd/controller-gen

controller-gen: $(CONTROLLER_GEN) ## Build controller-gen

protoc:
	source ${REPO_ROOT}/scripts/install-protoc.sh

$(GOCOV): $(TOOLS_DIR)/go.mod
	cd $(TOOLS_DIR); go mod download; go build -o bin/gocov github.com/axw/gocov/gocov

gocov: $(GOCOV) ## Build gocov

$(GOCOV_XML): $(TOOLS_DIR)/go.mod
	cd $(TOOLS_DIR); go mod download; go build -o bin/gocov-xml github.com/AlekSi/gocov-xml

gocov-xml: $(GOCOV_XML) ## Build gocov-xml

$(GOFUMPT): $(TOOLS_DIR)/go.mod
	cd $(TOOLS_DIR); go mod download; go build -o bin/gofumpt mvdan.cc/gofumpt

gofumpt: $(GOFUMPT) ## Build gofumpt

$(GOLANGCI_LINT): $(TOOLS_DIR)/go.mod
	cd $(TOOLS_DIR); go mod download; go build -o bin/golangci-lint github.com/golangci/golangci-lint/cmd/golangci-lint

golangci-lint: $(GOLANGCI_LINT) ## Build golangci-lint

$(GO_JUNIT_REPORT): $(TOOLS_DIR)/go.mod
	cd $(TOOLS_DIR); go mod download; go build -o bin/go-junit-report github.com/jstemmer/go-junit-report

go-junit-report: $(GO_JUNIT_REPORT) ## Build go-junit-report

$(MOCKGEN): $(TOOLS_DIR)/go.mod
	cd $(TOOLS_DIR); go mod download; go build -o bin/mockgen github.com/golang/mock/mockgen

mockgen: $(MOCKGEN) ## Build mockgen

$(RENDERKIT): $(TOOLS_DIR)/go.mod
	cd $(TOOLS_DIR); go mod download; go build -o bin/renderkit github.com/orellazri/renderkit

renderkit: $(RENDERKIT) ## Build renderkit

clean-tools:
	rm -r build/tools/bin

tools: acncli gocov gocov-xml go-junit-report golangci-lint gofumpt protoc renderkit ## Build bins for build tools


##@ Help

help: ## Display this help
	@awk 'BEGIN {FS = ":.*##"; printf "\nUsage:\n  make \033[36m<target>\033[0m\n"} /^[0-9a-zA-Z_-]+:.*?##/ { printf "  \033[36m%-15s\033[0m %s\n", $$1, $$2 } /^##@/ { printf "\n\033[1m%s\033[0m\n", substr($$0, 5) } ' $(MAKEFILE_LIST)

proto-gen: ## Generates source code from protobuf files
	protoc --go_out=. --go-grpc_out=. cns/grpc/proto/server.proto<|MERGE_RESOLUTION|>--- conflicted
+++ resolved
@@ -30,23 +30,11 @@
 endif
 
 # Interrogate the git repo and set some variables
-<<<<<<< HEAD
-REPO_ROOT				?= $(shell git rev-parse --show-toplevel)
-REVISION				?= $(shell git rev-parse --short HEAD)
-ACN_VERSION				?= $(shell git describe --exclude "azure-ip-masq-merger*" --exclude "azure-ipam*" --exclude "dropgz*" --exclude "zapai*" --exclude "ipv6-hp-bpf*" --exclude "block-iptables*" --tags --always)
-IPV6_HP_BPF_VERSION		?= $(notdir $(shell git describe --match "ipv6-hp-bpf*" --tags --always))
-BLOCK_IPTABLES_VERSION	?= $(notdir $(shell git describe --match "block-iptables*" --tags --always))
-AZURE_IPAM_VERSION		?= $(notdir $(shell git describe --match "azure-ipam*" --tags --always))
-AZURE_IP_MASQ_MERGER_VERSION		?= $(notdir $(shell git describe --match "azure-ip-masq-merger*" --tags --always))
-CNI_VERSION				?= $(ACN_VERSION)
-CNS_VERSION				?= $(ACN_VERSION)
-NPM_VERSION				?= $(ACN_VERSION)
-ZAPAI_VERSION			?= $(notdir $(shell git describe --match "zapai*" --tags --always))
-=======
 REPO_ROOT							?= $(shell git rev-parse --show-toplevel)
 REVISION							?= $(shell git rev-parse --short HEAD)
-ACN_VERSION							?= $(shell git describe --exclude "azure-iptables-monitor*" --exclude "azure-ip-masq-merger*" --exclude "azure-ipam*" --exclude "dropgz*" --exclude "zapai*" --exclude "ipv6-hp-bpf*" --tags --always)
+ACN_VERSION							?= $(shell git describe --exclude "azure-iptables-monitor*" --exclude "azure-ip-masq-merger*" --exclude "azure-ipam*" --exclude "dropgz*" --exclude "zapai*" --exclude "ipv6-hp-bpf*" --exclude "block-iptables*" --tags --always)
 IPV6_HP_BPF_VERSION					?= $(notdir $(shell git describe --match "ipv6-hp-bpf*" --tags --always))
+BLOCK_IPTABLES_VERSION  ?= $(notdir $(shell git describe --match "block-iptables*" --tags --always))
 AZURE_IPAM_VERSION					?= $(notdir $(shell git describe --match "azure-ipam*" --tags --always))
 AZURE_IP_MASQ_MERGER_VERSION		?= $(notdir $(shell git describe --match "azure-ip-masq-merger*" --tags --always))
 AZURE_IPTABLES_MONITOR_VERSION		?= $(notdir $(shell git describe --match "azure-iptables-monitor*" --tags --always))
@@ -54,7 +42,6 @@
 CNS_VERSION							?= $(ACN_VERSION)
 NPM_VERSION							?= $(ACN_VERSION)
 ZAPAI_VERSION						?= $(notdir $(shell git describe --match "zapai*" --tags --always))
->>>>>>> ef97f2a8
 
 # Build directories.
 AZURE_IPAM_DIR = $(REPO_ROOT)/azure-ipam
@@ -144,13 +131,8 @@
 
 # OS specific binaries/images
 ifeq ($(GOOS),linux)
-<<<<<<< HEAD
-all-binaries: acncli azure-cni-plugin azure-cns azure-npm azure-ipam azure-ip-masq-merger ipv6-hp-bpf block-iptables
-all-images: npm-image cns-image cni-manager-image azure-ip-masq-merger-image ipv6-hp-bpf-image
-=======
-all-binaries: acncli azure-cni-plugin azure-cns azure-npm azure-ipam azure-ip-masq-merger azure-iptables-monitor ipv6-hp-bpf
+all-binaries: acncli azure-cni-plugin azure-cns azure-npm azure-ipam azure-ip-masq-merger azure-iptables-monitor ipv6-hp-bpf block-iptables
 all-images: npm-image cns-image cni-manager-image azure-ip-masq-merger-image azure-iptables-monitor-image ipv6-hp-bpf-image
->>>>>>> ef97f2a8
 else
 all-binaries: azure-cni-plugin azure-cns azure-npm
 all-images:
@@ -331,18 +313,6 @@
 AZURE_IPTABLES_MONITOR_IMAGE	= azure-iptables-monitor
 
 ## Image platform tags.
-<<<<<<< HEAD
-ACNCLI_PLATFORM_TAG				?= $(subst /,-,$(PLATFORM))-$(ACN_VERSION)
-AZURE_IPAM_PLATFORM_TAG			?= $(subst /,-,$(PLATFORM))-$(AZURE_IPAM_VERSION)
-AZURE_IPAM_WINDOWS_PLATFORM_TAG	?= $(subst /,-,$(PLATFORM))-$(AZURE_IPAM_VERSION)-$(OS_SKU_WIN)
-IPV6_HP_BPF_IMAGE_PLATFORM_TAG	?= $(subst /,-,$(PLATFORM))-$(IPV6_HP_BPF_VERSION)
-BLOCK_IPTABLES_PLATFORM_TAG		?= $(subst /,-,$(PLATFORM))-$(BLOCK_IPTABLES_VERSION)
-CNI_PLATFORM_TAG				?= $(subst /,-,$(PLATFORM))-$(CNI_VERSION)
-CNI_WINDOWS_PLATFORM_TAG		?= $(subst /,-,$(PLATFORM))-$(CNI_VERSION)-$(OS_SKU_WIN)
-CNS_PLATFORM_TAG				?= $(subst /,-,$(PLATFORM))-$(CNS_VERSION)
-CNS_WINDOWS_PLATFORM_TAG		?= $(subst /,-,$(PLATFORM))-$(CNS_VERSION)-$(OS_SKU_WIN)
-NPM_PLATFORM_TAG				?= $(subst /,-,$(PLATFORM))-$(NPM_VERSION)
-=======
 ACNCLI_PLATFORM_TAG					?= $(subst /,-,$(PLATFORM))-$(ACN_VERSION)
 AZURE_IPAM_PLATFORM_TAG				?= $(subst /,-,$(PLATFORM))-$(AZURE_IPAM_VERSION)
 AZURE_IPAM_WINDOWS_PLATFORM_TAG		?= $(subst /,-,$(PLATFORM))-$(AZURE_IPAM_VERSION)-$(OS_SKU_WIN)
@@ -352,7 +322,7 @@
 CNS_PLATFORM_TAG					?= $(subst /,-,$(PLATFORM))-$(CNS_VERSION)
 CNS_WINDOWS_PLATFORM_TAG			?= $(subst /,-,$(PLATFORM))-$(CNS_VERSION)-$(OS_SKU_WIN)
 NPM_PLATFORM_TAG					?= $(subst /,-,$(PLATFORM))-$(NPM_VERSION)
->>>>>>> ef97f2a8
+BLOCK_IPTABLES_PLATFORM_TAG		?= $(subst /,-,$(PLATFORM))-$(BLOCK_IPTABLES_VERSION)
 AZURE_IP_MASQ_MERGER_PLATFORM_TAG	?= $(subst /,-,$(PLATFORM))-$(AZURE_IP_MASQ_MERGER_VERSION)
 AZURE_IPTABLES_MONITOR_PLATFORM_TAG	?= $(subst /,-,$(PLATFORM))-$(AZURE_IPTABLES_MONITOR_VERSION)
 
