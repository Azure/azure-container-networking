--- conflicted
+++ resolved
@@ -30,29 +30,17 @@
 endif
 
 # Interrogate the git repo and set some variables
-<<<<<<< HEAD
 REPO_ROOT				?= $(shell git rev-parse --show-toplevel)
 REVISION				?= $(shell git rev-parse --short HEAD)
-ACN_VERSION				?= $(shell git describe --exclude "azure-ipam*" --exclude "dropgz*" --exclude "zapai*" --exclude "ipv6-hp-bpf*" --exclude "block-iptables*" --tags --always)
+ACN_VERSION				?= $(shell git describe --exclude "azure-ip-masq-merger*" --exclude "azure-ipam*" --exclude "dropgz*" --exclude "zapai*" --exclude "ipv6-hp-bpf*" --exclude "block-iptables*" --tags --always)
 IPV6_HP_BPF_VERSION		?= $(notdir $(shell git describe --match "ipv6-hp-bpf*" --tags --always))
 BLOCK_IPTABLES_VERSION	?= $(notdir $(shell git describe --match "block-iptables*" --tags --always))
 AZURE_IPAM_VERSION		?= $(notdir $(shell git describe --match "azure-ipam*" --tags --always))
+AZURE_IP_MASQ_MERGER_VERSION		?= $(notdir $(shell git describe --match "azure-ip-masq-merger*" --tags --always))
 CNI_VERSION				?= $(ACN_VERSION)
 CNS_VERSION				?= $(ACN_VERSION)
 NPM_VERSION				?= $(ACN_VERSION)
 ZAPAI_VERSION			?= $(notdir $(shell git describe --match "zapai*" --tags --always))
-=======
-REPO_ROOT							?= $(shell git rev-parse --show-toplevel)
-REVISION							?= $(shell git rev-parse --short HEAD)
-ACN_VERSION							?= $(shell git describe --exclude "azure-ip-masq-merger*" --exclude "azure-ipam*" --exclude "dropgz*" --exclude "zapai*" --exclude "ipv6-hp-bpf*" --tags --always)
-IPV6_HP_BPF_VERSION					?= $(notdir $(shell git describe --match "ipv6-hp-bpf*" --tags --always))
-AZURE_IPAM_VERSION					?= $(notdir $(shell git describe --match "azure-ipam*" --tags --always))
-AZURE_IP_MASQ_MERGER_VERSION		?= $(notdir $(shell git describe --match "azure-ip-masq-merger*" --tags --always))
-CNI_VERSION							?= $(ACN_VERSION)
-CNS_VERSION							?= $(ACN_VERSION)
-NPM_VERSION							?= $(ACN_VERSION)
-ZAPAI_VERSION						?= $(notdir $(shell git describe --match "zapai*" --tags --always))
->>>>>>> cef02f63
 
 # Build directories.
 AZURE_IPAM_DIR = $(REPO_ROOT)/azure-ipam
@@ -139,13 +127,8 @@
 
 # OS specific binaries/images
 ifeq ($(GOOS),linux)
-<<<<<<< HEAD
-all-binaries: acncli azure-cni-plugin azure-cns azure-npm azure-ipam ipv6-hp-bpf block-iptables
-all-images: npm-image cns-image cni-manager-image ipv6-hp-bpf-image
-=======
-all-binaries: acncli azure-cni-plugin azure-cns azure-npm azure-ipam azure-ip-masq-merger ipv6-hp-bpf
+all-binaries: acncli azure-cni-plugin azure-cns azure-npm azure-ipam ip-masq-merger ipv6-hp-bpf block-iptables
 all-images: npm-image cns-image cni-manager-image azure-ip-masq-merger-image ipv6-hp-bpf-image
->>>>>>> cef02f63
 else
 all-binaries: azure-cni-plugin azure-cns azure-npm
 all-images:
@@ -159,11 +142,8 @@
 azure-npm: azure-npm-binary npm-archive
 azure-ipam: azure-ipam-binary azure-ipam-archive
 ipv6-hp-bpf: ipv6-hp-bpf-binary ipv6-hp-bpf-archive
-<<<<<<< HEAD
 block-iptables: block-iptables-binary block-iptables-archive
-=======
 azure-ip-masq-merger: azure-ip-masq-merger-binary azure-ip-masq-merger-archive
->>>>>>> cef02f63
 
 
 ##@ Versioning
