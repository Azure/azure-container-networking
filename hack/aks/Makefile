.DEFAULT_GOAL: help

# construct containerized azcli command
KUBECFG = $(HOME)/.kube
SSH     = $(HOME)/.ssh
AZCFG   = $(HOME)/.azure
AZIMG   = mcr.microsoft.com/azure-cli
AZCLI   ?= docker run --rm -v $(AZCFG):/root/.azure -v $(KUBECFG):/root/.kube -v $(SSH):/root/.ssh -v $(PWD):/root/tmpsrc $(AZIMG) az

# overrideable defaults
AUTOUPGRADE          ?= patch
K8S_VER              ?= 1.30
NODE_COUNT           ?= 2
NODE_COUNT_WIN	     ?= $(NODE_COUNT)
NODEUPGRADE          ?= NodeImage
OS				     ?= linux # Used to signify if you want to bring up a windows nodePool on byocni clusters
OS_SKU               ?= Ubuntu
OS_SKU_WIN           ?= Windows2022
REGION               ?= westus2
VM_SIZE	             ?= Standard_B2s
VM_SIZE_WIN          ?= Standard_B2s
IP_TAG               ?= FirstPartyUsage=/DelegatedNetworkControllerTest
IP_PREFIX            ?= serviceTaggedIp
PUBLIC_IP_ID         ?= /subscriptions/$(SUB)/resourceGroups/$(GROUP)/providers/Microsoft.Network/publicIPAddresses
PUBLIC_IPv4          ?= $(PUBLIC_IP_ID)/$(IP_PREFIX)-$(CLUSTER)-v4
PUBLIC_IPv6          ?= $(PUBLIC_IP_ID)/$(IP_PREFIX)-$(CLUSTER)-v6
KUBE_PROXY_JSON_PATH ?= ./kube-proxy.json

# overrideable variables
SUB        ?= $(AZURE_SUBSCRIPTION)
CLUSTER    ?= $(USER)-$(REGION)
GROUP      ?= $(CLUSTER)
VNET       ?= $(CLUSTER)

##@ Help

help:  ## Display this help
	@awk 'BEGIN {FS = ":.*##"; printf "\nUsage:\n  make \033[36m<target>\033[0m\n"} /^[0-9a-zA-Z_-]+:.*?##/ { printf "  \033[36m%-15s\033[0m %s\n", $$1, $$2 } /^##@/ { printf "\n\033[1m%s\033[0m\n", substr($$0, 5) } ' $(MAKEFILE_LIST)


##@ Utilities

azlogin: ## Login and set account to $SUB
	@$(AZCLI) login
	@$(AZCLI) account set -s $(SUB)

azcfg: ## Set the $AZCLI to use aks-preview
	@$(AZCLI) extension add --name aks-preview --yes
	@$(AZCLI) extension update --name aks-preview

ip:
	$(AZCLI) network public-ip create --name $(IP_PREFIX)-$(CLUSTER)-$(IPVERSION) \
		--resource-group $(GROUP) \
		--allocation-method Static \
		--ip-tags $(IP_TAG) \
		--location $(REGION) \
		--sku Standard \
		--tier Regional \
		--version IP$(IPVERSION)

ipv4:
	@$(MAKE) ip IPVERSION=v4

ipv6:
	@$(MAKE) ip IPVERSION=v6


set-kubeconf: ## Adds the kubeconf for $CLUSTER
	$(AZCLI) aks get-credentials -n $(CLUSTER) -g $(GROUP)

unset-kubeconf: ## Deletes the kubeconf for $CLUSTER
	@kubectl config unset current-context
	@kubectl config delete-cluster $(CLUSTER)
	@kubectl config delete-context $(CLUSTER)
	@kubectl config delete-user clusterUser_$(CLUSTER)_$(CLUSTER)

shell: ## print $AZCLI so it can be used outside of make
	@echo $(AZCLI)

vars: ## Show the input vars configured for the cluster commands
	@echo CLUSTER=$(CLUSTER)
	@echo GROUP=$(GROUP)
	@echo REGION=$(REGION)
	@echo SUB=$(SUB)
	@echo VNET=$(VNET)
	@echo OS_SKU=$(OS_SKU)
	@echo VM_SIZE=$(VM_SIZE)
	@echo NODE_COUNT=$(NODE_COUNT)
	@echo VMSS_NAME=$(VMSS_NAME)


##@ SWIFT Infra

rg-up: ## Create resource group
	@$(AZCLI) group create --location $(REGION) --name $(GROUP)

rg-down: ## Delete resource group
	$(AZCLI) group delete -g $(GROUP) --yes

swift-net-up: ## Create vnet, nodenet and podnet subnets
	$(AZCLI) network vnet create -g $(GROUP) -l $(REGION) --name $(VNET) --address-prefixes 10.0.0.0/8 -o none
	$(AZCLI) network vnet subnet create -g $(GROUP) --vnet-name $(VNET) --name nodenet --address-prefixes 10.240.0.0/16 -o none
	$(AZCLI) network vnet subnet create -g $(GROUP) --vnet-name $(VNET) --name podnet --address-prefixes 10.241.0.0/16 -o none

vnetscale-swift-net-up: ## Create vnet, nodenet and podnet subnets for vnet scale
	$(AZCLI) network vnet create -g $(GROUP) -l $(REGION) --name $(VNET) --address-prefixes 10.0.0.0/8 -o none
	$(AZCLI) network vnet subnet create -g $(GROUP) --vnet-name $(VNET) --name nodenet --address-prefixes 10.240.0.0/16 -o none
	$(AZCLI) network vnet subnet create -g $(GROUP) --vnet-name $(VNET) --name podnet --address-prefixes 10.40.0.0/13 -o none

overlay-net-up: ## Create vnet, nodenet subnets
	$(AZCLI) network vnet create -g $(GROUP) -l $(REGION) --name $(VNET) --address-prefixes 10.0.0.0/8 -o none
	$(AZCLI) network vnet subnet create -g $(GROUP) --vnet-name $(VNET) --name nodenet --address-prefix 10.10.0.0/16 -o none

##@ AKS Clusters

byocni-up: swift-byocni-up ## Alias to swift-byocni-up
cilium-up: swift-cilium-up ## Alias to swift-cilium-up
up: swift-up ## Alias to swift-up


nodesubnet-byocni-nokubeproxy-up: rg-up ipv4 overlay-net-up ## Brings up an NodeSubnet BYO CNI cluster without kube-proxy
	$(AZCLI) aks create -n $(CLUSTER) -g $(GROUP) -l $(REGION) \
		--auto-upgrade-channel $(AUTOUPGRADE) \
		--node-os-upgrade-channel $(NODEUPGRADE) \
		--kubernetes-version $(K8S_VER) \
		--node-count $(NODE_COUNT) \
		--node-vm-size $(VM_SIZE) \
		--max-pods 250 \
		--load-balancer-outbound-ips $(PUBLIC_IPv4) \
		--network-plugin none \
		--vnet-subnet-id /subscriptions/$(SUB)/resourceGroups/$(GROUP)/providers/Microsoft.Network/virtualNetworks/$(VNET)/subnets/nodenet \
		--os-sku $(OS_SKU) \
		--no-ssh-key \
		--kube-proxy-config $(KUBE_PROXY_JSON_PATH) \
		--yes
	@$(MAKE) set-kubeconf

overlay-byocni-up: rg-up ipv4 overlay-net-up ## Brings up an Overlay BYO CNI cluster
	$(AZCLI) aks create -n $(CLUSTER) -g $(GROUP) -l $(REGION) \
		--auto-upgrade-channel $(AUTOUPGRADE) \
		--node-os-upgrade-channel $(NODEUPGRADE) \
		--kubernetes-version $(K8S_VER) \
		--node-count $(NODE_COUNT) \
		--node-vm-size $(VM_SIZE) \
		--load-balancer-outbound-ips $(PUBLIC_IPv4) \
		--network-plugin none \
		--network-plugin-mode overlay \
		--pod-cidr 192.168.0.0/16 \
		--vnet-subnet-id /subscriptions/$(SUB)/resourceGroups/$(GROUP)/providers/Microsoft.Network/virtualNetworks/$(VNET)/subnets/nodenet \
		--no-ssh-key \
		--os-sku $(OS_SKU) \
		--yes
	@$(MAKE) set-kubeconf
ifeq ($(OS),windows)
	$(MAKE) windows-nodepool-up
endif

overlay-byocni-nokubeproxy-up: rg-up ipv4 overlay-net-up ## Brings up an Overlay BYO CNI cluster without kube-proxy
	$(AZCLI) aks create -n $(CLUSTER) -g $(GROUP) -l $(REGION) \
		--auto-upgrade-channel $(AUTOUPGRADE) \
		--node-os-upgrade-channel $(NODEUPGRADE) \
		--kubernetes-version $(K8S_VER) \
		--node-count $(NODE_COUNT) \
		--node-vm-size $(VM_SIZE) \
		--load-balancer-outbound-ips $(PUBLIC_IPv4) \
		--network-plugin none \
		--network-plugin-mode overlay \
		--pod-cidr 192.168.0.0/16 \
		--vnet-subnet-id /subscriptions/$(SUB)/resourceGroups/$(GROUP)/providers/Microsoft.Network/virtualNetworks/$(VNET)/subnets/nodenet \
		--no-ssh-key \
		--kube-proxy-config $(KUBE_PROXY_JSON_PATH) \
		--yes
	@$(MAKE) set-kubeconf

overlay-cilium-up: rg-up ipv4 overlay-net-up ## Brings up an Overlay Cilium cluster
	$(AZCLI) aks create -n $(CLUSTER) -g $(GROUP) -l $(REGION) \
		--auto-upgrade-channel $(AUTOUPGRADE) \
		--node-os-upgrade-channel $(NODEUPGRADE) \
		--kubernetes-version $(K8S_VER) \
		--node-count $(NODE_COUNT) \
		--node-vm-size $(VM_SIZE) \
		--load-balancer-outbound-ips (PUBLIC_IPv4) \
		--network-plugin azure \
		--network-dataplane cilium \
		--network-plugin-mode overlay \
		--pod-cidr 192.168.0.0/16 \
		--vnet-subnet-id /subscriptions/$(SUB)/resourceGroups/$(GROUP)/providers/Microsoft.Network/virtualNetworks/$(VNET)/subnets/nodenet \
		--no-ssh-key \
		--yes
	@$(MAKE) set-kubeconf

overlay-up: rg-up ipv4 overlay-net-up ## Brings up an Overlay AzCNI cluster
	$(AZCLI) aks create -n $(CLUSTER) -g $(GROUP) -l $(REGION) \
		--auto-upgrade-channel $(AUTOUPGRADE) \
		--node-os-upgrade-channel $(NODEUPGRADE) \
		--kubernetes-version $(K8S_VER) \
		--node-count $(NODE_COUNT) \
		--node-vm-size $(VM_SIZE) \
		--load-balancer-outbound-ips $(PUBLIC_IPv4) \
		--network-plugin azure \
		--network-plugin-mode overlay \
		--pod-cidr 192.168.0.0/16 \
		--vnet-subnet-id /subscriptions/$(SUB)/resourceGroups/$(GROUP)/providers/Microsoft.Network/virtualNetworks/$(VNET)/subnets/nodenet \
		--no-ssh-key \
		--yes
	@$(MAKE) set-kubeconf

<<<<<<< HEAD
swift-byocni-up: rg-up ipv4 swift-net-up ## Bring up a SWIFT BYO CNI cluster
=======
swift-byocni-up: rg-up swift-net-up ## Bring up a SWIFT (Podsubnet) BYO CNI cluster
>>>>>>> e5032242
	$(AZCLI) aks create -n $(CLUSTER) -g $(GROUP) -l $(REGION) \
		--auto-upgrade-channel $(AUTOUPGRADE) \
		--node-os-upgrade-channel $(NODEUPGRADE) \
		--kubernetes-version $(K8S_VER) \
		--node-count $(NODE_COUNT) \
		--node-vm-size $(VM_SIZE) \
		--load-balancer-outbound-ips $(PUBLIC_IPv4) \
		--network-plugin none \
		--vnet-subnet-id /subscriptions/$(SUB)/resourceGroups/$(GROUP)/providers/Microsoft.Network/virtualNetworks/$(VNET)/subnets/nodenet \
		--pod-subnet-id /subscriptions/$(SUB)/resourceGroups/$(GROUP)/providers/Microsoft.Network/virtualNetworks/$(VNET)/subnets/podnet \
		--no-ssh-key \
		--os-sku $(OS_SKU) \
		--yes
ifeq ($(OS),windows)
	@$(MAKE) windows-swift-nodepool-up
endif
	@$(MAKE) set-kubeconf

<<<<<<< HEAD
swift-byocni-nokubeproxy-up: rg-up ipv4 swift-net-up ## Bring up a SWIFT BYO CNI cluster without kube-proxy, add managed identity and public ip
=======
swift-byocni-nokubeproxy-up: rg-up swift-net-up ## Bring up a SWIFT (Podsubnet) BYO CNI cluster without kube-proxy
>>>>>>> e5032242
	$(AZCLI) aks create -n $(CLUSTER) -g $(GROUP) -l $(REGION) \
		--auto-upgrade-channel $(AUTOUPGRADE) \
		--node-os-upgrade-channel $(NODEUPGRADE) \
		--kubernetes-version $(K8S_VER) \
		--node-count $(NODE_COUNT) \
		--node-vm-size $(VM_SIZE) \
		--load-balancer-outbound-ips $(PUBLIC_IPv4) \
		--network-plugin none \
		--vnet-subnet-id /subscriptions/$(SUB)/resourceGroups/$(GROUP)/providers/Microsoft.Network/virtualNetworks/$(VNET)/subnets/nodenet \
		--pod-subnet-id /subscriptions/$(SUB)/resourceGroups/$(GROUP)/providers/Microsoft.Network/virtualNetworks/$(VNET)/subnets/podnet \
		--no-ssh-key \
		--os-sku $(OS_SKU) \
		--kube-proxy-config $(KUBE_PROXY_JSON_PATH) \
		--yes
	@$(MAKE) set-kubeconf

swift-cilium-up: rg-up ipv4 swift-net-up ## Bring up a SWIFT Cilium cluster
	$(AZCLI) aks create -n $(CLUSTER) -g $(GROUP) -l $(REGION) \
		--auto-upgrade-channel $(AUTOUPGRADE) \
		--node-os-upgrade-channel $(NODEUPGRADE) \
		--kubernetes-version $(K8S_VER) \
		--node-count $(NODE_COUNT) \
		--node-vm-size $(VM_SIZE) \
		--load-balancer-outbound-ips $(PUBLIC_IPv4) \
		--network-plugin azure \
		--network-dataplane cilium \
		--aks-custom-headers AKSHTTPCustomFeatures=Microsoft.ContainerService/CiliumDataplanePreview \
		--vnet-subnet-id /subscriptions/$(SUB)/resourceGroups/$(GROUP)/providers/Microsoft.Network/virtualNetworks/$(VNET)/subnets/nodenet \
		--pod-subnet-id /subscriptions/$(SUB)/resourceGroups/$(GROUP)/providers/Microsoft.Network/virtualNetworks/$(VNET)/subnets/podnet \
		--no-ssh-key \
		--yes
	@$(MAKE) set-kubeconf

swift-up: rg-up ipv4 swift-net-up ## Bring up a SWIFT AzCNI cluster
	$(AZCLI) aks create -n $(CLUSTER) -g $(GROUP) -l $(REGION) \
		--auto-upgrade-channel $(AUTOUPGRADE) \
		--node-os-upgrade-channel $(NODEUPGRADE) \
		--kubernetes-version $(K8S_VER) \
		--node-count $(NODE_COUNT) \
		--node-vm-size $(VM_SIZE) \
		--load-balancer-outbound-ips $(PUBLIC_IPv4) \
		--network-plugin azure \
		--vnet-subnet-id /subscriptions/$(SUB)/resourceGroups/$(GROUP)/providers/Microsoft.Network/virtualNetworks/$(VNET)/subnets/nodenet \
		--pod-subnet-id /subscriptions/$(SUB)/resourceGroups/$(GROUP)/providers/Microsoft.Network/virtualNetworks/$(VNET)/subnets/podnet \
		--no-ssh-key \
		--yes
	@$(MAKE) set-kubeconf

swiftv2-multitenancy-cluster-up: rg-up ipv4
	$(AZCLI) aks create -n $(CLUSTER) -g $(GROUP) -l $(REGION) \
		--network-plugin azure \
		--network-plugin-mode overlay \
		--kubernetes-version $(K8S_VER) \
		--nodepool-name "mtapool" \
		--node-vm-size $(VM_SIZE) \
		--node-count 2 \
		--load-balancer-outbound-ips $(PUBLIC_IPv4) \
		--nodepool-tags fastpathenabled=true \
		--no-ssh-key \
		--yes
	@$(MAKE) set-kubeconf

swiftv2-dummy-cluster-up: rg-up ipv4 swift-net-up ## Bring up a SWIFT AzCNI cluster
	$(AZCLI) aks create -n $(CLUSTER) -g $(GROUP) -l $(REGION) \
		--network-plugin azure \
		--vnet-subnet-id /subscriptions/$(SUB)/resourceGroups/$(GROUP)/providers/Microsoft.Network/virtualNetworks/$(VNET)/subnets/nodenet \
		--pod-subnet-id /subscriptions/$(SUB)/resourceGroups/$(GROUP)/providers/Microsoft.Network/virtualNetworks/$(VNET)/subnets/podnet \
		--load-balancer-outbound-ips $(PUBLIC_IPv4) \
		--no-ssh-key \
		--yes
	@$(MAKE) set-kubeconf

# The below Vnet Scale clusters are currently only in private preview and available with Kubernetes 1.28
# These AKS clusters can only be created in a limited subscription listed here:
# https://dev.azure.com/msazure/CloudNativeCompute/_git/aks-rp?path=/resourceprovider/server/microsoft.com/containerservice/flags/network_flags.go&version=GBmaster&line=134&lineEnd=135&lineStartColumn=1&lineEndColumn=1&lineStyle=plain&_a=contents
vnetscale-swift-byocni-up: rg-up ipv4 vnetscale-swift-net-up ## Bring up a Vnet Scale SWIFT BYO CNI cluster
	$(AZCLI) aks create -n $(CLUSTER) -g $(GROUP) -l $(REGION) \
		--auto-upgrade-channel $(AUTOUPGRADE) \
		--node-os-upgrade-channel $(NODEUPGRADE) \
		--kubernetes-version $(K8S_VER) \
		--node-count $(NODE_COUNT) \
		--node-vm-size $(VM_SIZE) \
		--load-balancer-outbound-ips $(PUBLIC_IPv4) \
		--network-plugin none \
		--vnet-subnet-id /subscriptions/$(SUB)/resourceGroups/$(GROUP)/providers/Microsoft.Network/virtualNetworks/$(VNET)/subnets/nodenet \
		--pod-subnet-id /subscriptions/$(SUB)/resourceGroups/$(GROUP)/providers/Microsoft.Network/virtualNetworks/$(VNET)/subnets/podnet \
		--no-ssh-key \
		--os-sku $(OS_SKU) \
		--pod-ip-allocation-mode StaticBlock \
		--yes
	@$(MAKE) set-kubeconf

<<<<<<< HEAD
vnetscale-swift-byocni-nokubeproxy-up: rg-up ipv4 vnetscale-swift-net-up ## Bring up a Vnet Scale SWIFT BYO CNI cluster without kube-proxy
=======
vnetscale-swift-byocni-nokubeproxy-up: rg-up vnetscale-swift-net-up ## Bring up a Vnet Scale SWIFT (Podsubnet) BYO CNI cluster without kube-proxy
>>>>>>> e5032242
	$(AZCLI) aks create -n $(CLUSTER) -g $(GROUP) -l $(REGION) \
		--auto-upgrade-channel $(AUTOUPGRADE) \
		--node-os-upgrade-channel $(NODEUPGRADE) \
		--kubernetes-version $(K8S_VER) \
		--node-count $(NODE_COUNT) \
		--node-vm-size $(VM_SIZE) \
		--load-balancer-outbound-ips $(PUBLIC_IPv4) \
		--network-plugin none \
		--vnet-subnet-id /subscriptions/$(SUB)/resourceGroups/$(GROUP)/providers/Microsoft.Network/virtualNetworks/$(VNET)/subnets/nodenet \
		--pod-subnet-id /subscriptions/$(SUB)/resourceGroups/$(GROUP)/providers/Microsoft.Network/virtualNetworks/$(VNET)/subnets/podnet \
		--no-ssh-key \
		--os-sku $(OS_SKU) \
		--kube-proxy-config $(KUBE_PROXY_JSON_PATH) \
		--pod-ip-allocation-mode StaticBlock \
		--yes
	@$(MAKE) set-kubeconf

vnetscale-swift-cilium-up: rg-up ipv4 vnetscale-swift-net-up ## Bring up a Vnet Scale SWIFT Cilium cluster
	$(AZCLI) aks create -n $(CLUSTER) -g $(GROUP) -l $(REGION) \
		--auto-upgrade-channel $(AUTOUPGRADE) \
		--node-os-upgrade-channel $(NODEUPGRADE) \
		--kubernetes-version $(K8S_VER) \
		--node-count $(NODE_COUNT) \
		--node-vm-size $(VM_SIZE) \
		--load-balancer-outbound-ips $(PUBLIC_IPv4) \
		--network-plugin azure \
		--network-dataplane cilium \
		--aks-custom-headers AKSHTTPCustomFeatures=Microsoft.ContainerService/CiliumDataplanePreview \
		--vnet-subnet-id /subscriptions/$(SUB)/resourceGroups/$(GROUP)/providers/Microsoft.Network/virtualNetworks/$(VNET)/subnets/nodenet \
		--pod-subnet-id /subscriptions/$(SUB)/resourceGroups/$(GROUP)/providers/Microsoft.Network/virtualNetworks/$(VNET)/subnets/podnet \
		--no-ssh-key \
		--pod-ip-allocation-mode StaticBlock \
		--yes
	@$(MAKE) set-kubeconf

vnetscale-swift-up: rg-up ipv4 vnetscale-swift-net-up ## Bring up a Vnet Scale SWIFT AzCNI cluster
	$(AZCLI) aks create -n $(CLUSTER) -g $(GROUP) -l $(REGION) \
		--auto-upgrade-channel $(AUTOUPGRADE) \
		--node-os-upgrade-channel $(NODEUPGRADE) \
		--kubernetes-version $(K8S_VER) \
		--node-count $(NODE_COUNT) \
		--node-vm-size $(VM_SIZE) \
		--load-balancer-outbound-ips $(PUBLIC_IPv4) \
		--network-plugin azure \
		--vnet-subnet-id /subscriptions/$(SUB)/resourceGroups/$(GROUP)/providers/Microsoft.Network/virtualNetworks/$(VNET)/subnets/nodenet \
		--pod-subnet-id /subscriptions/$(SUB)/resourceGroups/$(GROUP)/providers/Microsoft.Network/virtualNetworks/$(VNET)/subnets/podnet \
		--no-ssh-key \
		--pod-ip-allocation-mode StaticBlock \
		--yes
	@$(MAKE) set-kubeconf

cniv1-up: rg-up ipv4 overlay-net-up ## Bring up a CNIv1 cluster
	$(AZCLI) aks create -n $(CLUSTER) -g $(GROUP) -l $(REGION) \
		--auto-upgrade-channel $(AUTOUPGRADE) \
		--node-os-upgrade-channel $(NODEUPGRADE) \
		--kubernetes-version $(K8S_VER) \
		--node-count $(NODE_COUNT) \
		--node-vm-size $(VM_SIZE) \
		--load-balancer-outbound-ips $(PUBLIC_IPv4) \
		--max-pods 250 \
		--network-plugin azure \
		--vnet-subnet-id /subscriptions/$(SUB)/resourceGroups/$(GROUP)/providers/Microsoft.Network/virtualNetworks/$(VNET)/subnets/nodenet \
		--os-sku $(OS_SKU) \
		--no-ssh-key \
		--yes
	@$(MAKE) set-kubeconf
ifeq ($(OS),windows)
	$(MAKE) windows-nodepool-up
endif

dualstack-overlay-up: rg-up ipv4 ipv6 overlay-net-up ## Brings up an dualstack Overlay cluster with Linux node only
	$(AZCLI) aks create -n $(CLUSTER) -g $(GROUP) -l $(REGION) \
		--auto-upgrade-channel $(AUTOUPGRADE) \
		--node-os-upgrade-channel $(NODEUPGRADE) \
		--kubernetes-version $(K8S_VER) \
		--node-count $(NODE_COUNT) \
		--node-vm-size $(VM_SIZE) \
		--load-balancer-outbound-ips $(PUBLIC_IPv4),$(PUBLIC_IPv6) \
		--network-plugin azure \
		--network-plugin-mode overlay \
		--subscription $(SUB) \
		--ip-families ipv4,ipv6 \
		--aks-custom-headers AKSHTTPCustomFeatures=Microsoft.ContainerService/AzureOverlayDualStackPreview \
		--no-ssh-key \
		--yes
	@$(MAKE) set-kubeconf

dualstack-overlay-byocni-up: rg-up ipv4 ipv6 overlay-net-up ## Brings up an dualstack Overlay BYO CNI cluster
	$(AZCLI) aks create -n $(CLUSTER) -g $(GROUP) -l $(REGION) \
		--auto-upgrade-channel $(AUTOUPGRADE) \
		--node-os-upgrade-channel $(NODEUPGRADE) \
		--kubernetes-version $(K8S_VER) \
		--node-count $(NODE_COUNT) \
		--node-vm-size $(VM_SIZE) \
		--load-balancer-outbound-ips $(PUBLIC_IPv4),$(PUBLIC_IPv6) \
		--network-plugin none \
		--network-plugin-mode overlay \
		--subscription $(SUB) \
		--ip-families ipv4,ipv6 \
		--aks-custom-headers AKSHTTPCustomFeatures=Microsoft.ContainerService/AzureOverlayDualStackPreview \
		--no-ssh-key \
		--yes
	@$(MAKE) set-kubeconf
ifeq ($(OS),windows)
	$(MAKE) windows-nodepool-up
endif

cilium-dualstack-up: rg-up ipv4 ipv6 overlay-net-up ## Brings up a Cilium Dualstack Overlay cluster with Linux node only
	$(AZCLI) aks create -n $(CLUSTER) -g $(GROUP) -l $(REGION) \
		--auto-upgrade-channel $(AUTOUPGRADE) \
		--node-os-upgrade-channel $(NODEUPGRADE) \
		--kubernetes-version $(K8S_VER) \
		--node-count $(NODE_COUNT) \
		--node-vm-size $(VM_SIZE) \
		--load-balancer-outbound-ips $(PUBLIC_IPv4),$(PUBLIC_IPv6) \
		--network-plugin azure \
		--network-plugin-mode overlay \
		--network-dataplane cilium \
		--subscription $(SUB) \
		--ip-families ipv4,ipv6 \
		--aks-custom-headers AKSHTTPCustomFeatures=Microsoft.ContainerService/AzureOverlayDualStackPreview \
		--no-ssh-key \
		--yes
	@$(MAKE) set-kubeconf

dualstack-byocni-nokubeproxy-up: rg-up ipv4 ipv6 overlay-net-up ## Brings up a Dualstack overlay BYOCNI cluster with Linux node only and no kube-proxy
	$(AZCLI) aks create -n $(CLUSTER) -g $(GROUP) -l $(REGION) \
		--auto-upgrade-channel $(AUTOUPGRADE) \
		--node-os-upgrade-channel $(NODEUPGRADE) \
		--kubernetes-version $(K8S_VER) \
		--node-count $(NODE_COUNT) \
		--node-vm-size $(VM_SIZE) \
		--load-balancer-outbound-ips $(PUBLIC_IPv4),$(PUBLIC_IPv6) \
		--network-plugin none \
		--network-plugin-mode overlay \
		--subscription $(SUB) \
		--ip-families ipv4,ipv6 \
		--aks-custom-headers AKSHTTPCustomFeatures=Microsoft.ContainerService/AzureOverlayDualStackPreview \
		--no-ssh-key \
		--kube-proxy-config $(KUBE_PROXY_JSON_PATH) \
		--yes
	@$(MAKE) set-kubeconf

windows-nodepool-up: ## Add windows node pool
	AZCLI="az" GROUP="$(GROUP)" CLUSTER="$(CLUSTER)" sh ../scripts/wait-cluster-update.sh
	$(AZCLI) aks nodepool add -g $(GROUP) -n npwin \
		--node-count $(NODE_COUNT_WIN) \
		--node-vm-size $(VM_SIZE_WIN) \
		--cluster-name $(CLUSTER) \
		--os-type Windows \
		--os-sku $(OS_SKU_WIN) \
		--max-pods 250 \
		--subscription $(SUB)

windows-swift-nodepool-up: ## Add windows node pool
	$(AZCLI) aks nodepool add -g $(GROUP) -n npwin \
		--node-count $(NODE_COUNT_WIN) \
		--node-vm-size $(VM_SIZE_WIN) \
		--cluster-name $(CLUSTER) \
		--os-type Windows \
		--os-sku $(OS_SKU_WIN) \
		--max-pods 250 \
		--subscription $(SUB) \
		--pod-subnet-id /subscriptions/$(SUB)/resourceGroups/$(GROUP)/providers/Microsoft.Network/virtualNetworks/$(VNET)/subnets/podnet

down: ## Delete the cluster
	$(AZCLI) aks delete -g $(GROUP) -n $(CLUSTER) --yes
	@$(MAKE) unset-kubeconf
	@$(MAKE) rg-down

restart-vmss: ## Restarts the nodes in the cluster
	$(AZCLI) vmss restart -g MC_${GROUP}_${CLUSTER}_${REGION} --name $(VMSS_NAME)

scale-nodes: ## Scales the nodes in the cluster
	$(AZCLI) aks nodepool scale --resource-group $(GROUP) --cluster-name $(CLUSTER) --name $(NODEPOOL) --node-count $(NODE_COUNT)<|MERGE_RESOLUTION|>--- conflicted
+++ resolved
@@ -205,11 +205,7 @@
 		--yes
 	@$(MAKE) set-kubeconf
 
-<<<<<<< HEAD
 swift-byocni-up: rg-up ipv4 swift-net-up ## Bring up a SWIFT BYO CNI cluster
-=======
-swift-byocni-up: rg-up swift-net-up ## Bring up a SWIFT (Podsubnet) BYO CNI cluster
->>>>>>> e5032242
 	$(AZCLI) aks create -n $(CLUSTER) -g $(GROUP) -l $(REGION) \
 		--auto-upgrade-channel $(AUTOUPGRADE) \
 		--node-os-upgrade-channel $(NODEUPGRADE) \
@@ -228,11 +224,7 @@
 endif
 	@$(MAKE) set-kubeconf
 
-<<<<<<< HEAD
 swift-byocni-nokubeproxy-up: rg-up ipv4 swift-net-up ## Bring up a SWIFT BYO CNI cluster without kube-proxy, add managed identity and public ip
-=======
-swift-byocni-nokubeproxy-up: rg-up swift-net-up ## Bring up a SWIFT (Podsubnet) BYO CNI cluster without kube-proxy
->>>>>>> e5032242
 	$(AZCLI) aks create -n $(CLUSTER) -g $(GROUP) -l $(REGION) \
 		--auto-upgrade-channel $(AUTOUPGRADE) \
 		--node-os-upgrade-channel $(NODEUPGRADE) \
@@ -325,11 +317,7 @@
 		--yes
 	@$(MAKE) set-kubeconf
 
-<<<<<<< HEAD
 vnetscale-swift-byocni-nokubeproxy-up: rg-up ipv4 vnetscale-swift-net-up ## Bring up a Vnet Scale SWIFT BYO CNI cluster without kube-proxy
-=======
-vnetscale-swift-byocni-nokubeproxy-up: rg-up vnetscale-swift-net-up ## Bring up a Vnet Scale SWIFT (Podsubnet) BYO CNI cluster without kube-proxy
->>>>>>> e5032242
 	$(AZCLI) aks create -n $(CLUSTER) -g $(GROUP) -l $(REGION) \
 		--auto-upgrade-channel $(AUTOUPGRADE) \
 		--node-os-upgrade-channel $(NODEUPGRADE) \
