--- conflicted
+++ resolved
@@ -8,20 +8,13 @@
 AZCLI   ?= docker run --rm -v $(AZCFG):/root/.azure -v $(KUBECFG):/root/.kube -v $(SSH):/root/.ssh -v $(PWD):/root/tmpsrc $(AZIMG) az
 
 # overrideable defaults
-<<<<<<< HEAD
-REGION     ?= westus2
-OS_SKU     ?= Ubuntu
-VM_SIZE	   ?= Standard_DS3_v2
-NODE_COUNT ?= 2
-=======
 REGION          ?= westus2
 OS_SKU          ?= Ubuntu
 WINDOWS_OS_SKU  ?= Windows2022
-VM_SIZE	        ?= Standard_B2s
+VM_SIZE	        = Standard_DS3_v2
 NODE_COUNT      ?= 2
 K8S_VER         ?= 1.25 # Used only for ubuntu 18 as K8S 1.24.9, as K8S > 1.25 have Ubuntu 22
-WINDOWS_VM_SKU  ?= Standard_B2s
->>>>>>> e4691364
+WINDOWS_VM_SKU  = Standard_DS3_v2
 
 # overrideable variables
 SUB        ?= $(AZURE_SUBSCRIPTION)
@@ -78,13 +71,13 @@
 	$(AZCLI) group delete -g $(GROUP) --yes
 
 swift-net-up: ## Create vnet, nodenet and podnet subnets
-	$(AZCLI) network vnet create -g $(GROUP) -l $(REGION) --name $(VNET) --address-prefixes 10.0.0.0/8 -o none
+	$(AZCLI) network vnet create -g $(GROUP) -l $(REGION) --name $(VNET) --address-prefixes 192.168.0.0/16 -o none
 	$(AZCLI) network vnet subnet create -g $(GROUP) --vnet-name $(VNET) --name nodenet --address-prefixes 10.240.0.0/16 -o none
 	$(AZCLI) network vnet subnet create -g $(GROUP) --vnet-name $(VNET) --name podnet --address-prefixes 10.241.0.0/16 -o none
 
 overlay-net-up: ## Create vnet, nodenet subnets
 	$(AZCLI) network vnet create -g $(GROUP) -l $(REGION) --name $(VNET) --address-prefixes 10.0.0.0/8 -o none
-	$(AZCLI) network vnet subnet create -g $(GROUP) --vnet-name $(VNET) --name nodenet --address-prefix 10.10.0.0/16 -o none
+	$(AZCLI) network vnet subnet create -g $(GROUP) --vnet-name $(VNET) --name nodenet --address-prefix 10.0.0.0/9 -o none
 
 
 ##@ AKS Clusters
@@ -100,7 +93,7 @@
 		--load-balancer-sku standard \
 		--network-plugin none \
 		--network-plugin-mode overlay \
-		--pod-cidr 10.0.0.0/8 \
+		--pod-cidr 10.128.0.0/9 \
 		--vnet-subnet-id /subscriptions/$(SUB)/resourceGroups/$(GROUP)/providers/Microsoft.Network/virtualNetworks/$(VNET)/subnets/nodenet \
 		--no-ssh-key \
 		--yes
@@ -113,7 +106,7 @@
 		--load-balancer-sku standard \
 		--network-plugin none \
 		--network-plugin-mode overlay \
-		--pod-cidr 10.0.0.0/8  \
+		--pod-cidr 10.128.0.0/9  \
 		--vnet-subnet-id /subscriptions/$(SUB)/resourceGroups/$(GROUP)/providers/Microsoft.Network/virtualNetworks/$(VNET)/subnets/nodenet \
 		--no-ssh-key \
 		--kube-proxy-config ./kube-proxy.json \
@@ -128,7 +121,7 @@
 		--network-plugin azure \
 		--network-dataplane cilium \
 		--network-plugin-mode overlay \
-		--pod-cidr 10.0.0.0/8  \
+		--pod-cidr 10.128.0.0/9  \
 		--vnet-subnet-id /subscriptions/$(SUB)/resourceGroups/$(GROUP)/providers/Microsoft.Network/virtualNetworks/$(VNET)/subnets/nodenet \
 		--no-ssh-key \
 		--yes
@@ -141,7 +134,7 @@
 		--load-balancer-sku standard \
 		--network-plugin azure \
 		--network-plugin-mode overlay \
-		--pod-cidr 10.0.0.0/8  \
+		--pod-cidr 10.128.0.0/9  \
 		--vnet-subnet-id /subscriptions/$(SUB)/resourceGroups/$(GROUP)/providers/Microsoft.Network/virtualNetworks/$(VNET)/subnets/nodenet \
 		--no-ssh-key \
 		--yes
