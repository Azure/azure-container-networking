--- conflicted
+++ resolved
@@ -8,20 +8,13 @@
 AZCLI   ?= docker run --rm -v $(AZCFG):/root/.azure -v $(KUBECFG):/root/.kube -v $(SSH):/root/.ssh -v $(PWD):/root/tmpsrc $(AZIMG) az
 
 # overrideable defaults
-<<<<<<< HEAD
-REGION     ?= westus2
-OS_SKU     ?= Ubuntu
-VM_SIZE	   ?= Standard_DS3_v2
-NODE_COUNT ?= 2
-=======
 REGION          ?= westus2
 OS_SKU          ?= Ubuntu
 WINDOWS_OS_SKU  ?= Windows2022
-VM_SIZE	        ?= Standard_B2s
+VM_SIZE	        = Standard_DS3_v2
 NODE_COUNT      ?= 2
 K8S_VER         ?= 1.25 # Used only for ubuntu 18 as K8S 1.24.9, as K8S > 1.25 have Ubuntu 22
-WINDOWS_VM_SKU  ?= Standard_B2s
->>>>>>> e4691364
+WINDOWS_VM_SKU  = Standard_DS3_v2
 
 # overrideable variables
 SUB        ?= $(AZURE_SUBSCRIPTION)
