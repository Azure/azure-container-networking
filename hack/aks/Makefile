--- conflicted
+++ resolved
@@ -151,11 +151,7 @@
 		--yes
 	@$(MAKE) set-kubeconf
 
-<<<<<<< HEAD
 overlay-byocni-up: rg-up ipv4 overlay-net-up ## Brings up an Overlay BYO CNI cluster
-=======
-overlay-byocni-up: rg-up overlay-net-up ## Brings up a Linux Overlay BYO CNI cluster
->>>>>>> 965cd1fa
 	$(AZCLI) aks create -n $(CLUSTER) -g $(GROUP) -l $(REGION) \
 		--auto-upgrade-channel $(AUTOUPGRADE) \
 		--node-os-upgrade-channel $(NODEUPGRADE) \
@@ -385,28 +381,7 @@
 		--yes
 	@$(MAKE) set-kubeconf
 
-<<<<<<< HEAD
-windows-cniv1-up: rg-up ipv4 overlay-net-up ## Bring up a Windows CNIv1 cluster
-	$(AZCLI) aks create -n $(CLUSTER) -g $(GROUP) -l $(REGION) \
-		--auto-upgrade-channel $(AUTOUPGRADE) \
-		--node-os-upgrade-channel $(NODEUPGRADE) \
-		--kubernetes-version $(K8S_VER) \
-		--node-count $(NODE_COUNT) \
-		--node-vm-size $(VM_SIZE) \
-		--load-balancer-outbound-ips $(PUBLIC_IPv4) \
-		--network-plugin azure \
-		--windows-admin-password $(WINDOWS_PASSWORD) \
-		--windows-admin-username $(WINDOWS_USERNAME) \
-		--vnet-subnet-id /subscriptions/$(SUB)/resourceGroups/$(GROUP)/providers/Microsoft.Network/virtualNetworks/$(VNET)/subnets/nodenet \
-		--no-ssh-key \
-		--yes
-	@$(MAKE) windows-nodepool-up
-	@$(MAKE) set-kubeconf
-
-linux-cniv1-up: rg-up ipv4 overlay-net-up ## Bring up a Linux CNIv1 cluster
-=======
-cniv1-up: rg-up overlay-net-up ## Bring up a CNIv1 cluster
->>>>>>> 965cd1fa
+cniv1-up: rg-up ipv4 overlay-net-up ## Bring up a CNIv1 cluster
 	$(AZCLI) aks create -n $(CLUSTER) -g $(GROUP) -l $(REGION) \
 		--auto-upgrade-channel $(AUTOUPGRADE) \
 		--node-os-upgrade-channel $(NODEUPGRADE) \
