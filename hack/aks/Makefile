--- conflicted
+++ resolved
@@ -141,24 +141,11 @@
 
 
 nodesubnet-byocni-nokubeproxy-up: rg-up ipv4 overlay-net-up ## Brings up an NodeSubnet BYO CNI cluster without kube-proxy
-<<<<<<< HEAD
-	$(AZCLI) aks create -n $(CLUSTER) -g $(GROUP) -l $(REGION) \
-		--kubernetes-version $(K8S_VER) \
-		--node-count $(NODE_COUNT) \
-		--node-vm-size $(VM_SIZE) \
-=======
-	$(COMMON_AKS_FIELDS) \
->>>>>>> cef02f63
+	$(COMMON_AKS_FIELDS) \
 		--max-pods 250 \
 		--load-balancer-outbound-ips $(PUBLIC_IPv4) \
 		--network-plugin none \
 		--vnet-subnet-id /subscriptions/$(SUB)/resourceGroups/$(GROUP)/providers/Microsoft.Network/virtualNetworks/$(VNET)/subnets/nodenet \
-<<<<<<< HEAD
-		--aks-custom-headers AKSHTTPCustomFeatures=Microsoft.ContainerService/UseCustomizedOSImage,OSImageSubscriptionID=c4c3550e-a965-4993-a50c-628fd38cd3e1,OSImageResourceGroup=aksvhdtestbuildrg,OSImageGallery=PackerSigGalleryEastUS,OSImageName=2404gen2containerd,OSImageVersion=1.1751066173.11329 \
-		--os-sku $(OS_SKU) \
-		--no-ssh-key \
-=======
->>>>>>> cef02f63
 		--kube-proxy-config $(KUBE_PROXY_JSON_PATH) \
 		--yes
 	@$(MAKE) set-kubeconf
@@ -177,25 +164,12 @@
 endif
 
 overlay-byocni-nokubeproxy-up: rg-up ipv4 overlay-net-up ## Brings up an Overlay BYO CNI cluster without kube-proxy
-<<<<<<< HEAD
-	$(AZCLI) aks create -n $(CLUSTER) -g $(GROUP) -l $(REGION) \
-		--kubernetes-version $(K8S_VER) \
-		--node-count $(NODE_COUNT) \
-		--node-vm-size $(VM_SIZE) \
-=======
-	$(COMMON_AKS_FIELDS) \
->>>>>>> cef02f63
+	$(COMMON_AKS_FIELDS) \
 		--load-balancer-outbound-ips $(PUBLIC_IPv4) \
 		--network-plugin none \
 		--network-plugin-mode overlay \
 		--pod-cidr 192.168.0.0/16 \
 		--vnet-subnet-id /subscriptions/$(SUB)/resourceGroups/$(GROUP)/providers/Microsoft.Network/virtualNetworks/$(VNET)/subnets/nodenet \
-<<<<<<< HEAD
-		--no-ssh-key \
-		--os-sku $(OS_SKU) \
-		--tags customImage=bpfHostRouting \
-=======
->>>>>>> cef02f63
 		--kube-proxy-config $(KUBE_PROXY_JSON_PATH) \
 		--yes
 	@$(MAKE) set-kubeconf
