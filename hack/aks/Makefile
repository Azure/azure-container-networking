.DEFAULT_GOAL: help

# construct containerized azcli command
KUBECFG = $(HOME)/.kube
SSH     = $(HOME)/.ssh
AZCFG   = $(HOME)/.azure
AZIMG   = mcr.microsoft.com/azure-cli
AZCLI   ?= docker run --rm -v $(AZCFG):/root/.azure -v $(KUBECFG):/root/.kube -v $(SSH):/root/.ssh -v $(PWD):/root/tmpsrc $(AZIMG) az

# overrideable defaults
REGION          ?= westus2
OS_SKU          ?= Ubuntu
WINDOWS_OS_SKU  ?= Windows2022
<<<<<<< HEAD
VM_SIZE	        = Standard_DS3_v2
NODE_COUNT      ?= 2
K8S_VER         ?= 1.25 # Used only for ubuntu 18 as K8S 1.24.9, as K8S > 1.25 have Ubuntu 22
WINDOWS_VM_SKU  = Standard_DS3_v2
=======
VM_SIZE	        = Standard_DS4_v3
NODE_COUNT      ?= 2
K8S_VER         ?= 1.26 # Used only for ubuntu 18 as K8S 1.24.9, as K8S > 1.25 have Ubuntu 22
WINDOWS_VM_SKU  = Standard_DS4_v3
>>>>>>> 2d19b2c4

# overrideable variables
SUB        ?= $(AZURE_SUBSCRIPTION)
CLUSTER    ?= $(USER)-$(REGION)
GROUP      ?= $(CLUSTER)
VNET       ?= $(CLUSTER)

##@ Help

help:  ## Display this help
	@awk 'BEGIN {FS = ":.*##"; printf "\nUsage:\n  make \033[36m<target>\033[0m\n"} /^[0-9a-zA-Z_-]+:.*?##/ { printf "  \033[36m%-15s\033[0m %s\n", $$1, $$2 } /^##@/ { printf "\n\033[1m%s\033[0m\n", substr($$0, 5) } ' $(MAKEFILE_LIST)


##@ Utilities

azlogin: ## Login and set account to $SUB
	@$(AZCLI) login
	@$(AZCLI) account set -s $(SUB)

azcfg: ## Set the $AZCLI to use aks-preview
	@$(AZCLI) extension add --name aks-preview --yes
	@$(AZCLI) extension update --name aks-preview

set-kubeconf: ## Adds the kubeconf for $CLUSTER
	$(AZCLI) aks get-credentials -n $(CLUSTER) -g $(GROUP)

unset-kubeconf: ## Deletes the kubeconf for $CLUSTER
	@kubectl config unset current-context
	@kubectl config delete-cluster $(CLUSTER)
	@kubectl config delete-context $(CLUSTER)
	@kubectl config delete-user clusterUser_$(CLUSTER)_$(CLUSTER)

shell: ## print $AZCLI so it can be used outside of make
	@echo $(AZCLI)

vars: ## Show the input vars configured for the cluster commands
	@echo CLUSTER=$(CLUSTER)
	@echo GROUP=$(GROUP)
	@echo REGION=$(REGION)
	@echo SUB=$(SUB)
	@echo VNET=$(VNET)
	@echo OS_SKU=$(OS_SKU)
	@echo VM_SIZE=$(VM_SIZE)
	@echo NODE_COUNT=$(NODE_COUNT)
	@echo VMSS_NAME=$(VMSS_NAME)


##@ SWIFT Infra

rg-up: ## Create resource group
	@$(AZCLI) group create --location $(REGION) --name $(GROUP)

rg-down: ## Delete resource group
	$(AZCLI) group delete -g $(GROUP) --yes

swift-net-up: ## Create vnet, nodenet and podnet subnets
	$(AZCLI) network vnet create -g $(GROUP) -l $(REGION) --name $(VNET) --address-prefixes 192.168.0.0/16 -o none
	$(AZCLI) network vnet subnet create -g $(GROUP) --vnet-name $(VNET) --name nodenet --address-prefixes 10.240.0.0/16 -o none
	$(AZCLI) network vnet subnet create -g $(GROUP) --vnet-name $(VNET) --name podnet --address-prefixes 10.241.0.0/16 -o none

overlay-net-up: ## Create vnet, nodenet subnets
	$(AZCLI) network vnet create -g $(GROUP) -l $(REGION) --name $(VNET) --address-prefixes 10.0.0.0/9 -o none
	$(AZCLI) network vnet subnet create -g $(GROUP) --vnet-name $(VNET) --name nodenet --address-prefix 10.0.0.0/12 -o none


##@ AKS Clusters

byocni-up: swift-byocni-up ## Alias to swift-byocni-up
cilium-up: swift-cilium-up ## Alias to swift-cilium-up
up: swift-up ## Alias to swift-up

overlay-byocni-up: rg-up overlay-net-up ## Brings up an Overlay BYO CNI cluster
	$(AZCLI) aks create -n $(CLUSTER) -g $(GROUP) -l $(REGION) \
		--node-count $(NODE_COUNT) \
		--node-vm-size $(VM_SIZE) \
		--load-balancer-sku standard \
		--network-plugin none \
		--network-plugin-mode overlay \
		--pod-cidr 10.128.0.0/9 \
		--dns-service-ip 192.168.0.10 \
    	--service-cidr 192.168.0.0/16 \
		--vnet-subnet-id /subscriptions/$(SUB)/resourceGroups/$(GROUP)/providers/Microsoft.Network/virtualNetworks/$(VNET)/subnets/nodenet \
		--no-ssh-key \
		--yes
	@$(MAKE) set-kubeconf

overlay-cilium-up: rg-up overlay-net-up ## Brings up an Overlay Cilium cluster
	$(AZCLI) aks create -n $(CLUSTER) -g $(GROUP) -l $(REGION) \
		--node-count $(NODE_COUNT) \
		--node-vm-size $(VM_SIZE) \
		--load-balancer-sku standard \
<<<<<<< HEAD
		--network-plugin azure \
		--network-dataplane cilium \
=======
		--network-plugin none \
>>>>>>> 2d19b2c4
		--network-plugin-mode overlay \
		--pod-cidr 10.128.0.0/9  \
		--dns-service-ip 192.168.0.10 \
    	--service-cidr 192.168.0.0/16 \
		--vnet-subnet-id /subscriptions/$(SUB)/resourceGroups/$(GROUP)/providers/Microsoft.Network/virtualNetworks/$(VNET)/subnets/nodenet \
		--no-ssh-key \
		--yes
	@$(MAKE) set-kubeconf

overlay-up: rg-up overlay-net-up ## Brings up an Overlay AzCNI cluster
	$(AZCLI) aks create -n $(CLUSTER) -g $(GROUP) -l $(REGION) \
		--node-count $(NODE_COUNT) \
		--node-vm-size $(VM_SIZE) \
		--load-balancer-sku standard \
		--network-plugin azure \
		--network-plugin-mode overlay \
		--pod-cidr 10.128.0.0/9  \
		--dns-service-ip 192.168.0.10 \
    	--service-cidr 192.168.0.0/16 \
		--vnet-subnet-id /subscriptions/$(SUB)/resourceGroups/$(GROUP)/providers/Microsoft.Network/virtualNetworks/$(VNET)/subnets/nodenet \
		--no-ssh-key \
		--yes
	@$(MAKE) set-kubeconf

swift-byocni-up: rg-up swift-net-up ## Bring up a SWIFT BYO CNI cluster
	$(AZCLI) aks create -n $(CLUSTER) -g $(GROUP) -l $(REGION) \
		--node-count $(NODE_COUNT) \
		--node-vm-size $(VM_SIZE) \
		--load-balancer-sku standard \
<<<<<<< HEAD
		--network-plugin none \
=======
		--network-plugin azure \
		--network-plugin-mode overlay \
		--pod-cidr 10.128.0.0/9  \
		--dns-service-ip 192.168.0.10 \
    	--service-cidr 192.168.0.0/16 \
>>>>>>> 2d19b2c4
		--vnet-subnet-id /subscriptions/$(SUB)/resourceGroups/$(GROUP)/providers/Microsoft.Network/virtualNetworks/$(VNET)/subnets/nodenet \
		--pod-subnet-id /subscriptions/$(SUB)/resourceGroups/$(GROUP)/providers/Microsoft.Network/virtualNetworks/$(VNET)/subnets/podnet \
		--no-ssh-key \
		--os-sku $(OS_SKU) \
		--yes
	@$(MAKE) set-kubeconf


swift-cilium-up: rg-up swift-net-up ## Bring up a SWIFT Cilium cluster
	$(AZCLI) aks create -n $(CLUSTER) -g $(GROUP) -l $(REGION) \
		--node-count $(NODE_COUNT) \
		--node-vm-size $(VM_SIZE) \
		--load-balancer-sku standard \
		--network-plugin none \
		--vnet-subnet-id /subscriptions/$(SUB)/resourceGroups/$(GROUP)/providers/Microsoft.Network/virtualNetworks/$(VNET)/subnets/nodenet \
		--pod-subnet-id /subscriptions/$(SUB)/resourceGroups/$(GROUP)/providers/Microsoft.Network/virtualNetworks/$(VNET)/subnets/podnet \
		--no-ssh-key \
		--yes
	@$(MAKE) set-kubeconf

swift-up: rg-up swift-net-up ## Bring up a SWIFT AzCNI cluster
	$(AZCLI) aks create -n $(CLUSTER) -g $(GROUP) -l $(REGION) \
		--node-count $(NODE_COUNT) \
		--node-vm-size $(VM_SIZE) \
		--load-balancer-sku standard \
		--network-plugin azure \
		--vnet-subnet-id /subscriptions/$(SUB)/resourceGroups/$(GROUP)/providers/Microsoft.Network/virtualNetworks/$(VNET)/subnets/nodenet \
		--pod-subnet-id /subscriptions/$(SUB)/resourceGroups/$(GROUP)/providers/Microsoft.Network/virtualNetworks/$(VNET)/subnets/podnet \
		--no-ssh-key \
		--yes
	@$(MAKE) set-kubeconf

cilium-overlay-up: rg-up overlay-net-up ## Brings up an Overlay BYO CNI cluster without kube-proxy for Cilium
	$(AZCLI) aks create -n $(CLUSTER) -g $(GROUP) -l $(REGION) \
		--node-count $(NODE_COUNT) \
		--node-vm-size $(VM_SIZE) \
		--load-balancer-sku standard \
		--network-plugin none \
		--network-plugin-mode overlay \
		--pod-cidr 10.128.0.0/9 \
		--dns-service-ip 192.168.0.10 \
		--service-cidr 192.168.0.0/16 \
		--vnet-subnet-id /subscriptions/$(SUB)/resourceGroups/$(GROUP)/providers/Microsoft.Network/virtualNetworks/$(VNET)/subnets/nodenet \
		--no-ssh-key \
		--kube-proxy-config ./kube-proxy.json \
		--yes
	@$(MAKE) set-kubeconf

cilium-podsubnet-up: rg-up swift-net-up ## Bring up a SWIFT BYO CNI cluster without kube-proxy for Cilium
	$(AZCLI) aks create -n $(CLUSTER) -g $(GROUP) -l $(REGION) \
		--node-count $(NODE_COUNT) \
		--node-vm-size $(VM_SIZE) \
		--load-balancer-sku standard \
		--network-plugin none \
		--vnet-subnet-id /subscriptions/$(SUB)/resourceGroups/$(GROUP)/providers/Microsoft.Network/virtualNetworks/$(VNET)/subnets/nodenet \
		--pod-subnet-id /subscriptions/$(SUB)/resourceGroups/$(GROUP)/providers/Microsoft.Network/virtualNetworks/$(VNET)/subnets/podnet \
		--no-ssh-key \
		--os-sku $(OS_SKU) \
		--kube-proxy-config ./kube-proxy.json \
		--yes
	@$(MAKE) set-kubeconf

windows-cniv1-up: rg-up overlay-net-up ## Bring up a Windows CNIv1 cluster
	$(AZCLI) aks create -n $(CLUSTER) -g $(GROUP) -l $(REGION) \
		--node-count $(NODE_COUNT) \
		--node-vm-size $(VM_SIZE) \
		--network-plugin azure \
		--windows-admin-password $(WINDOWS_PASSWORD) \
		--windows-admin-username $(WINDOWS_USERNAME) \
		--vnet-subnet-id /subscriptions/$(SUB)/resourceGroups/$(GROUP)/providers/Microsoft.Network/virtualNetworks/$(VNET)/subnets/nodenet \
		--no-ssh-key \
		--yes

	$(AZCLI) aks nodepool add --resource-group $(GROUP) --cluster-name $(CLUSTER) \
		--os-type Windows \
		--os-sku $(WINDOWS_OS_SKU) \
		--max-pods 250 \
		--name npwin \
		--node-count $(NODE_COUNT) \
		-s $(WINDOWS_VM_SKU)

	@$(MAKE) set-kubeconf

linux-cniv1-up: rg-up overlay-net-up ## Bring up a Linux CNIv1 cluster
	$(AZCLI) aks create -n $(CLUSTER) -g $(GROUP) -l $(REGION) \
		--node-count $(NODE_COUNT) \
		--node-vm-size $(VM_SIZE) \
		--max-pods 250 \
		--network-plugin azure \
		--vnet-subnet-id /subscriptions/$(SUB)/resourceGroups/$(GROUP)/providers/Microsoft.Network/virtualNetworks/$(VNET)/subnets/nodenet \
		--kubernetes-version $(K8S_VER) \
		--os-sku $(OS_SKU) \
		--no-ssh-key \
		--yes

	@$(MAKE) set-kubeconf

dualstack-overlay-up: rg-up overlay-net-up ## Brings up an dualstack Overlay cluster with Linux node only
	$(AZCLI) aks create -n $(CLUSTER) -g $(GROUP) -l $(REGION) \
		--node-count $(NODE_COUNT) \
		--node-vm-size $(VM_SIZE) \
		--network-plugin azure \
		--network-plugin-mode overlay \
		--subscription $(SUB) \
		--ip-families ipv4,ipv6 \
		--kubernetes-version 1.26.3 \
		--aks-custom-headers AKSHTTPCustomFeatures=Microsoft.ContainerService/AzureOverlayDualStackPreview \
		--no-ssh-key \
		--yes
	@$(MAKE) set-kubeconf

dualstack-overlay-byocni-up: rg-up overlay-net-up ## Brings up an dualstack Overlay BYO CNI cluster
	$(AZCLI) aks create -n $(CLUSTER) -g $(GROUP) -l $(REGION) \
		--node-count $(NODE_COUNT) \
		--node-vm-size $(VM_SIZE) \
		--network-plugin none \
		--network-plugin-mode overlay \
		--subscription $(SUB) \
		--ip-families ipv4,ipv6 \
		--kubernetes-version 1.26.3 \
		--aks-custom-headers AKSHTTPCustomFeatures=Microsoft.ContainerService/AzureOverlayDualStackPreview \
		--no-ssh-key \
		--yes
	@$(MAKE) set-kubeconf

down: ## Delete the cluster
	$(AZCLI) aks delete -g $(GROUP) -n $(CLUSTER) --yes
	@$(MAKE) unset-kubeconf
	@$(MAKE) rg-down

restart-vmss: ## Restarts the nodes in the cluster
	$(AZCLI) vmss restart -g MC_${GROUP}_${CLUSTER}_${REGION} --name $(VMSS_NAME)

scale-vmss: ## Scales the nodes in the cluster
	$(AZCLI) vmss scale -g MC_${GROUP}_${CLUSTER}_${REGION} --name $(VMSS_NAME) --new-capacity $(NODE_COUNT)<|MERGE_RESOLUTION|>--- conflicted
+++ resolved
@@ -11,17 +11,10 @@
 REGION          ?= westus2
 OS_SKU          ?= Ubuntu
 WINDOWS_OS_SKU  ?= Windows2022
-<<<<<<< HEAD
-VM_SIZE	        = Standard_DS3_v2
-NODE_COUNT      ?= 2
-K8S_VER         ?= 1.25 # Used only for ubuntu 18 as K8S 1.24.9, as K8S > 1.25 have Ubuntu 22
-WINDOWS_VM_SKU  = Standard_DS3_v2
-=======
 VM_SIZE	        = Standard_DS4_v3
 NODE_COUNT      ?= 2
 K8S_VER         ?= 1.26 # Used only for ubuntu 18 as K8S 1.24.9, as K8S > 1.25 have Ubuntu 22
 WINDOWS_VM_SKU  = Standard_DS4_v3
->>>>>>> 2d19b2c4
 
 # overrideable variables
 SUB        ?= $(AZURE_SUBSCRIPTION)
@@ -113,12 +106,7 @@
 		--node-count $(NODE_COUNT) \
 		--node-vm-size $(VM_SIZE) \
 		--load-balancer-sku standard \
-<<<<<<< HEAD
-		--network-plugin azure \
-		--network-dataplane cilium \
-=======
-		--network-plugin none \
->>>>>>> 2d19b2c4
+		--network-plugin none \
 		--network-plugin-mode overlay \
 		--pod-cidr 10.128.0.0/9  \
 		--dns-service-ip 192.168.0.10 \
@@ -148,15 +136,11 @@
 		--node-count $(NODE_COUNT) \
 		--node-vm-size $(VM_SIZE) \
 		--load-balancer-sku standard \
-<<<<<<< HEAD
-		--network-plugin none \
-=======
 		--network-plugin azure \
 		--network-plugin-mode overlay \
 		--pod-cidr 10.128.0.0/9  \
 		--dns-service-ip 192.168.0.10 \
     	--service-cidr 192.168.0.0/16 \
->>>>>>> 2d19b2c4
 		--vnet-subnet-id /subscriptions/$(SUB)/resourceGroups/$(GROUP)/providers/Microsoft.Network/virtualNetworks/$(VNET)/subnets/nodenet \
 		--pod-subnet-id /subscriptions/$(SUB)/resourceGroups/$(GROUP)/providers/Microsoft.Network/virtualNetworks/$(VNET)/subnets/podnet \
 		--no-ssh-key \
