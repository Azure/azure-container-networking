--- conflicted
+++ resolved
@@ -105,14 +105,8 @@
 	$(AZCLI) aks create -n $(CLUSTER) -g $(GROUP) -l $(REGION) \
 		--node-count $(NODE_COUNT) \
 		--node-vm-size $(VM_SIZE) \
-<<<<<<< HEAD
-		--load-balancer-sku standard \
-		--network-plugin none \
-=======
-		--load-balancer-sku basic \
-		--network-plugin azure \
-		--network-dataplane cilium \
->>>>>>> 906313d4
+		--load-balancer-sku standard \
+		--network-plugin none \
 		--network-plugin-mode overlay \
 		--pod-cidr 10.128.0.0/9  \
 		--dns-service-ip 192.168.0.10 \
@@ -141,17 +135,12 @@
 	$(AZCLI) aks create -n $(CLUSTER) -g $(GROUP) -l $(REGION) \
 		--node-count $(NODE_COUNT) \
 		--node-vm-size $(VM_SIZE) \
-<<<<<<< HEAD
 		--load-balancer-sku standard \
 		--network-plugin azure \
 		--network-plugin-mode overlay \
 		--pod-cidr 10.128.0.0/9  \
 		--dns-service-ip 192.168.0.10 \
     	--service-cidr 192.168.0.0/16 \
-=======
-		--load-balancer-sku basic \
-		--network-plugin none \
->>>>>>> 906313d4
 		--vnet-subnet-id /subscriptions/$(SUB)/resourceGroups/$(GROUP)/providers/Microsoft.Network/virtualNetworks/$(VNET)/subnets/nodenet \
 		--pod-subnet-id /subscriptions/$(SUB)/resourceGroups/$(GROUP)/providers/Microsoft.Network/virtualNetworks/$(VNET)/subnets/podnet \
 		--no-ssh-key \
@@ -164,15 +153,8 @@
 	$(AZCLI) aks create -n $(CLUSTER) -g $(GROUP) -l $(REGION) \
 		--node-count $(NODE_COUNT) \
 		--node-vm-size $(VM_SIZE) \
-<<<<<<< HEAD
-		--load-balancer-sku standard \
-		--network-plugin none \
-=======
-		--load-balancer-sku basic \
-		--network-plugin azure \
-		--network-dataplane cilium \
-		--aks-custom-headers AKSHTTPCustomFeatures=Microsoft.ContainerService/CiliumDataplanePreview \
->>>>>>> 906313d4
+		--load-balancer-sku standard \
+		--network-plugin none \
 		--vnet-subnet-id /subscriptions/$(SUB)/resourceGroups/$(GROUP)/providers/Microsoft.Network/virtualNetworks/$(VNET)/subnets/nodenet \
 		--pod-subnet-id /subscriptions/$(SUB)/resourceGroups/$(GROUP)/providers/Microsoft.Network/virtualNetworks/$(VNET)/subnets/podnet \
 		--no-ssh-key \
